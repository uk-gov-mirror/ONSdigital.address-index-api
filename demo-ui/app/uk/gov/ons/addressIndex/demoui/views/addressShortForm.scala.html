--- conflicted
+++ resolved
@@ -10,11 +10,7 @@
 matchthreshold: Int,
 startdate: String,
 enddate: String,
-<<<<<<< HEAD
-=======
 epoch: String,
-maxScore: Double,
->>>>>>> 0aa17251
 classification: Option[Map[String, String]],
 tokens: Map[String, String] = Map.empty[String, String],
 pageNum: Int = 0,
