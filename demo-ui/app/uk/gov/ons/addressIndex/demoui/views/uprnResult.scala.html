--- conflicted
+++ resolved
@@ -68,11 +68,7 @@
                     5,
                     singleSearchForm("startdate").value.getOrElse(""),
                     singleSearchForm("enddate").value.getOrElse(""),
-<<<<<<< HEAD
-=======
                     epoch = "",
-                    address.underlyingScore,
->>>>>>> 0aa17251
                     classification,
                     isClerical = isClerical,
                     index = -1,
