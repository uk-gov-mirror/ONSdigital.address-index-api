@import uk.gov.ons.addressIndex.demoui.model.ui.Navigation
@import uk.gov.ons.addressIndex.demoui.modules.DemoUIAddressIndexVersionModule
@import play.twirl.api.HtmlFormat

@import uk.gov.ons.addressIndex.model.server.response.address.AddressBySearchResponse
@(
radiusSearchForm: Form[uk.gov.ons.addressIndex.demoui.model.RadiusSearchForm],
warningMessage : Option[String],
pageNum: Int,
pageSize: Int,
addressBySearchResponse: Option[AddressBySearchResponse],
classification: Option[Map[String,String]],
version: DemoUIAddressIndexVersionModule
)(implicit messages: Messages)

@*
* Call the `main` template with two arguments. The first
* argument is a `String` with the title of the page, the second
* argument is an `Html` object containing the body of the page.
*@

@main(title = messages("radius.title"), version = version, showBannerNavigation = true, showBannerTagline = false, siteSection = Some("radius"))  {

<div class="container">

    @warningMessage.map { message =>
    <div class="wrapper">
        <div class="group">
            <div id="warning-message" class="col-6">
                <div class="warning-error-message venus">A Problem Has Occured</div>
                <div class="warning-error-suggestion mars" role="alert"><span onclick="setFocus('address');">@message</span></div>
            </div>
        </div>
    </div>
    }

    <section class="match-form-container">
        <div class="wrapper">
            <div class="group">
                <h1 class="jupiter col-12">@messages("radius.sfatext")</h1>
            </div>

            <section class="@if(warningMessage){search-error}else{searchbox-results}">
                @helper.form(action = uk.gov.ons.addressIndex.demoui.controllers.routes.RadiusController.doMatch) {
                <div id="search-form" class="search-bar-active">
                    @forms.radiusForm(radiusSearchForm)
                </div>
                }
            </section>
        </div>
    </section>

    <div class="wrapper">
        <div class="group">

            <section class="postcode-match-results-container col-12">
                <div class="postcode-match-results-count saturn">
                    @addressBySearchResponse.map { aresponse =>
                    <div class="standout">@messages("radius.foundpre") @aresponse.total @messages("radius.foundpost")</div>
                </div>
                <div class="postcode-match-results">

                    @aresponse.addresses.map{ address =>

                    @addressShortForm(
                    address,
                    radiusSearchForm("filter").value.getOrElse(""),
                    radiusSearchForm("historical").value.getOrElse("true").toBoolean,
                    5,
                    radiusSearchForm("startdate").value.getOrElse(""),
                    radiusSearchForm("enddate").value.getOrElse(""),
<<<<<<< HEAD
                    classification
                    )
                    }
                    @pager(pageNum,pageSize,radiusSearchForm("address").value.getOrElse(""),radiusSearchForm("filter").value.getOrElse(""),aresponse.total, "radius", radiusSearchForm("historical").value.getOrElse("true").toBoolean, 5, radiusSearchForm("startdate").value.getOrElse(""), radiusSearchForm("enddate").value.getOrElse(""))
=======
                    epoch = "",
                    aresponse.maxScore,
                    classification
                    )
                    }
                    @pager(pageNum,pageSize,pageMax,radiusSearchForm("address").value.getOrElse(""),radiusSearchForm("filter").value.getOrElse(""),aresponse.total, "radius", radiusSearchForm("historical").value.getOrElse("true").toBoolean, 5, radiusSearchForm("startdate").value.getOrElse(""), radiusSearchForm("enddate").value.getOrElse(""), epoch = "")
>>>>>>> 0aa17251
                    }
                </div>
            </section>
        </div>
    </div>
    <div class="feedback-link-container">
        <div class="wrapper">
            <div class="group">
                <div class="col-12 mars">
                    <a class="mailto" onclick="javascript:window.location='mailto:ai.users@@ons.gov.uk?subject=Individual%20feedback%20on%20Address%20Index%20(radius%20search)&body=Input: %22@{HtmlFormat.escape(radiusSearchForm.value.map(_.address.replaceAll("'", "%27").replaceAll("&", "%26")).getOrElse(""))}%22%0D%0A%0D%0AUrl: ' + encodeURIComponent(window.location);" href="#">@messages("feedback.individual_link")</a>
                </div>
            </div>
        </div>
    </div>

</div>

}<|MERGE_RESOLUTION|>--- conflicted
+++ resolved
@@ -69,19 +69,11 @@
                     5,
                     radiusSearchForm("startdate").value.getOrElse(""),
                     radiusSearchForm("enddate").value.getOrElse(""),
-<<<<<<< HEAD
+                    epoch = "",
                     classification
                     )
                     }
-                    @pager(pageNum,pageSize,radiusSearchForm("address").value.getOrElse(""),radiusSearchForm("filter").value.getOrElse(""),aresponse.total, "radius", radiusSearchForm("historical").value.getOrElse("true").toBoolean, 5, radiusSearchForm("startdate").value.getOrElse(""), radiusSearchForm("enddate").value.getOrElse(""))
-=======
-                    epoch = "",
-                    aresponse.maxScore,
-                    classification
-                    )
-                    }
-                    @pager(pageNum,pageSize,pageMax,radiusSearchForm("address").value.getOrElse(""),radiusSearchForm("filter").value.getOrElse(""),aresponse.total, "radius", radiusSearchForm("historical").value.getOrElse("true").toBoolean, 5, radiusSearchForm("startdate").value.getOrElse(""), radiusSearchForm("enddate").value.getOrElse(""), epoch = "")
->>>>>>> 0aa17251
+                    @pager(pageNum,pageSize,radiusSearchForm("address").value.getOrElse(""),radiusSearchForm("filter").value.getOrElse(""),aresponse.total, "radius", radiusSearchForm("historical").value.getOrElse("true").toBoolean, 5, radiusSearchForm("startdate").value.getOrElse(""), radiusSearchForm("enddate").value.getOrElse(""), epoch = "")
                     }
                 </div>
             </section>
