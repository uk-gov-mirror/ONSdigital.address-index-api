--- conflicted
+++ resolved
@@ -494,13 +494,8 @@
             }
 
             <section class="address-result-hierarchy">
-<<<<<<< HEAD
                 <h2 class="saturn">@messages("addressresult.address_hierarchy")</h2>
-                @address.relatives.zipAll(List("Primary", "Secondary", "Tertiary", "Quaternary"), "", "").filter(element => element._1 != "").map { case (relative: uk.gov.ons.addressIndex.model.server.response.AddressResponseRelative, position: String) =>
-=======
-                <h2>@messages("addressresult.address_hierarchy")</h2>
                 @expandedRels.getOrElse(Seq()).zipAll(List("Primary", "Secondary", "Tertiary", "Quaternary", "Quinternary"), "", "").filter(element => element._1 != "").map { case (expandedRelative: uk.gov.ons.addressIndex.model.db.index.ExpandedRelative, position: String) =>
->>>>>>> 24651d52
                 <article class="address-result-hierarchy-single">
                     @if(position == "Primary") {<h3 class="neptune"><strong>@messages("addressresult.position_primary")</strong></h3>}
                     @if(position == "Secondary") {<h3 class="neptune"><strong>@messages("addressresult.position_secondary")</strong></h3>}
@@ -514,11 +509,6 @@
                             </tr>
                         </thead>
                         <tbody id="@position@address.uprn">
-<<<<<<< HEAD
-                            @relative.siblings.sorted.map { uprn =>
-                            <script>hierarchyResult("@uprn", "@position@address.uprn", '@apiUrl', '@apiKey')</script>
-                            }
-=======
                         @expandedRelative.siblings.map { expandedSibling =>
                         <tr><td><a href="@expandedSibling.uprn">@expandedSibling.uprn</a></td>
                             <td>
@@ -526,7 +516,6 @@
                             </td>
                         </tr>
                         }
->>>>>>> 24651d52
                         </tbody>
                     </table>
                 </article>
