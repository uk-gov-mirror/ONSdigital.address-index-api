@import helper._
@import uk.gov.ons.addressIndex.demoui.model.ui.Navigation
@import uk.gov.ons.addressIndex.demoui.model.ui.Links
@import uk.gov.ons.addressIndex.demoui.views.ScoreHelper

@import uk.gov.ons.addressIndex.parsers.Tokens
@(
title: String,
action: Call,
singleSearchForm: Form[uk.gov.ons.addressIndex.demoui.model.SingleSearchForm],
warningMessage : Option[String],
query: String,
pageNum: Int,
pageSize: Int,
pageMax: Int,
expandRow: Int,
pagerAction: String,
addressBySearchResponse: Option[uk.gov.ons.addressIndex.model.server.response.AddressBySearchResponse],
classification: Option[Map[String,String]]
)(implicit messages: Messages)

@*
* Call the `main` template with two arguments. The first
* argument is a `String` with the title of the page, the second
* argument is an `Html` object containing the body of the page.
*@

@main(title = messages("single.title")) {
<script src="https://ajax.googleapis.com/ajax/libs/jquery/3.1.0/jquery.min.js"></script>

<script>
    $(function () {
       $(".formatted-nag-button").click(function (e) {
           $(this).addClass("formatted-button-active");
           var parent = $(this).closest(".resultRow");
           parent.find(".formatted-paf-button").removeClass("formatted-button-active");
           var parent2 = $(parent).next(".resultRow");
           parent2.find(".formatted-nag").show();
           parent2.find(".formatted-paf").hide();
           e.preventDefault()
       });

        $(".formatted-paf-button").click(function (e) {
            $(this).addClass("formatted-button-active");
            var parent = $(this).closest(".resultRow");
            parent.find(".formatted-nag-button").removeClass("formatted-button-active");
            var parent2 = $(parent).next(".resultRow");
            parent2.find(".formatted-paf").show();
            parent2.find(".formatted-nag").hide();
            e.preventDefault()
        });

        $(".clerical-button").click(function(e){
            $(this).parent().parent().find(".clerical-div").toggleClass("hiderow");
            return false;
        })
    });
</script>

    <script src="https://cdn.rawgit.com/google/code-prettify/master/loader/run_prettify.js"></script>

<div class="container">
    <div class="panel panel-single">
        <div class="panel-heading sub-nav-heading">
            @navigation(Navigation.default)
        </div>
        @warningMessage.map { message =>
        <div id="warning-message" class="panel panel-warning address-panel">
            <div class="result-content">
                <div class="alert alert-danger" role="alert"><span class="error" onclick="setFocus('address');">@message</span></div>
            </div>
        </div>
        }
        <div class="panel panel-single address-panel">
            <h3 class="panel-title">@title</h3>&nbsp;&nbsp;<h4 class="panel-subtitle">@messages("single.sfatext")</h4>
            <div class="panel-body">
                @helper.form(action = action) {
                <div id="search-form" class="search-bar-active">
                    @forms.singleAddressForm(singleSearchForm)
                </div>
                }
            </div>
<<<<<<< HEAD
            @addressBySearchResponse.map { aresponse =>
            <div id="match-count" class="panel panel-single address-panel">
                <h3 class="green">@aresponse.total @messages("single.found")</h3>
            </div>
            @aresponse.addresses.zipWithIndex.map{ case (address, index) =>
            <div class="panel panel-match address-panel">
                <div class="result-content">
                    <div class="alert alert-success">
                        <div class="matchResults">
                            <a name="@index"></a>
                            <div class="resultRow">
                                <div class="paf-nag-switch-buttons">
                                    <span class="formatted-nag-button formatted-button-active">LA</span>
                                    <span class="formatted-paf-button">PAF</span>
                                </div>
                                <div class="match-conf">@messages("single.matchscore"): @("%.2f".format(address.underlyingScore))
                                    (
                                    @defining(if (ScoreHelper.getPercentageFromScore(address.underlyingScore, aresponse.maxScore) > 70) "#c6ffb3" else "#ffcccc") { color =>
                                    <span style="background-color: @color">
                                    }
                                    @{"%.2f".format((address.underlyingScore / aresponse.maxScore) * 100)}</span>%)
                                </div>
                            </div>
                            <div class="resultRow">
                                <div>
                                    <strong>@messages("single.address"): </strong>
                                    <span class="formatted-nag">@address.formattedAddressNag</span>
                                    <span style="display: none" class="formatted-paf">@address.formattedAddressPaf</span>
                                </div>
                            </div>
                            <div class="resultRow">
                                <div class="uprn-txt"><strong>@messages("single.uprn"): </strong>&nbsp;@address.uprn</div>
                                @if(address.geo.isEmpty){
                                @if(address.nag.isEmpty){
                                <div class="map-link-txt">
                                    <a href="https://maps.google.com/?q=@address.paf.map{paf=>50.855,-1.18@paf.buildingNumber&ll=50.855,-1.18@paf.buildingNumber&z=20&t=h}" target="_blank">@messages("single.openmap")</a>
                                </div>
                                } else {
                                <div class="map-link-txt">
                                    <a href="https://maps.google.com/?q=50.855,-1.187&ll=50.855,-1.187&z=20&t=h" target="_blank">@messages("single.openmap")</a>
                                </div>
                                }
                                } else {
                                <div class="map-link-txt">
                                    <a href="https://maps.google.com/?q=@address.geo.map{geo=>@geo.latitude,@geo.longitude&ll=@geo.latitude,@geo.longitude&z=20&t=h}" target="_blank">@messages("single.openmap")</a>
                                </div>
                                }
                            </div>
                            <div class="resultRow">
                                <div class="uprn-txt"><strong>@messages("single.parentuprn"):</strong>
                                    @if(address.parentUprn == "0"){
                                &nbsp;N/A</div>
                                } else {
                                &nbsp;@address.parentUprn</div>
                                }
                            </div>
                            <div class="resultRow">
                                <strong>@messages("single.classification"): </strong>
                                @if(address.nag.isEmpty){
                                @messages("category.notfound")
                                } else {
                                @address.nag.map{ nag =>
                                @classification.getOrElse(Map.empty).getOrElse(nag.uprn, "")
                                }
                                }
                            </div>

                            <div class="resultRow">
                                <div class="clericalInfo">
                                    <a href="?page=@{pageNum}&expand=@index#@index">@messages("clerical.addinfo")</a>
                                </div>
                                <div class='@{if (index == expandRow) {"showrow"} else {"hiderow"}}'>
                                    <div class="clericalInfo">
                                        <a href="?page=@{pageNum}&expand=-1#@index">Hide</a>
                                    </div>
                                    <div class="clerical2">
                                        <strong>@messages("clerical.logicalstatus"):</strong><span class="clericalgrey"> @address.nag.map{ nag => @messages("logical."+nag.logicalStatus) }</span>
                                    </div>
                                    <div class="clerical2">
                                        <strong>@messages("clerical.elasticscore"):</strong><span class="clericalgrey"> @address.underlyingScore</span>
                                    </div>
                                    <div class="clerical2">
                                        <strong>@messages("clerical.parentuprn"):</strong>
                                    </div>
                                    <div class="clerical2">
                                        <strong>@messages("clerical.la"):</strong><span class="clericalgrey"> @address.nag.map{ nag => @nag.localCustodianName}  |  @address.nag.map{ nag => @nag.localCustodianGeogCode}</span>
                                    </div>
                                    <div class="clerical2">
                                        <strong>@messages("clerical.hierarchy"):</strong>
                                    </div>
                                    <div class="clerical2">
                                        <strong>@messages("clerical.ta"):</strong>
                                    </div>

                                    <div class="taTable">
                                        @*PAF TABLE*@
                                        <div class="taRowH">
                                            <div class="taColumn1H">
                                                @messages("clerical.token_description")
                                            </div>
                                            <div class="taColumn2H">
                                                @messages("clerical.fieldnamePAF")
                                            </div>
                                            <div class="taColumn3H">
                                                @messages("clerical.inputdata")
                                            </div>
                                            <div class="taColumn4H">
                                                @messages("clerical.outputdata")
                                            </div>
                                        </div>

                                        <div class="taRow">
                                            <div class="taColumn1">
                                            @messages("clerical.token.organisation_name")
                                            </div>
                                            <div class="taColumn2">
                                            @messages("clerical.organisation_name")
                                            </div>
                                            <div class="taColumn3">
                                            @aresponse.tokens.getOrElse(Tokens.organisationName, "")
                                            </div>
                                            <div class="taColumn4">
                                            @address.paf.map{ paf => @paf.organisationName }
                                            </div>
                                        </div>
                                        <div class="taRow">
                                            <div class="taColumn1">
                                            @messages("clerical.token.department_name")
                                            </div>
                                            <div class="taColumn2">
                                            @messages("clerical.department_name")
                                            </div>
                                            <div class="taColumn3">
                                            @aresponse.tokens.getOrElse(Tokens.departmentName, "")
                                            </div>
                                            <div class="taColumn4">
                                            @address.paf.map{ paf => @paf.departmentName }
                                            </div>
                                        </div>
                                        <div class="taRow">
                                            <div class="taColumn1">
                                            @messages("clerical.token.sub_building_name")
                                            </div>
                                            <div class="taColumn2">
                                            @messages("clerical.sub_building_name")
                                            </div>
                                            <div class="taColumn3">
                                            @aresponse.tokens.getOrElse(Tokens.subBuildingName, "")
                                            </div>
                                            <div class="taColumn4">
                                            @address.paf.map{ paf => @paf.subBuildingName }
                                            </div>
                                        </div>
                                        <div class="taRow">
                                            <div class="taColumn1">
                                            @messages("clerical.token.building_name")
                                            </div>
                                            <div class="taColumn2">
                                            @messages("clerical.building_name")
                                            </div>
                                            <div class="taColumn3">
                                            @aresponse.tokens.getOrElse(Tokens.buildingName, "")
                                            </div>
                                            <div class="taColumn4">
                                            @address.paf.map{ paf => @paf.buildingName }
                                            </div>
                                        </div>
                                        <div class="taRow">
                                            <div class="taColumn1">
                                            @messages("clerical.token.building_number")
                                            </div>
                                            <div class="taColumn2">
                                            @messages("clerical.building_number")
                                            </div>
                                            <div class="taColumn3">
                                            @aresponse.tokens.getOrElse(Tokens.buildingNumber, "")
                                            </div>
                                            <div class="taColumn4">
                                            @address.paf.map{ paf => @paf.buildingNumber }
                                            </div>
                                        </div>
                                        <div class="taRow">
                                            <div class="taColumn1top">
                                            @messages("clerical.token.street_name")
                                            </div>
                                            <div class="taColumn2">
                                            @messages("clerical.thoroughfare")
                                            </div>
                                            <div class="taColumn3">
                                            @aresponse.tokens.getOrElse(Tokens.streetName, "")
                                            </div>
                                            <div class="taColumn4">
                                            @address.paf.map{ paf => @paf.thoroughfare }
                                            </div>
                                        </div>
                                        <div class="taRow">
                                            <div class="taColumn1inner">
                                            @messages("clerical.token.street_name")
                                            </div>
                                            <div class="taColumn2">
                                            @messages("clerical.welsh_thoroughfare")
                                            </div>
                                            <div class="taColumn3">
                                            @aresponse.tokens.getOrElse(Tokens.streetName, "")
                                            </div>
                                            <div class="taColumn4">
                                            @address.paf.map{ paf => @paf.welshThoroughfare }
                                            </div>
                                        </div>
                                        <div class="taRow">
                                            <div class="taColumn1inner">
                                            @messages("clerical.token.street_name")
                                            </div>
                                            <div class="taColumn2">
                                            @messages("clerical.dependent_thoroughfare")
                                            </div>
                                            <div class="taColumn3">
                                            @aresponse.tokens.getOrElse(Tokens.streetName, "")
                                            </div>
                                            <div class="taColumn4">
                                            @address.paf.map{ paf => @paf.dependentThoroughfare }
                                            </div>
                                        </div>
                                        <div class="taRow">
                                            <div class="taColumn1bottom">
                                            @messages("clerical.token.street_name")
                                            </div>
                                            <div class="taColumn2">
                                            @messages("clerical.welsh_dependent_thoroughfare")
                                            </div>
                                            <div class="taColumn3">
                                            @aresponse.tokens.getOrElse(Tokens.streetName, "")
                                            </div>
                                            <div class="taColumn4">
                                            @address.paf.map{ paf => @paf.welshDependentThoroughfare }
                                            </div>
                                        </div>

                                        <div class="taRow">
                                            <div class="taColumn1top">
                                            @messages("clerical.token.locality")
                                            </div>
                                            <div class="taColumn2">
                                            @messages("clerical.post_town")
                                            </div>
                                            <div class="taColumn3">
                                            @aresponse.tokens.getOrElse(Tokens.locality, "")
                                            </div>
                                            <div class="taColumn4">
                                            @address.paf.map{ paf => @paf.postTown }
                                            </div>
                                        </div>
                                        <div class="taRow">
                                            <div class="taColumn1inner">
                                            @messages("clerical.token.locality")
                                            </div>
                                            <div class="taColumn2">
                                            @messages("clerical.welsh_post_town")
                                            </div>
                                            <div class="taColumn3">
                                            @aresponse.tokens.getOrElse(Tokens.locality, "")
                                            </div>
                                            <div class="taColumn4">
                                            @address.paf.map{ paf => @paf.welshPostTown }
                                            </div>
                                        </div>
                                        <div class="taRow">
                                            <div class="taColumn1inner">
                                            @messages("clerical.token.town_name")
                                            </div>
                                            <div class="taColumn2">
                                            @messages("clerical.town_name")
                                            </div>
                                            <div class="taColumn3">
                                            @aresponse.tokens.getOrElse(Tokens.locality, "")
                                            </div>
                                            <div class="taColumn4">
                                            @address.nag.map{ nag => @nag.townName }
                                            </div>
                                        </div>
                                        <div class="taRow">
                                            <div class="taColumn1inner">
                                            @messages("clerical.token.locality")
                                            </div>
                                            <div class="taColumn2">
                                            @messages("clerical.dependent_locality")
                                            </div>
                                            <div class="taColumn3">
                                            @aresponse.tokens.getOrElse(Tokens.locality, "")
                                            </div>
                                            <div class="taColumn4">
                                            @address.paf.map{ paf => @paf.dependentLocality }
                                            </div>
                                        </div>
                                        <div class="taRow">
                                            <div class="taColumn1inner">
                                            @messages("clerical.token.locality")
                                            </div>
                                            <div class="taColumn2">
                                            @messages("clerical.welsh_dependent_locality")
                                            </div>
                                            <div class="taColumn3">
                                            @aresponse.tokens.getOrElse(Tokens.locality, "")
                                            </div>
                                            <div class="taColumn4">
                                            @address.paf.map{ paf => @paf.welshDependentLocality }
                                            </div>
                                        </div>
                                        <div class="taRow">
                                            <div class="taColumn1inner">
                                            @messages("clerical.token.locality")
                                            </div>
                                            <div class="taColumn2">
                                            @messages("clerical.double_dependent_locality")
                                            </div>
                                            <div class="taColumn3">
                                            @aresponse.tokens.getOrElse(Tokens.locality, "")
                                            </div>
                                            <div class="taColumn4">
                                            @address.paf.map{ paf => @paf.doubleDependentLocality }
                                            </div>
                                        </div>
                                        <div class="taRow">
                                            <div class="taColumn1bottom">
                                            @messages("clerical.token.locality")
                                            </div>
                                            <div class="taColumn2">
                                            @messages("clerical.welsh_double_dependent_locality")
                                            </div>
                                            <div class="taColumn3">
                                            @aresponse.tokens.getOrElse(Tokens.locality, "")
                                            </div>
                                            <div class="taColumn4">
                                            @address.paf.map{ paf => @paf.welshDoubleDependentLocality }
                                            </div>
                                        </div>

                                        <div class="taRow">
                                            <div class="taColumn1top">
                                            @messages("clerical.token.town_name")
                                            </div>
                                            <div class="taColumn2">
                                            @messages("clerical.post_town")
                                            </div>
                                            <div class="taColumn3">
                                            @aresponse.tokens.getOrElse(Tokens.townName, "")
                                            </div>
                                            <div class="taColumn4">
                                            @address.paf.map{ paf => @paf.postTown }
                                            </div>
                                        </div>
                                        <div class="taRow">
                                            <div class="taColumn1inner">
                                            @messages("clerical.token.town_name")
                                            </div>
                                            <div class="taColumn2">
                                            @messages("clerical.welsh_post_town")
                                            </div>
                                            <div class="taColumn3">
                                            @aresponse.tokens.getOrElse(Tokens.townName, "")
                                            </div>
                                            <div class="taColumn4">
                                            @address.paf.map{ paf => @paf.welshPostTown }
                                            </div>
                                        </div>
                                        <div class="taRow">
                                            <div class="taColumn1inner">
                                            @messages("clerical.token.town_name")
                                            </div>
                                            <div class="taColumn2">
                                            @messages("clerical.town_name")
                                            </div>
                                            <div class="taColumn3">
                                            @aresponse.tokens.getOrElse(Tokens.townName, "")
                                            </div>
                                            <div class="taColumn4">
                                            @address.nag.map{ nag => @nag.townName }
                                            </div>
                                        </div>
                                        <div class="taRow">
                                            <div class="taColumn1inner">
                                            @messages("clerical.token.town_name")
                                            </div>
                                            <div class="taColumn2">
                                            @messages("clerical.dependent_locality")
                                            </div>
                                            <div class="taColumn3">
                                            @aresponse.tokens.getOrElse(Tokens.townName, "")
                                            </div>
                                            <div class="taColumn4">
                                            @address.paf.map{ paf => @paf.dependentLocality }
                                            </div>
                                        </div>
                                        <div class="taRow">
                                            <div class="taColumn1inner">
                                            @messages("clerical.token.town_name")
                                            </div>
                                            <div class="taColumn2">
                                            @messages("clerical.welsh_dependent_locality")
                                            </div>
                                            <div class="taColumn3">
                                            @aresponse.tokens.getOrElse(Tokens.townName, "")
                                            </div>
                                            <div class="taColumn4">
                                            @address.paf.map{ paf => @paf.welshDependentLocality }
                                            </div>
                                        </div>
                                        <div class="taRow">
                                            <div class="taColumn1inner">
                                            @messages("clerical.token.town_name")
                                            </div>
                                            <div class="taColumn2">
                                            @messages("clerical.double_dependent_locality")
                                            </div>
                                            <div class="taColumn3">
                                            @aresponse.tokens.getOrElse(Tokens.townName, "")
                                            </div>
                                            <div class="taColumn4">
                                            @address.paf.map{ paf => @paf.doubleDependentLocality }
                                            </div>
                                        </div>
                                        <div class="taRow">
                                            <div class="taColumn1bottom">
                                            @messages("clerical.token.town_name")
                                            </div>
                                            <div class="taColumn2">
                                            @messages("clerical.welsh_double_dependent_locality")
                                            </div>
                                            <div class="taColumn3">
                                            @aresponse.tokens.getOrElse(Tokens.townName, "")
                                            </div>
                                            <div class="taColumn4">
                                            @address.paf.map{ paf => @paf.welshDoubleDependentLocality }
                                            </div>
                                        </div>

                                        <div class="taRow">
                                            <div class="taColumn1">
                                            @messages("clerical.token.postcode")
                                            </div>
                                            <div class="taColumn2">
                                            @messages("clerical.postcode")
                                            </div>
                                            <div class="taColumn3">
                                            @aresponse.tokens.getOrElse(Tokens.postcode, "")
                                            </div>
                                            <div class="taColumn4">
                                            @address.paf.map{ paf => @paf.postcode }
                                            </div>
                                        </div>

                                        @*NAG TABLE*@
                                        <div class="taRowH">
                                            <div class="taColumn1H">
                                                @messages("clerical.token_description")
                                            </div>
                                            <div class="taColumn2H">
                                                @messages("clerical.fieldnameNAG")
                                            </div>
                                            <div class="taColumn3H">
                                                @messages("clerical.inputdata")
                                            </div>
                                            <div class="taColumn4H">
                                                @messages("clerical.outputdata")
                                            </div>
                                        </div>

                                        <div class="taRow">
                                            <div class="taColumn1top">
                                            @messages("clerical.token.organisation_name")
                                            </div>
                                            <div class="taColumn2">
                                            @messages("clerical.organisation")
                                            </div>
                                            <div class="taColumn3">
                                            @aresponse.tokens.getOrElse(Tokens.organisationName, "")
                                            </div>
                                            <div class="taColumn4">
                                            @address.nag.map{ nag => @nag.organisation }
                                            </div>
                                        </div>
                                        <div class="taRow">
                                            <div class="taColumn1inner">
                                            @messages("clerical.token.organisation_name")
                                            </div>
                                            <div class="taColumn2">
                                            @messages("clerical.pao_text")
                                            </div>
                                            <div class="taColumn3">
                                            @aresponse.tokens.getOrElse(Tokens.organisationName, "")
                                            </div>
                                            <div class="taColumn4">
                                            @address.nag.map{ nag => @nag.pao.paoText }
                                            </div>
                                        </div>
                                        <div class="taRow">
                                            <div class="taColumn1inner">
                                            @messages("clerical.token.organisation_name")
                                            </div>
                                            <div class="taColumn2">
                                            @messages("clerical.legal_name")
                                            </div>
                                            <div class="taColumn3">
                                            @aresponse.tokens.getOrElse(Tokens.organisationName, "")
                                            </div>
                                            <div class="taColumn4">
                                            @address.nag.map{ nag => @nag.legalName }
                                            </div>
                                        </div>
                                        <div class="taRow">
                                            <div class="taColumn1bottom">
                                            @messages("clerical.token.organisation_name")
                                            </div>
                                            <div class="taColumn2">
                                            @messages("clerical.sao_text")
                                            </div>
                                            <div class="taColumn3">
                                            @aresponse.tokens.getOrElse(Tokens.organisationName, "")
                                            </div>
                                            <div class="taColumn4">
                                            @address.nag.map{ nag => @nag.sao.saoText }
                                            </div>
                                        </div>
=======
>>>>>>> 609a38c7

            @if(query.nonEmpty) {
                <div>
                    <pre class="prettyprint debug-query-output">@query</pre>
                </div>
            }


            @clericalToolAddresses(singleSearchForm, pageNum, pageSize, pageMax, expandRow, pagerAction, addressBySearchResponse, classification)


        </div>
        <div class="panel panel-single address-panel">
            <p class="pad">&nbsp;</p>
        </div>
    </div>
</div>
}<|MERGE_RESOLUTION|>--- conflicted
+++ resolved
@@ -80,532 +80,6 @@
                 </div>
                 }
             </div>
-<<<<<<< HEAD
-            @addressBySearchResponse.map { aresponse =>
-            <div id="match-count" class="panel panel-single address-panel">
-                <h3 class="green">@aresponse.total @messages("single.found")</h3>
-            </div>
-            @aresponse.addresses.zipWithIndex.map{ case (address, index) =>
-            <div class="panel panel-match address-panel">
-                <div class="result-content">
-                    <div class="alert alert-success">
-                        <div class="matchResults">
-                            <a name="@index"></a>
-                            <div class="resultRow">
-                                <div class="paf-nag-switch-buttons">
-                                    <span class="formatted-nag-button formatted-button-active">LA</span>
-                                    <span class="formatted-paf-button">PAF</span>
-                                </div>
-                                <div class="match-conf">@messages("single.matchscore"): @("%.2f".format(address.underlyingScore))
-                                    (
-                                    @defining(if (ScoreHelper.getPercentageFromScore(address.underlyingScore, aresponse.maxScore) > 70) "#c6ffb3" else "#ffcccc") { color =>
-                                    <span style="background-color: @color">
-                                    }
-                                    @{"%.2f".format((address.underlyingScore / aresponse.maxScore) * 100)}</span>%)
-                                </div>
-                            </div>
-                            <div class="resultRow">
-                                <div>
-                                    <strong>@messages("single.address"): </strong>
-                                    <span class="formatted-nag">@address.formattedAddressNag</span>
-                                    <span style="display: none" class="formatted-paf">@address.formattedAddressPaf</span>
-                                </div>
-                            </div>
-                            <div class="resultRow">
-                                <div class="uprn-txt"><strong>@messages("single.uprn"): </strong>&nbsp;@address.uprn</div>
-                                @if(address.geo.isEmpty){
-                                @if(address.nag.isEmpty){
-                                <div class="map-link-txt">
-                                    <a href="https://maps.google.com/?q=@address.paf.map{paf=>50.855,-1.18@paf.buildingNumber&ll=50.855,-1.18@paf.buildingNumber&z=20&t=h}" target="_blank">@messages("single.openmap")</a>
-                                </div>
-                                } else {
-                                <div class="map-link-txt">
-                                    <a href="https://maps.google.com/?q=50.855,-1.187&ll=50.855,-1.187&z=20&t=h" target="_blank">@messages("single.openmap")</a>
-                                </div>
-                                }
-                                } else {
-                                <div class="map-link-txt">
-                                    <a href="https://maps.google.com/?q=@address.geo.map{geo=>@geo.latitude,@geo.longitude&ll=@geo.latitude,@geo.longitude&z=20&t=h}" target="_blank">@messages("single.openmap")</a>
-                                </div>
-                                }
-                            </div>
-                            <div class="resultRow">
-                                <div class="uprn-txt"><strong>@messages("single.parentuprn"):</strong>
-                                    @if(address.parentUprn == "0"){
-                                &nbsp;N/A</div>
-                                } else {
-                                &nbsp;@address.parentUprn</div>
-                                }
-                            </div>
-                            <div class="resultRow">
-                                <strong>@messages("single.classification"): </strong>
-                                @if(address.nag.isEmpty){
-                                @messages("category.notfound")
-                                } else {
-                                @address.nag.map{ nag =>
-                                @classification.getOrElse(Map.empty).getOrElse(nag.uprn, "")
-                                }
-                                }
-                            </div>
-
-                            <div class="resultRow">
-                                <div class="clericalInfo">
-                                    <a href="?page=@{pageNum}&expand=@index#@index">@messages("clerical.addinfo")</a>
-                                </div>
-                                <div class='@{if (index == expandRow) {"showrow"} else {"hiderow"}}'>
-                                    <div class="clericalInfo">
-                                        <a href="?page=@{pageNum}&expand=-1#@index">Hide</a>
-                                    </div>
-                                    <div class="clerical2">
-                                        <strong>@messages("clerical.logicalstatus"):</strong><span class="clericalgrey"> @address.nag.map{ nag => @messages("logical."+nag.logicalStatus) }</span>
-                                    </div>
-                                    <div class="clerical2">
-                                        <strong>@messages("clerical.elasticscore"):</strong><span class="clericalgrey"> @address.underlyingScore</span>
-                                    </div>
-                                    <div class="clerical2">
-                                        <strong>@messages("clerical.parentuprn"):</strong>
-                                    </div>
-                                    <div class="clerical2">
-                                        <strong>@messages("clerical.la"):</strong><span class="clericalgrey"> @address.nag.map{ nag => @nag.localCustodianName}  |  @address.nag.map{ nag => @nag.localCustodianGeogCode}</span>
-                                    </div>
-                                    <div class="clerical2">
-                                        <strong>@messages("clerical.hierarchy"):</strong>
-                                    </div>
-                                    <div class="clerical2">
-                                        <strong>@messages("clerical.ta"):</strong>
-                                    </div>
-
-                                    <div class="taTable">
-                                        @*PAF TABLE*@
-                                        <div class="taRowH">
-                                            <div class="taColumn1H">
-                                                @messages("clerical.token_description")
-                                            </div>
-                                            <div class="taColumn2H">
-                                                @messages("clerical.fieldnamePAF")
-                                            </div>
-                                            <div class="taColumn3H">
-                                                @messages("clerical.inputdata")
-                                            </div>
-                                            <div class="taColumn4H">
-                                                @messages("clerical.outputdata")
-                                            </div>
-                                        </div>
-
-                                        <div class="taRow">
-                                            <div class="taColumn1">
-                                            @messages("clerical.token.organisation_name")
-                                            </div>
-                                            <div class="taColumn2">
-                                            @messages("clerical.organisation_name")
-                                            </div>
-                                            <div class="taColumn3">
-                                            @aresponse.tokens.getOrElse(Tokens.organisationName, "")
-                                            </div>
-                                            <div class="taColumn4">
-                                            @address.paf.map{ paf => @paf.organisationName }
-                                            </div>
-                                        </div>
-                                        <div class="taRow">
-                                            <div class="taColumn1">
-                                            @messages("clerical.token.department_name")
-                                            </div>
-                                            <div class="taColumn2">
-                                            @messages("clerical.department_name")
-                                            </div>
-                                            <div class="taColumn3">
-                                            @aresponse.tokens.getOrElse(Tokens.departmentName, "")
-                                            </div>
-                                            <div class="taColumn4">
-                                            @address.paf.map{ paf => @paf.departmentName }
-                                            </div>
-                                        </div>
-                                        <div class="taRow">
-                                            <div class="taColumn1">
-                                            @messages("clerical.token.sub_building_name")
-                                            </div>
-                                            <div class="taColumn2">
-                                            @messages("clerical.sub_building_name")
-                                            </div>
-                                            <div class="taColumn3">
-                                            @aresponse.tokens.getOrElse(Tokens.subBuildingName, "")
-                                            </div>
-                                            <div class="taColumn4">
-                                            @address.paf.map{ paf => @paf.subBuildingName }
-                                            </div>
-                                        </div>
-                                        <div class="taRow">
-                                            <div class="taColumn1">
-                                            @messages("clerical.token.building_name")
-                                            </div>
-                                            <div class="taColumn2">
-                                            @messages("clerical.building_name")
-                                            </div>
-                                            <div class="taColumn3">
-                                            @aresponse.tokens.getOrElse(Tokens.buildingName, "")
-                                            </div>
-                                            <div class="taColumn4">
-                                            @address.paf.map{ paf => @paf.buildingName }
-                                            </div>
-                                        </div>
-                                        <div class="taRow">
-                                            <div class="taColumn1">
-                                            @messages("clerical.token.building_number")
-                                            </div>
-                                            <div class="taColumn2">
-                                            @messages("clerical.building_number")
-                                            </div>
-                                            <div class="taColumn3">
-                                            @aresponse.tokens.getOrElse(Tokens.buildingNumber, "")
-                                            </div>
-                                            <div class="taColumn4">
-                                            @address.paf.map{ paf => @paf.buildingNumber }
-                                            </div>
-                                        </div>
-                                        <div class="taRow">
-                                            <div class="taColumn1top">
-                                            @messages("clerical.token.street_name")
-                                            </div>
-                                            <div class="taColumn2">
-                                            @messages("clerical.thoroughfare")
-                                            </div>
-                                            <div class="taColumn3">
-                                            @aresponse.tokens.getOrElse(Tokens.streetName, "")
-                                            </div>
-                                            <div class="taColumn4">
-                                            @address.paf.map{ paf => @paf.thoroughfare }
-                                            </div>
-                                        </div>
-                                        <div class="taRow">
-                                            <div class="taColumn1inner">
-                                            @messages("clerical.token.street_name")
-                                            </div>
-                                            <div class="taColumn2">
-                                            @messages("clerical.welsh_thoroughfare")
-                                            </div>
-                                            <div class="taColumn3">
-                                            @aresponse.tokens.getOrElse(Tokens.streetName, "")
-                                            </div>
-                                            <div class="taColumn4">
-                                            @address.paf.map{ paf => @paf.welshThoroughfare }
-                                            </div>
-                                        </div>
-                                        <div class="taRow">
-                                            <div class="taColumn1inner">
-                                            @messages("clerical.token.street_name")
-                                            </div>
-                                            <div class="taColumn2">
-                                            @messages("clerical.dependent_thoroughfare")
-                                            </div>
-                                            <div class="taColumn3">
-                                            @aresponse.tokens.getOrElse(Tokens.streetName, "")
-                                            </div>
-                                            <div class="taColumn4">
-                                            @address.paf.map{ paf => @paf.dependentThoroughfare }
-                                            </div>
-                                        </div>
-                                        <div class="taRow">
-                                            <div class="taColumn1bottom">
-                                            @messages("clerical.token.street_name")
-                                            </div>
-                                            <div class="taColumn2">
-                                            @messages("clerical.welsh_dependent_thoroughfare")
-                                            </div>
-                                            <div class="taColumn3">
-                                            @aresponse.tokens.getOrElse(Tokens.streetName, "")
-                                            </div>
-                                            <div class="taColumn4">
-                                            @address.paf.map{ paf => @paf.welshDependentThoroughfare }
-                                            </div>
-                                        </div>
-
-                                        <div class="taRow">
-                                            <div class="taColumn1top">
-                                            @messages("clerical.token.locality")
-                                            </div>
-                                            <div class="taColumn2">
-                                            @messages("clerical.post_town")
-                                            </div>
-                                            <div class="taColumn3">
-                                            @aresponse.tokens.getOrElse(Tokens.locality, "")
-                                            </div>
-                                            <div class="taColumn4">
-                                            @address.paf.map{ paf => @paf.postTown }
-                                            </div>
-                                        </div>
-                                        <div class="taRow">
-                                            <div class="taColumn1inner">
-                                            @messages("clerical.token.locality")
-                                            </div>
-                                            <div class="taColumn2">
-                                            @messages("clerical.welsh_post_town")
-                                            </div>
-                                            <div class="taColumn3">
-                                            @aresponse.tokens.getOrElse(Tokens.locality, "")
-                                            </div>
-                                            <div class="taColumn4">
-                                            @address.paf.map{ paf => @paf.welshPostTown }
-                                            </div>
-                                        </div>
-                                        <div class="taRow">
-                                            <div class="taColumn1inner">
-                                            @messages("clerical.token.town_name")
-                                            </div>
-                                            <div class="taColumn2">
-                                            @messages("clerical.town_name")
-                                            </div>
-                                            <div class="taColumn3">
-                                            @aresponse.tokens.getOrElse(Tokens.locality, "")
-                                            </div>
-                                            <div class="taColumn4">
-                                            @address.nag.map{ nag => @nag.townName }
-                                            </div>
-                                        </div>
-                                        <div class="taRow">
-                                            <div class="taColumn1inner">
-                                            @messages("clerical.token.locality")
-                                            </div>
-                                            <div class="taColumn2">
-                                            @messages("clerical.dependent_locality")
-                                            </div>
-                                            <div class="taColumn3">
-                                            @aresponse.tokens.getOrElse(Tokens.locality, "")
-                                            </div>
-                                            <div class="taColumn4">
-                                            @address.paf.map{ paf => @paf.dependentLocality }
-                                            </div>
-                                        </div>
-                                        <div class="taRow">
-                                            <div class="taColumn1inner">
-                                            @messages("clerical.token.locality")
-                                            </div>
-                                            <div class="taColumn2">
-                                            @messages("clerical.welsh_dependent_locality")
-                                            </div>
-                                            <div class="taColumn3">
-                                            @aresponse.tokens.getOrElse(Tokens.locality, "")
-                                            </div>
-                                            <div class="taColumn4">
-                                            @address.paf.map{ paf => @paf.welshDependentLocality }
-                                            </div>
-                                        </div>
-                                        <div class="taRow">
-                                            <div class="taColumn1inner">
-                                            @messages("clerical.token.locality")
-                                            </div>
-                                            <div class="taColumn2">
-                                            @messages("clerical.double_dependent_locality")
-                                            </div>
-                                            <div class="taColumn3">
-                                            @aresponse.tokens.getOrElse(Tokens.locality, "")
-                                            </div>
-                                            <div class="taColumn4">
-                                            @address.paf.map{ paf => @paf.doubleDependentLocality }
-                                            </div>
-                                        </div>
-                                        <div class="taRow">
-                                            <div class="taColumn1bottom">
-                                            @messages("clerical.token.locality")
-                                            </div>
-                                            <div class="taColumn2">
-                                            @messages("clerical.welsh_double_dependent_locality")
-                                            </div>
-                                            <div class="taColumn3">
-                                            @aresponse.tokens.getOrElse(Tokens.locality, "")
-                                            </div>
-                                            <div class="taColumn4">
-                                            @address.paf.map{ paf => @paf.welshDoubleDependentLocality }
-                                            </div>
-                                        </div>
-
-                                        <div class="taRow">
-                                            <div class="taColumn1top">
-                                            @messages("clerical.token.town_name")
-                                            </div>
-                                            <div class="taColumn2">
-                                            @messages("clerical.post_town")
-                                            </div>
-                                            <div class="taColumn3">
-                                            @aresponse.tokens.getOrElse(Tokens.townName, "")
-                                            </div>
-                                            <div class="taColumn4">
-                                            @address.paf.map{ paf => @paf.postTown }
-                                            </div>
-                                        </div>
-                                        <div class="taRow">
-                                            <div class="taColumn1inner">
-                                            @messages("clerical.token.town_name")
-                                            </div>
-                                            <div class="taColumn2">
-                                            @messages("clerical.welsh_post_town")
-                                            </div>
-                                            <div class="taColumn3">
-                                            @aresponse.tokens.getOrElse(Tokens.townName, "")
-                                            </div>
-                                            <div class="taColumn4">
-                                            @address.paf.map{ paf => @paf.welshPostTown }
-                                            </div>
-                                        </div>
-                                        <div class="taRow">
-                                            <div class="taColumn1inner">
-                                            @messages("clerical.token.town_name")
-                                            </div>
-                                            <div class="taColumn2">
-                                            @messages("clerical.town_name")
-                                            </div>
-                                            <div class="taColumn3">
-                                            @aresponse.tokens.getOrElse(Tokens.townName, "")
-                                            </div>
-                                            <div class="taColumn4">
-                                            @address.nag.map{ nag => @nag.townName }
-                                            </div>
-                                        </div>
-                                        <div class="taRow">
-                                            <div class="taColumn1inner">
-                                            @messages("clerical.token.town_name")
-                                            </div>
-                                            <div class="taColumn2">
-                                            @messages("clerical.dependent_locality")
-                                            </div>
-                                            <div class="taColumn3">
-                                            @aresponse.tokens.getOrElse(Tokens.townName, "")
-                                            </div>
-                                            <div class="taColumn4">
-                                            @address.paf.map{ paf => @paf.dependentLocality }
-                                            </div>
-                                        </div>
-                                        <div class="taRow">
-                                            <div class="taColumn1inner">
-                                            @messages("clerical.token.town_name")
-                                            </div>
-                                            <div class="taColumn2">
-                                            @messages("clerical.welsh_dependent_locality")
-                                            </div>
-                                            <div class="taColumn3">
-                                            @aresponse.tokens.getOrElse(Tokens.townName, "")
-                                            </div>
-                                            <div class="taColumn4">
-                                            @address.paf.map{ paf => @paf.welshDependentLocality }
-                                            </div>
-                                        </div>
-                                        <div class="taRow">
-                                            <div class="taColumn1inner">
-                                            @messages("clerical.token.town_name")
-                                            </div>
-                                            <div class="taColumn2">
-                                            @messages("clerical.double_dependent_locality")
-                                            </div>
-                                            <div class="taColumn3">
-                                            @aresponse.tokens.getOrElse(Tokens.townName, "")
-                                            </div>
-                                            <div class="taColumn4">
-                                            @address.paf.map{ paf => @paf.doubleDependentLocality }
-                                            </div>
-                                        </div>
-                                        <div class="taRow">
-                                            <div class="taColumn1bottom">
-                                            @messages("clerical.token.town_name")
-                                            </div>
-                                            <div class="taColumn2">
-                                            @messages("clerical.welsh_double_dependent_locality")
-                                            </div>
-                                            <div class="taColumn3">
-                                            @aresponse.tokens.getOrElse(Tokens.townName, "")
-                                            </div>
-                                            <div class="taColumn4">
-                                            @address.paf.map{ paf => @paf.welshDoubleDependentLocality }
-                                            </div>
-                                        </div>
-
-                                        <div class="taRow">
-                                            <div class="taColumn1">
-                                            @messages("clerical.token.postcode")
-                                            </div>
-                                            <div class="taColumn2">
-                                            @messages("clerical.postcode")
-                                            </div>
-                                            <div class="taColumn3">
-                                            @aresponse.tokens.getOrElse(Tokens.postcode, "")
-                                            </div>
-                                            <div class="taColumn4">
-                                            @address.paf.map{ paf => @paf.postcode }
-                                            </div>
-                                        </div>
-
-                                        @*NAG TABLE*@
-                                        <div class="taRowH">
-                                            <div class="taColumn1H">
-                                                @messages("clerical.token_description")
-                                            </div>
-                                            <div class="taColumn2H">
-                                                @messages("clerical.fieldnameNAG")
-                                            </div>
-                                            <div class="taColumn3H">
-                                                @messages("clerical.inputdata")
-                                            </div>
-                                            <div class="taColumn4H">
-                                                @messages("clerical.outputdata")
-                                            </div>
-                                        </div>
-
-                                        <div class="taRow">
-                                            <div class="taColumn1top">
-                                            @messages("clerical.token.organisation_name")
-                                            </div>
-                                            <div class="taColumn2">
-                                            @messages("clerical.organisation")
-                                            </div>
-                                            <div class="taColumn3">
-                                            @aresponse.tokens.getOrElse(Tokens.organisationName, "")
-                                            </div>
-                                            <div class="taColumn4">
-                                            @address.nag.map{ nag => @nag.organisation }
-                                            </div>
-                                        </div>
-                                        <div class="taRow">
-                                            <div class="taColumn1inner">
-                                            @messages("clerical.token.organisation_name")
-                                            </div>
-                                            <div class="taColumn2">
-                                            @messages("clerical.pao_text")
-                                            </div>
-                                            <div class="taColumn3">
-                                            @aresponse.tokens.getOrElse(Tokens.organisationName, "")
-                                            </div>
-                                            <div class="taColumn4">
-                                            @address.nag.map{ nag => @nag.pao.paoText }
-                                            </div>
-                                        </div>
-                                        <div class="taRow">
-                                            <div class="taColumn1inner">
-                                            @messages("clerical.token.organisation_name")
-                                            </div>
-                                            <div class="taColumn2">
-                                            @messages("clerical.legal_name")
-                                            </div>
-                                            <div class="taColumn3">
-                                            @aresponse.tokens.getOrElse(Tokens.organisationName, "")
-                                            </div>
-                                            <div class="taColumn4">
-                                            @address.nag.map{ nag => @nag.legalName }
-                                            </div>
-                                        </div>
-                                        <div class="taRow">
-                                            <div class="taColumn1bottom">
-                                            @messages("clerical.token.organisation_name")
-                                            </div>
-                                            <div class="taColumn2">
-                                            @messages("clerical.sao_text")
-                                            </div>
-                                            <div class="taColumn3">
-                                            @aresponse.tokens.getOrElse(Tokens.organisationName, "")
-                                            </div>
-                                            <div class="taColumn4">
-                                            @address.nag.map{ nag => @nag.sao.saoText }
-                                            </div>
-                                        </div>
-=======
->>>>>>> 609a38c7
 
             @if(query.nonEmpty) {
                 <div>
