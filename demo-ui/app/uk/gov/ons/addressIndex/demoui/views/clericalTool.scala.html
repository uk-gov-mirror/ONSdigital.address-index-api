@import uk.gov.ons.addressIndex.demoui.model.ui.Navigation
@import uk.gov.ons.addressIndex.demoui.modules.DemoUIAddressIndexVersionModule
@import play.twirl.api.HtmlFormat

@import uk.gov.ons.addressIndex.model.server.response.address.AddressBySearchResponse
@(
title: String,
action: Call,
singleSearchForm: Form[uk.gov.ons.addressIndex.demoui.model.SingleSearchForm],
warningMessage : Option[String],
query: String,
dates: Map[String, String],
pageNum: Int,
pageSize: Int,
pageMax: Int,
expandRow: Int,
pagerAction: String,
addressBySearchResponse: Option[AddressBySearchResponse],
classification: Option[Map[String,String]],
version: DemoUIAddressIndexVersionModule,
placeholder: String,
labelFilter: String,
placeholderFilter: String
)(implicit messages: Messages)

@*
* Call the `main` template with two arguments. The first
* argument is a `String` with the title of the page, the second
* argument is an `Html` object containing the body of the page.
*@

@main(title = messages("single.title"), version = version, showBannerNavigation = true, showBannerTagline = true, siteSection = Some("clerical")) {

    <script src="https://cdn.rawgit.com/google/code-prettify/master/loader/run_prettify.js"></script>

<div class="container">

    <section class="match-form-container">
        <div class="wrapper">
            <div class="group">
                <h1 class="jupiter col-12">@title @messages("single.sfatext")</h1>

                <section class="searchbox-results">
                    @helper.form(action = action) {
                    <div id="search-form" class="search-bar-active">
                        @forms.singleAddressForm(singleSearchForm, display = "inline", true, placeholder, labelFilter, placeholderFilter, messages("singlesearchform.labelstartdate"), messages("singlesearchform.placeholderstartdate"), messages("singlesearchform.labelenddate"), messages("singlesearchform.placeholderenddate"))
                    </div>
                    }
                </section>
            </div>
        </div>
    </section>

    <div class="wrapper">
        <div class="group">

            @warningMessage.map { message =>
            <div id="warning-message" class="col-12">
                <div class="result-content">
                    <div class="alert alert-danger" role="alert"><span class="error" onclick="setFocus('address');">@message</span></div>
                </div>
            </div>
            }

            @if(query.nonEmpty) {
                <div class="col-12 debug-query-output mars">
                    <pre class="prettyprint ">@query</pre>
                </div>
            }


            @addressBySearchResponse.map { aresponse =>
                <section class="match-results-container col-12">
                    <div class="match-results-count saturn">
                     @if(aresponse.sampleSize == aresponse.total) {
                        <div class="standout">@messages("results.foundatleastpre") @aresponse.total @messages("results.foundpost")</div>
                        }else{
                        <div class="standout">@messages("results.foundexactpre") @aresponse.total @messages("results.foundpost")</div>
                        }
                    </div>


                    <div class="match-results">

                        @aresponse.addresses.zipWithIndex.map{ case (address, index) =>

                        @addressShortForm(
                        address,
                        singleSearchForm("filter").value.getOrElse(""),
                        singleSearchForm("historical").value.getOrElse("true").toBoolean,
                        singleSearchForm("matchthreshold").value.getOrElse("5").toInt,
                        dates.getOrElse("startdate", ""),
                        dates.getOrElse("enddate", ""),
<<<<<<< HEAD
=======
                        epoch = "",
                        aresponse.maxScore,
>>>>>>> 0aa17251
                        classification,
                        aresponse.tokens,
                        pageNum,
                        index,
                        true,
                        expandRow
                        )

                        }
<<<<<<< HEAD
                        @pager(pageNum,pageSize,singleSearchForm("address").value.getOrElse(""),singleSearchForm("filter").value.getOrElse(""),aresponse.total, pagerAction, singleSearchForm("historical").value.getOrElse("true").toBoolean, singleSearchForm("matchthreshold").value.getOrElse("5").toInt, dates.getOrElse("startdate", ""), dates.getOrElse("enddate", ""))
=======
                        @pager(pageNum,pageSize,pageMax,singleSearchForm("address").value.getOrElse(""),singleSearchForm("filter").value.getOrElse(""),aresponse.total, pagerAction, singleSearchForm("historical").value.getOrElse("true").toBoolean, singleSearchForm("matchthreshold").value.getOrElse("5").toInt, dates.getOrElse("startdate", ""), dates.getOrElse("enddate", ""), epoch = "")
>>>>>>> 0aa17251

                    </div>
                </section>
            }
        </div>

    </div>
    <div class="feedback-link-container">
        <div class="wrapper">
            <div class="group">
                <div class="col-12 mars">
                    <a class="mailto" onclick="javascript:window.location='mailto:ai.users@@ons.gov.uk?subject=Individual%20feedback%20on%20Address%20Index%20(clerical%20tool)&body=Input: %22@{HtmlFormat.escape(singleSearchForm.value.map(_.address.replaceAll("'", "%27").replaceAll("&", "%26")).getOrElse(""))}%22%0D%0A%0D%0AUrl: ' + encodeURIComponent(window.location);" href="#">@messages("feedback.individual_link")</a>
                </div>
            </div>
        </div>
    </div>
</div>
}<|MERGE_RESOLUTION|>--- conflicted
+++ resolved
@@ -91,11 +91,7 @@
                         singleSearchForm("matchthreshold").value.getOrElse("5").toInt,
                         dates.getOrElse("startdate", ""),
                         dates.getOrElse("enddate", ""),
-<<<<<<< HEAD
-=======
                         epoch = "",
-                        aresponse.maxScore,
->>>>>>> 0aa17251
                         classification,
                         aresponse.tokens,
                         pageNum,
@@ -105,11 +101,7 @@
                         )
 
                         }
-<<<<<<< HEAD
-                        @pager(pageNum,pageSize,singleSearchForm("address").value.getOrElse(""),singleSearchForm("filter").value.getOrElse(""),aresponse.total, pagerAction, singleSearchForm("historical").value.getOrElse("true").toBoolean, singleSearchForm("matchthreshold").value.getOrElse("5").toInt, dates.getOrElse("startdate", ""), dates.getOrElse("enddate", ""))
-=======
-                        @pager(pageNum,pageSize,pageMax,singleSearchForm("address").value.getOrElse(""),singleSearchForm("filter").value.getOrElse(""),aresponse.total, pagerAction, singleSearchForm("historical").value.getOrElse("true").toBoolean, singleSearchForm("matchthreshold").value.getOrElse("5").toInt, dates.getOrElse("startdate", ""), dates.getOrElse("enddate", ""), epoch = "")
->>>>>>> 0aa17251
+                        @pager(pageNum,pageSize,singleSearchForm("address").value.getOrElse(""),singleSearchForm("filter").value.getOrElse(""),aresponse.total, pagerAction, singleSearchForm("historical").value.getOrElse("true").toBoolean, singleSearchForm("matchthreshold").value.getOrElse("5").toInt, dates.getOrElse("startdate", ""), dates.getOrElse("enddate", ""), epoch = "")
 
                     </div>
                 </section>
