--- conflicted
+++ resolved
@@ -1,12 +1,8 @@
 @import uk.gov.ons.addressIndex.demoui.modules.DemoUIAddressIndexVersionModule
 
 @import helper._
-<<<<<<< HEAD
 
-@()(
-=======
 @(version: DemoUIAddressIndexVersionModule)(
->>>>>>> a2fc13a0
     implicit
     requestHeader: RequestHeader,
     messages: Messages
@@ -27,7 +23,6 @@
         </div>
         <p class="toptext">@messages("home.headertext")</p>
         <div class="panel panel-default">
-<<<<<<< HEAD
             <div class="index-nav">
             @nav.navItem(
                 href = uk.gov.ons.addressIndex.demoui.controllers.routes.SingleMatchController.showSingleMatchPage.absoluteURL,
@@ -63,51 +58,10 @@
                 href = uk.gov.ons.addressIndex.demoui.controllers.routes.ClericalToolController.showQuery.absoluteURL,
                 linkText = messages("home.query_debug_head"),
                 linkBody = messages("home.query_debug_body"),
-                imgUrl = routes.Assets.versioned("/images/clericaltool.jpg").toString,
+                imgUrl = routes.Assets.versioned("/images/debug.jpg").toString,
                 width = 280,
                 height = 120
             )
-=======
-                <div class="index-nav">
-                    @nav.navItem(
-                        href = uk.gov.ons.addressIndex.demoui.controllers.routes.SingleMatchController.showSingleMatchPage.absoluteURL,
-                        linkText = messages("home.singlehead"),
-                        linkBody = messages("home.singlebody"),
-                        imgUrl = routes.Assets.versioned("/images/singlesearch.jpg").toString,
-                        width = 280,
-                        height = 120
-                    )
-                </div>
-                <div class="index-nav">
-                    @nav.navItem(
-                        href = uk.gov.ons.addressIndex.demoui.controllers.routes.BulkMatchController.bulkMatchPage.absoluteURL,
-                        linkText = messages("home.multihead"),
-                        linkBody = messages("home.multibody"),
-                        imgUrl = routes.Assets.versioned("/images/multiple.jpg").toString,
-                        width = 280,
-                        height = 120
-                    )
-                </div>
-                <div class="index-nav">
-                    @nav.navItem(
-                        href = uk.gov.ons.addressIndex.demoui.controllers.routes.ClericalToolController.showSingleMatchPage.absoluteURL,
-                        linkText = messages("home.clericalhead"),
-                        linkBody = messages("home.clericalbody"),
-                        imgUrl = routes.Assets.versioned("/images/clericaltool.jpg").toString,
-                        width = 280,
-                        height = 120
-                    )
-                </div>
-                <div class="index-nav">
-                    @nav.navItem(
-                        href = uk.gov.ons.addressIndex.demoui.controllers.routes.ClericalToolController.showQuery.absoluteURL,
-                        linkText = messages("home.query_debug_head"),
-                        linkBody = messages("home.query_debug_body"),
-                        imgUrl = routes.Assets.versioned("/images/debug.jpg").toString,
-                        width = 280,
-                        height = 120
-                    )
->>>>>>> a2fc13a0
             </div>
             </div>
         </div>
