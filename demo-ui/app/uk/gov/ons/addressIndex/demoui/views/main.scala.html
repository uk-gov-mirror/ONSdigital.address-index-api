--- conflicted
+++ resolved
@@ -2,20 +2,12 @@
 
 @(title: String, version: DemoUIAddressIndexVersionModule)(content: Html)(implicit messages: Messages)
 @*
-<<<<<<< HEAD
-* This template is called from the `index` template. This template
-* handles the rendering of the page header and body tags. It takes
-* two arguments, a `String` for the title of the page and an `Html`
-* object to insert into the body of the page.
-*@
-=======
  * This template is called from the `index` template. This template
  * handles the rendering of the page header and body tags. It takes
  * two arguments, a `String` for the title of the page and an `Html`
  * object to insert into the body of the page.
  *@
 @import uk.gov.ons.addressIndex.demoui.modules.DemoUIAddressIndexVersionModule
->>>>>>> a2fc13a0
 <!DOCTYPE html>
 <html lang="en">
     <head>
@@ -69,31 +61,11 @@
             document.getElementById(elem).focus();
             }
     </script>
-<<<<<<< HEAD
-        <nav class="navbar navbar-default">
-            <div class="container-fluid">
-                <div class="row">
-                    <div class="logo">
-                        <img alt="ONS" src="/assets/images/ons-logo.png" width="204" height="40">
-                    </div>
-                    <div class="beta-header">
-                        <p><strong class="beta-banner">@messages("main.beta")</strong></p>
-                    </div>
-                </div>
-            </div>
-        </nav>
-        <section class="content">@content</section>
-        <footer class="group js-footer" id="footer" role="contentinfo">
-=======
     <nav class="navbar navbar-default">
         @banner(version)
     </nav>
     <section class="content">@content</section>
     <footer class="group js-footer" id="footer" role="contentinfo">
-
-        <div class="footer-wrapper">
-
->>>>>>> a2fc13a0
 
             <div class="footer-wrapper">
 
