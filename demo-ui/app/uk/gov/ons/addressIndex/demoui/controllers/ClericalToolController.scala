package uk.gov.ons.addressIndex.demoui.controllers

import java.util.UUID
import javax.inject.{Inject, Singleton}

import play.api.Logger
import play.api.data.Forms._
import play.api.data._
import play.api.i18n.{I18nSupport, MessagesApi}
import play.api.mvc._
import uk.gov.ons.addressIndex.demoui.client.AddressIndexClientInstance
import uk.gov.ons.addressIndex.demoui.model._
import uk.gov.ons.addressIndex.demoui.modules.DemouiConfigModule
import uk.gov.ons.addressIndex.demoui.utils.ClassHierarchy
import uk.gov.ons.addressIndex.model.server.response.{AddressBySearchResponseContainer, AddressByUprnResponseContainer}
import uk.gov.ons.addressIndex.model.{AddressIndexSearchRequest, AddressIndexUPRNRequest}
import uk.gov.ons.addressIndex.demoui.modules.DemoUIAddressIndexVersionModule

import scala.concurrent.{ExecutionContext, Future}
import scala.language.implicitConversions
import scala.util.Try

/**
  * Controller class for a single address to be matched
  * @param conf
  * @param messagesApi
  * @param apiClient
  * @param ec
  */
@Singleton
class ClericalToolController @Inject()(
                                       conf : DemouiConfigModule,
                                       val messagesApi: MessagesApi,
                                       apiClient: AddressIndexClientInstance,
                                       classHierarchy: ClassHierarchy,
                                       version: DemoUIAddressIndexVersionModule
                                     )(implicit ec: ExecutionContext) extends Controller with I18nSupport {

  val logger = Logger("ClericalToolController")
  val pageSize = conf.config.limit
  val maxOff = conf.config.maxOffset
  val maxPages = (maxOff + pageSize - 1) / pageSize
  val apiUrl = conf.config.apiURL.host

  /**
    * Present empty form for user to input address
    *
    * @return result to view
    */
  def showSingleMatchPage(): Action[AnyContent] = Action { implicit request =>
    logger info ("Clerial Tool: Rendering Single Match Page")
    val viewToRender = uk.gov.ons.addressIndex.demoui.views.html.clericalTool(
      title = messagesApi("clerical.sfatext"),
      action = uk.gov.ons.addressIndex.demoui.controllers.routes.ClericalToolController.doMatch,
      singleSearchForm = SingleMatchController.form,
      warningMessage = None,
      query = "",
      pageNum = 1,
      pageSize = pageSize,
      pageMax = maxPages,
      expandRow = -1,
      pagerAction = "clerical",
      addressBySearchResponse = None,
      classification = None,
      apiUrl = apiUrl,
      version = version,
      placeholder = messagesApi("clericalsearchform.placeholder")
    )

      Ok(viewToRender)
  }

  /**
    * Accept posted form, deal with empty address or pass on to MatchWithInput
    *
    * @return result to view or redirect
    */
  def doMatch(): Action[AnyContent] = Action { implicit request =>
    val addressText = Try(request.body.asFormUrlEncoded.get("address").mkString).getOrElse("")
    if (addressText.trim.isEmpty) {
      logger.info("Clerical Tool with Empty input address")
      val viewToRender = uk.gov.ons.addressIndex.demoui.views.html.clericalTool(
        title = messagesApi("clerical.sfatext"),
        action = uk.gov.ons.addressIndex.demoui.controllers.routes.ClericalToolController.doMatch,
        singleSearchForm = SingleMatchController.form,
        warningMessage = Some(messagesApi("single.pleasesupply")),
        query = "",
        pageNum = 1,
        pageSize = pageSize,
        pageMax = maxPages,
        expandRow = -1,
        pagerAction = "clerical",
        addressBySearchResponse = None,
        classification = None,
        apiUrl = apiUrl,
        version = version,
        placeholder = messagesApi("clericalsearchform.placeholder")
      )
        Ok(viewToRender)
    } else if (Try(addressText.toLong).isSuccess) {
        Redirect(uk.gov.ons.addressIndex.demoui.controllers.routes.ClericalToolController.doUprnWithInput(addressText.toLong))
    } else {
        Redirect(uk.gov.ons.addressIndex.demoui.controllers.routes.ClericalToolController.doMatchWithInput(addressText, Some(1), Some(-1)))
    }
  }

  /**
    * Perform match by calling API with address string. Can be called directly via get or redirect from form
    *
    * @param input
    * @return result to view
    */
  def doMatchWithInput(input: String, page: Option[Int], expand: Option[Int]): Action[AnyContent] = Action.async { implicit request =>
<<<<<<< HEAD
    request.session.get("api-key").map { apiKey =>
      generateClericalView(input, page, expand, messagesApi("clerical.sfatext"), uk.gov.ons.addressIndex.demoui.controllers.routes.ClericalToolController.doMatch, "clerical", apiKey)
    }.getOrElse {
      Future.successful(Redirect(uk.gov.ons.addressIndex.demoui.controllers.routes.ApplicationHomeController.login()))
    }
  }

  private def generateClericalView(input: String, page: Option[Int], expand: Option[Int], title: String, action: Call, pagerAction: String, apiKey: String, query: String = ""): Future[Result] = {
=======
    generateClericalView(input, page, expand, messagesApi("clerical.sfatext"),
      uk.gov.ons.addressIndex.demoui.controllers.routes.ClericalToolController.doMatch, "clerical", messagesApi("clericalsearchform.placeholder"))
  }

  private def generateClericalView(input: String, page: Option[Int], expand: Option[Int], title: String, action: Call,
    pagerAction: String, placeholder: String, query: String = ""): Future[Result] = {
>>>>>>> a2fc13a0
    val addressText = input
    val expandr = expand.getOrElse(-1)
    logger info ("expand param = " + expandr)
    val limit = pageSize.toString()
    logger info ("Limit param = " + limit)
    val pageNum = page.getOrElse(1)
    val offNum = (pageNum - 1) * pageSize
    val offset = offNum.toString
    logger info ("Offset param = " + offset)
    logger info ("Max pages = " + maxPages)
    if (addressText.trim.isEmpty) {
      logger info ("Clerical Tool with expected input address missing")
      val viewToRender = uk.gov.ons.addressIndex.demoui.views.html.clericalTool(
        title = title,
        action = action,
        singleSearchForm = SingleMatchController.form,
        warningMessage = Some(messagesApi("single.pleasesupply")),
        query = "",
        pageNum = 1,
        pageSize = pageSize,
        pageMax = maxPages,
        expandRow = -1,
        pagerAction = pagerAction,
        addressBySearchResponse = None,
        classification = None,
        apiUrl = apiUrl,
        version = version,
        placeholder = placeholder
      )

      Future.successful(
        Ok(viewToRender)
      )
    } else {
      logger info ("Clerical Tool with supplied input address " + addressText)
      apiClient.addressQuery(
        AddressIndexSearchRequest(
          input = addressText,
          limit = limit,
          offset = offset,
          id = UUID.randomUUID,
          apiKey = apiKey
        )
      ) map { resp: AddressBySearchResponseContainer =>
        val filledForm = SingleMatchController.form.fill(SingleSearchForm(addressText))

        val nags = resp.response.addresses.flatMap(_.nag)
        val classCodes: Map[String, String] = nags.map(nag =>
          (nag.uprn, classHierarchy.analyseClassCode(nag.classificationCode))).toMap

        val warningMessage =
          if (resp.status.code == 200) None
          else Some(s"${resp.status.code} ${resp.status.message} : ${resp.errors.headOption.map(_.message).getOrElse("")}")


        Ok(uk.gov.ons.addressIndex.demoui.views.html.clericalTool(
          title = title,
          action = action,
          singleSearchForm = filledForm,
          warningMessage = warningMessage,
          query = query,
          pageNum = pageNum,
          pageSize = pageSize,
          pageMax = maxPages,
          expandRow = expandr,
          pagerAction = pagerAction,
          addressBySearchResponse = Some(resp.response),
          classification = Some(classCodes),
          apiUrl = apiUrl,
          version = version,
          placeholder = messagesApi("debugsearchform.placeholder")
        ))
      }
    }
  }

  /**
    * Perform match by calling API with address string. Can be called directly via get or redirect from form
    * @param input
    * @return result to view
    */
  def doUprnWithInput(input : Long) : Action[AnyContent] = Action.async { implicit request =>
    request.session.get("api-key").map { apiKey =>
      logger info("UPRN with supplied input address " + input)
      apiClient.uprnQuery(
        AddressIndexUPRNRequest(
          uprn = input,
          id = UUID.randomUUID,
          apiKey = apiKey
        )
      ) map { resp: AddressByUprnResponseContainer =>
        val filledForm = SingleMatchController.form.fill(SingleSearchForm(input.toString))

        val nags = resp.response.address.flatMap(_.nag)
        val classCodes: Map[String, String] = nags.map(nag =>
          (nag.uprn , classHierarchy.analyseClassCode(nag.classificationCode))).toMap

        val warningMessage =
          if (resp.status.code == 200) None
          else Some(s"${resp.status.code} ${resp.status.message} : ${resp.errors.headOption.map(_.message).getOrElse("")}")


        val viewToRender = uk.gov.ons.addressIndex.demoui.views.html.uprnResult(
          singleSearchForm = filledForm,
          warningMessage = warningMessage,
          addressByUprnResponse = Some(resp.response),
          classification = Some(classCodes),
          version = version)
        Ok(viewToRender)
      }
    }.getOrElse {
      Future.successful(Redirect(uk.gov.ons.addressIndex.demoui.controllers.routes.ApplicationHomeController.login()))
    }
  }

  def showQuery(): Action[AnyContent] = Action {implicit request =>

    val viewToRender = uk.gov.ons.addressIndex.demoui.views.html.clericalTool(
      title = messagesApi("debug.sfatext"),
      action = uk.gov.ons.addressIndex.demoui.controllers.routes.ClericalToolController.doShowQuery,
      singleSearchForm = SingleMatchController.form,
      warningMessage = None,
      query = "",
      pageNum = 1,
      pageSize = pageSize,
      pageMax = maxPages,
      expandRow = -1,
      pagerAction = "debug",
      addressBySearchResponse = None,
      classification = None,
      apiUrl = apiUrl,
      version = version,
      placeholder = messagesApi("debugsearchform.placeholder")
    )

    Ok(viewToRender)

   }

  def doShowQuery(): Action[AnyContent] = Action { implicit request =>

    val input: String = Try(request.body.asFormUrlEncoded.get("address").mkString).getOrElse("")
    Redirect(uk.gov.ons.addressIndex.demoui.controllers.routes.ClericalToolController.showQueryWithInput(input, Some(1), Some(-1)))

  }

  def showQueryWithInput(input: String, page: Option[Int], expand: Option[Int]): Action[AnyContent] = Action.async { implicit request =>
<<<<<<< HEAD
    request.session.get("api-key").map { apiKey =>
      apiClient.showQuery(input, apiKey).flatMap{ query =>
        generateClericalView(input, page, expand, messagesApi("debug.sfatext"),  uk.gov.ons.addressIndex.demoui.controllers.routes.ClericalToolController.doShowQuery, "debug", apiKey, query)
      }
    }.getOrElse {
      Future.successful(Redirect(uk.gov.ons.addressIndex.demoui.controllers.routes.ApplicationHomeController.login()))
=======
    apiClient.showQuery(input).flatMap{ query =>
      generateClericalView(input, page, expand, messagesApi("debug.sfatext"),
        uk.gov.ons.addressIndex.demoui.controllers.routes.ClericalToolController.doShowQuery, "debug", messagesApi("debugsearchform.placeholder"), query)
>>>>>>> a2fc13a0
    }
  }
}

object ClericalToolController {
  val form = Form(
    mapping(
      "address" -> text
    )(SingleSearchForm.apply)(SingleSearchForm.unapply)
  )
}<|MERGE_RESOLUTION|>--- conflicted
+++ resolved
@@ -111,23 +111,15 @@
     * @return result to view
     */
   def doMatchWithInput(input: String, page: Option[Int], expand: Option[Int]): Action[AnyContent] = Action.async { implicit request =>
-<<<<<<< HEAD
     request.session.get("api-key").map { apiKey =>
-      generateClericalView(input, page, expand, messagesApi("clerical.sfatext"), uk.gov.ons.addressIndex.demoui.controllers.routes.ClericalToolController.doMatch, "clerical", apiKey)
+      generateClericalView(input, page, expand, messagesApi("clerical.sfatext"), uk.gov.ons.addressIndex.demoui.controllers.routes.ClericalToolController.doMatch, "clerical", messagesApi("clericalsearchform.placeholder"), apiKey)
     }.getOrElse {
       Future.successful(Redirect(uk.gov.ons.addressIndex.demoui.controllers.routes.ApplicationHomeController.login()))
     }
   }
 
-  private def generateClericalView(input: String, page: Option[Int], expand: Option[Int], title: String, action: Call, pagerAction: String, apiKey: String, query: String = ""): Future[Result] = {
-=======
-    generateClericalView(input, page, expand, messagesApi("clerical.sfatext"),
-      uk.gov.ons.addressIndex.demoui.controllers.routes.ClericalToolController.doMatch, "clerical", messagesApi("clericalsearchform.placeholder"))
-  }
-
   private def generateClericalView(input: String, page: Option[Int], expand: Option[Int], title: String, action: Call,
-    pagerAction: String, placeholder: String, query: String = ""): Future[Result] = {
->>>>>>> a2fc13a0
+    pagerAction: String, placeholder: String, apiKey: String, query: String = ""): Future[Result] = {
     val addressText = input
     val expandr = expand.getOrElse(-1)
     logger info ("expand param = " + expandr)
@@ -275,18 +267,12 @@
   }
 
   def showQueryWithInput(input: String, page: Option[Int], expand: Option[Int]): Action[AnyContent] = Action.async { implicit request =>
-<<<<<<< HEAD
     request.session.get("api-key").map { apiKey =>
       apiClient.showQuery(input, apiKey).flatMap{ query =>
-        generateClericalView(input, page, expand, messagesApi("debug.sfatext"),  uk.gov.ons.addressIndex.demoui.controllers.routes.ClericalToolController.doShowQuery, "debug", apiKey, query)
+        generateClericalView(input, page, expand, messagesApi("debug.sfatext"),  uk.gov.ons.addressIndex.demoui.controllers.routes.ClericalToolController.doShowQuery, "debug", messagesApi("debugsearchform.placeholder"), apiKey, query)
       }
     }.getOrElse {
       Future.successful(Redirect(uk.gov.ons.addressIndex.demoui.controllers.routes.ApplicationHomeController.login()))
-=======
-    apiClient.showQuery(input).flatMap{ query =>
-      generateClericalView(input, page, expand, messagesApi("debug.sfatext"),
-        uk.gov.ons.addressIndex.demoui.controllers.routes.ClericalToolController.doShowQuery, "debug", messagesApi("debugsearchform.placeholder"), query)
->>>>>>> a2fc13a0
     }
   }
 }
