--- conflicted
+++ resolved
@@ -378,13 +378,8 @@
           apiKey = apiKey,
           historical = historicalValue
         )
-<<<<<<< HEAD
-      ) map { resp: AddressByUprnResponseContainer =>
+      ) flatMap { resp: AddressByUprnResponseContainer =>
         val filledForm = SingleMatchController.form.fill(SingleSearchForm(input.toString,"", historicalValue, matchthresholdValue))
-=======
-      ) flatMap { resp: AddressByUprnResponseContainer =>
-        val filledForm = SingleMatchController.form.fill(SingleSearchForm(input.toString,"", historicalValue))
->>>>>>> ecffa0eb
 
         val nags = resp.response.address.flatMap(_.nag)
         val classCodes: Map[String, String] = nags.map(nag =>
