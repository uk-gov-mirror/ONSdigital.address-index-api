--- conflicted
+++ resolved
@@ -14,11 +14,8 @@
 import scala.concurrent.duration._
 import scala.concurrent.{Await, ExecutionContext, Future}
 import scala.language.implicitConversions
-<<<<<<< HEAD
-=======
 import play.api.i18n.{I18nSupport, MessagesApi}
 import uk.gov.ons.addressIndex.demoui.modules.DemoUIAddressIndexVersionModule
->>>>>>> a2fc13a0
 
 /**
   * Simple controller for home page
@@ -28,11 +25,7 @@
   * @param ec
   */
 @Singleton
-<<<<<<< HEAD
-class ApplicationHomeController @Inject()(conf: DemouiConfigModule, val messagesApi: MessagesApi, ws: WSClient)(implicit ec: ExecutionContext) extends Controller with I18nSupport {
-=======
-class ApplicationHomeController @Inject()(conf : DemouiConfigModule, version: DemoUIAddressIndexVersionModule, val messagesApi: MessagesApi)(implicit ec : ExecutionContext) extends Controller with I18nSupport {
->>>>>>> a2fc13a0
+class ApplicationHomeController @Inject()(conf: DemouiConfigModule, version: DemoUIAddressIndexVersionModule, val messagesApi: MessagesApi, ws: WSClient)(implicit ec: ExecutionContext) extends Controller with I18nSupport {
 
   val logger = Logger("ApplicationHomeController")
 
@@ -48,12 +41,11 @@
     *
     * @return result to view
     */
-<<<<<<< HEAD
 
   def indexPage(): Action[AnyContent] = Action { implicit req =>
     req.session.get("api-key").map { apiKey =>
       logger info ("ApplicationHome: Rendering Index page")
-      Ok(uk.gov.ons.addressIndex.demoui.views.html.index())
+      Ok(uk.gov.ons.addressIndex.demoui.views.html.index(version))
     }.getOrElse {
       Redirect(uk.gov.ons.addressIndex.demoui.controllers.routes.ApplicationHomeController.login())
     }
@@ -102,13 +94,6 @@
       // bad, data is not filled or not exist
       Ok(uk.gov.ons.addressIndex.demoui.views.html.forms.login.fieldset("Empty Username or Password"))
     }
-=======
-  def indexPage() : Action[AnyContent] = Action.async { implicit req =>
-    logger info("ApplicationHome: Rendering Index page")
-    Future.successful(
-      Ok(uk.gov.ons.addressIndex.demoui.views.html.index(version))
-    )
->>>>>>> a2fc13a0
   }
 }
 /* Responses
