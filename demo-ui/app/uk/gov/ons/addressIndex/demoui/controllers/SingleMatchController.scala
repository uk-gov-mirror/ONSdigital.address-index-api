package uk.gov.ons.addressIndex.demoui.controllers

import java.util.UUID

import javax.inject.{Inject, Singleton}
import org.apache.commons.lang3.StringUtils
import play.api.Logger
import play.api.data.Forms._
import play.api.data._
import play.api.i18n.{I18nSupport, Lang, Langs, MessagesApi}
import play.api.mvc._
import uk.gov.ons.addressIndex.demoui.client.AddressIndexClientInstance
import uk.gov.ons.addressIndex.demoui.model._
import uk.gov.ons.addressIndex.demoui.modules.{DemoUIAddressIndexVersionModule, DemouiConfigModule}
import uk.gov.ons.addressIndex.demoui.utils.{ClassHierarchy, RelativesExpander}
import uk.gov.ons.addressIndex.model.server.response.{AddressBySearchResponseContainer, AddressByUprnResponseContainer}
import uk.gov.ons.addressIndex.model.{AddressIndexSearchRequest, AddressIndexUPRNRequest}

import scala.concurrent.{ExecutionContext, Future}
import scala.language.implicitConversions
import scala.util.Try

/**
  * Controller class for a single address to be matched
  * @param conf
  * @param messagesApi
  * @param apiClient
  * @param ec
  */
@Singleton
class SingleMatchController @Inject()(
  val controllerComponents: ControllerComponents,
   conf : DemouiConfigModule,
   override val messagesApi: MessagesApi,
   langs: Langs,
   apiClient: AddressIndexClientInstance,
   classHierarchy: ClassHierarchy,
   relativesExpander: RelativesExpander,
   version: DemoUIAddressIndexVersionModule
)(implicit ec: ExecutionContext) extends BaseController with I18nSupport {

  implicit val lang: Lang = langs.availables.head

  val logger = Logger("SingleMatchController")
  val pageSize = conf.config.limit
  val maxOff = conf.config.maxOffset
  val maxPages = (maxOff + pageSize - 1) / pageSize
  // val apiUrl = conf.config.apiURL.host + ":" + conf.config.apiURL.port + conf.config.apiURL.gatewayPath
  val apiUrl = conf.config.apiURL.ajaxHost + ":" + conf.config.apiURL.ajaxPort + conf.config.apiURL.gatewayPath
  /**
    * Present empty form for user to input address
    *
    * @return result to view
    */
  def showSingleMatchPage(): Action[AnyContent] = Action.async { implicit request =>
  //  logger info ("SingleMatch: Rendering Single Match Page")
    val refererUrl = request.uri
    request.session.get("api-key").map { apiKey =>
    val viewToRender = uk.gov.ons.addressIndex.demoui.views.html.singleSearch(
      singleSearchForm = SingleMatchController.form,
      filter = None,
      historical = false,
      rangekm = None,
      lat = None,
      lon = None,
      warningMessage = None,
      pageNum = 1,
      pageSize = pageSize,
      pageMax = maxPages,
      addressBySearchResponse = None,
      classification = None,
      version = version)
    Future.successful(
      Ok(viewToRender)
    )
    }.getOrElse {
      Future.successful(Redirect(uk.gov.ons.addressIndex.demoui.controllers.routes.ApplicationHomeController.login()).withSession("referer" -> refererUrl))
    }
  }

  /**
    * Accept posted form, deal with empty address or pass on to MatchWithInput
    *
    * @return result to view or redirect
    */
  def doMatch(): Action[AnyContent] = Action.async { implicit request =>
    val optAddress: Option[String] = Try(request.body.asFormUrlEncoded.get("address").mkString).toOption
    val addressText = optAddress.getOrElse("")
    val optFilter: Option[String] = Try(request.body.asFormUrlEncoded.get("filter").mkString).toOption
    val filterText = optFilter.getOrElse("")
    val rangeOpt = request.getQueryString("rangekm")
    val latOpt = request.getQueryString("lat")
    val lonOpt = request.getQueryString("lon")
    val historical  : Boolean = Try(request.body.asFormUrlEncoded.get("historical").mkString.toBoolean).getOrElse(true)
    val optmatchthreshold: Option[Int] = Try(request.body.asFormUrlEncoded.get("matchthreshold").mkString.toInt).toOption
    val matchthresholdValue = optmatchthreshold.getOrElse(5)

    if (addressText.trim.isEmpty) {
      logger info ("Single Match with Empty input address")
      val viewToRender = uk.gov.ons.addressIndex.demoui.views.html.singleMatch(
        singleSearchForm = SingleMatchController.form,
        filter = None,
        rangekm = None,
        lat = None,
        lon = None,
        historical = historical,
        warningMessage = Some(messagesApi("single.pleasesupply")),
        pageNum = 1,
        pageSize = pageSize,
        pageMax = maxPages,
        addressBySearchResponse = None,
        classification = None,
        version = version)
      Future.successful(
        Ok(viewToRender)
      )
    } else if (Try(addressText.toLong).isSuccess) {
      Future.successful(
        Redirect(uk.gov.ons.addressIndex.demoui.controllers.routes.SingleMatchController.doGetUprn(addressText, Some(filterText), Some(historical), Some(matchthresholdValue)))
      )
    } else {
      Future.successful(
        Redirect(uk.gov.ons.addressIndex.demoui.controllers.routes.SingleMatchController.doMatchWithInput(addressText, Some(filterText), Some(1), rangeOpt, latOpt, lonOpt, Some(historical), Some(matchthresholdValue)))
      )
    }
  }

  /**
    * Perform match by calling API with address string. Can be called directly via get or redirect from form
    *
    * @param input
    * @return result to view
    */
  def doMatchWithInput(input: String, filter: Option[String] = None, page: Option[Int], rangekm: Option[String] = None, lat: Option[String] = None, lon: Option[String] = None, historical: Option[Boolean] = None, matchthreshold: Option[Int] = None): Action[AnyContent] = Action.async { implicit request =>

  val refererUrl = request.uri
    request.session.get("api-key").map { apiKey =>
      val addressText = StringUtils.stripAccents(input)
      val filterText = StringUtils.stripAccents(filter.getOrElse(""))
      val historicalValue = historical.getOrElse(true)
      val matchthresholdValue = matchthreshold.getOrElse(5)
      val limit = pageSize.toString()
      val pageNum = page.getOrElse(1)
      val offNum = (pageNum - 1) * pageSize
      val offset = offNum.toString
      val rangeString = rangekm.getOrElse("")
      val latString = lat.getOrElse("50.705948")
      val lonString = lon.getOrElse("-3.5091076")
      if (addressText.trim.isEmpty) {
        logger info ("Single Match with expected input address missing")
        val viewToRender = uk.gov.ons.addressIndex.demoui.views.html.singleMatch(
          singleSearchForm = SingleMatchController.form,
          filter = None,
          rangekm = None,
          lat = None,
          lon = None,
          historical = historicalValue,
          warningMessage = Some(messagesApi("single.pleasesupply")),
          pageNum = 1,
          pageSize = pageSize,
          pageMax = maxPages,
          addressBySearchResponse = None,
          classification = None,
        version = version)
        Future.successful(
          Ok(viewToRender)
        )
      } else {
     //   logger info ("Single Match with supplied input address " + addressText)

        apiClient.addressQuery(
          AddressIndexSearchRequest(
            input = addressText,
            limit = limit,
            offset = offset,
            filter = filterText,
            historical = historicalValue,
            matchthreshold = matchthresholdValue,
            rangekm = rangeString,
            lat = latString,
            lon = lonString,
            id = UUID.randomUUID,
            apiKey = apiKey
          )
        ) map { resp: AddressBySearchResponseContainer =>
          val filledForm = SingleMatchController.form.fill(SingleSearchForm(addressText,filterText, historicalValue, matchthresholdValue))

          val nags = resp.response.addresses.flatMap(_.nag)
          val classCodes: Map[String, String] = nags.map(nag =>
            (nag.uprn, classHierarchy.analyseClassCode(nag.classificationCode))).toMap

          val warningMessage =
            if (resp.status.code == 200) None
            else Some(s"${resp.status.code} ${resp.status.message} : ${resp.errors.headOption.map(_.message).getOrElse("")}")


        val viewToRender = uk.gov.ons.addressIndex.demoui.views.html.singleMatch(
          singleSearchForm = filledForm,
          filter = None,
          rangekm = rangekm,
          lat = lat,
          lon = lon,
          historical = historicalValue,
          warningMessage = warningMessage,
          pageNum = pageNum,
          pageSize = pageSize,
          pageMax = maxPages,
          addressBySearchResponse = Some(resp.response),
          classification = Some(classCodes),
        version = version)
          Ok(viewToRender)
        }
      }
    }.getOrElse {
      Future.successful(Redirect(uk.gov.ons.addressIndex.demoui.controllers.routes.ApplicationHomeController.login()).withSession("referer" -> refererUrl))
    }
  }

  /**
    * Perform match by calling API with address string. Can be called directly via get or redirect from form
    *
    * @param input
    * @return result to view
    */
  def doGetUprn(input : String, filter: Option[String], historical: Option[Boolean], matchthreshold: Option[Int]) : Action[AnyContent] = Action.async { implicit request =>
    val refererUrl = request.uri
    request.session.get("api-key").map { apiKey =>val addressText = StringUtils.stripAccents(input)
      val filterText = StringUtils.stripAccents(filter.getOrElse(""))
      val historicalValue = historical.getOrElse(true)
      val matchthresholdValue = matchthreshold.getOrElse(5)
    if (addressText.trim.isEmpty) {
      logger info("UPRN with expected input address missing")
      val viewToRender = uk.gov.ons.addressIndex.demoui.views.html.singleMatch(
        singleSearchForm = SingleMatchController.form,
        filter = None,
        rangekm = None,
        lat = None,
        lon = None,
        historical = historicalValue,
        warningMessage = Some(messagesApi("single.pleasesupply")),
        pageNum = 1,
        pageSize = pageSize,
        pageMax = maxPages,
        addressBySearchResponse = None,
        classification = None,
      version = version)
      Future.successful(
        Ok(viewToRender)
      )
    } else {
   //   logger info("UPRN with supplied input address " + addressText)
      val numericUPRN = BigInt(addressText)
      apiClient.uprnQuery(
        AddressIndexUPRNRequest(
          uprn = numericUPRN,
          id = UUID.randomUUID,
          historical = historicalValue,
            apiKey = apiKey
        )
      ) map { resp: AddressByUprnResponseContainer =>
        val filledForm = SingleMatchController.form.fill(SingleSearchForm(addressText,filterText, historicalValue, matchthresholdValue))

          val nags = resp.response.address.flatMap(_.nag)
          val classCodes: Map[String, String] = nags.map(nag =>
            (nag.uprn, classHierarchy.analyseClassCode(nag.classificationCode))).toMap

          val warningMessage =
            if (resp.status.code == 200) None
            else Some(s"${resp.status.code} ${resp.status.message} : ${resp.errors.headOption.map(_.message).getOrElse("")}")


        val viewToRender = uk.gov.ons.addressIndex.demoui.views.html.uprnResult(
          singleSearchForm = filledForm,
          filter = None,
          historical = historicalValue,
          warningMessage = warningMessage,
          addressByUprnResponse = Some(resp.response),
          classification = Some(classCodes),
          version = version,
          isClerical = false,
          apiUrl = apiUrl,
          apiKey = apiKey
        )
        Ok(viewToRender)}
      }
    }.getOrElse {
      Future.successful(Redirect(uk.gov.ons.addressIndex.demoui.controllers.routes.ApplicationHomeController.login()).withSession("referer" -> refererUrl))
    }
  }

  /**
    * Perform match by calling API with address string. Can be called directly via get or redirect from form
    *
    * @param input
    * @return result to view
    */
  def doGetResult(input : String, historical: Option[Boolean]) : Action[AnyContent] = Action.async { implicit request =>
    val refererUrl = request.uri
    request.session.get("api-key").map { apiKey =>
      val addressText = StringUtils.stripAccents(input)
      val filterText = ""
      val historicalValue = historical.getOrElse(true)
      val matchthresholdValue = 5
      if (addressText.trim.isEmpty) {
        logger info("Result with expected input address missing")
        val viewToRender = uk.gov.ons.addressIndex.demoui.views.html.singleMatch(
          singleSearchForm = SingleMatchController.form,
          filter = None,
          warningMessage = Some(messagesApi("single.pleasesupply")),
          pageNum = 1,
          rangekm = None,
          lat = None,
          lon = None,
          historical = historicalValue,
          pageSize = pageSize,
          pageMax = maxPages,
          addressBySearchResponse = None,
          classification = None,
          version = version)
        Future.successful(
          Ok(viewToRender)
        )
      } else {
        //   logger info("UPRN with supplied input address " + addressText)
        val numericUPRN = BigInt(addressText)
        apiClient.uprnQuery(
          AddressIndexUPRNRequest(
            uprn = numericUPRN,
            id = UUID.randomUUID,
            historical = historicalValue,
            apiKey = apiKey
          )
<<<<<<< HEAD
        ) map { resp: AddressByUprnResponseContainer =>
          val filledForm = SingleMatchController.form.fill(SingleSearchForm(addressText,filterText, historicalValue,matchthresholdValue))
=======
        ) flatMap { resp: AddressByUprnResponseContainer =>
          val filledForm = SingleMatchController.form.fill(SingleSearchForm(addressText,filterText, historicalValue))
>>>>>>> ecffa0eb

          val nags = resp.response.address.flatMap(_.nag)
          val classCodes: Map[String, String] = nags.map(nag =>
            (nag.uprn, classHierarchy.analyseClassCode(nag.classificationCode))).toMap

          val warningMessage =
            if (resp.status.code == 200) None
            else Some(s"${resp.status.code} ${resp.status.message} : ${resp.errors.headOption.map(_.message).getOrElse("")}")

          val rels = resp.response.address.map(_.relatives)
          val futExpandedRels = relativesExpander.futExpandRelatives(apiKey, rels.getOrElse(Seq())).recover {
            case _: Throwable => Seq()
          }

          futExpandedRels.map { expandedRels =>
            //     logger info("expanded rels = " + expandedRels.toString())
            val viewToRender = uk.gov.ons.addressIndex.demoui.views.html.result(
              singleSearchForm = filledForm,
              filter = None,
              historical = historicalValue,
              warningMessage = warningMessage,
              addressByUprnResponse = Some(resp.response),
              classification = Some(classCodes),
              expandedRels = Some(expandedRels),
              version = version,
              isClerical = false,
              apiUrl = apiUrl,
              apiKey = apiKey
            )
            Ok(viewToRender)
          }
        }
      }
    }.getOrElse {
      Future.successful(Redirect(uk.gov.ons.addressIndex.demoui.controllers.routes.ApplicationHomeController.login()).withSession("referer" -> refererUrl))
    }
  }


  /**
    * Perform match by calling API with address string. Can be called directly via get or redirect from form
    *
    * @param input
    * @return result to view
    */
  def doGetResultClerical(input : String, historical: Boolean) : Action[AnyContent] = Action.async { implicit request =>
    val refererUrl = request.uri
    request.session.get("api-key").map { apiKey =>
      val addressText = StringUtils.stripAccents(input)
      val filterText = ""
      val matchthresholdValue = 5
      if (addressText.trim.isEmpty) {
        logger info("Result with expected input address missing")
        val viewToRender = uk.gov.ons.addressIndex.demoui.views.html.singleMatch(
          singleSearchForm = SingleMatchController.form,
          filter = None,
          warningMessage = Some(messagesApi("single.pleasesupply")),
          pageNum = 1,
          rangekm = None,
          lat = None,
          lon = None,
          historical = historical,
          pageSize = pageSize,
          pageMax = maxPages,
          addressBySearchResponse = None,
          classification = None,
          version = version)
        Future.successful(
          Ok(viewToRender)
        )
      } else {
        //   logger info("UPRN with supplied input address " + addressText)
        val numericUPRN = BigInt(addressText)
        apiClient.uprnQuery(
          AddressIndexUPRNRequest(
            uprn = numericUPRN,
            id = UUID.randomUUID,
            historical = historical,
            apiKey = apiKey
          )
<<<<<<< HEAD
        ) map { resp: AddressByUprnResponseContainer =>
          val filledForm = SingleMatchController.form.fill(SingleSearchForm(addressText,filterText, historical, matchthresholdValue))
=======
        ) flatMap { resp: AddressByUprnResponseContainer =>
          val filledForm = SingleMatchController.form.fill(SingleSearchForm(addressText,filterText, historical))
>>>>>>> ecffa0eb

          val nags = resp.response.address.flatMap(_.nag)
          val classCodes: Map[String, String] = nags.map(nag =>
            (nag.uprn, classHierarchy.analyseClassCode(nag.classificationCode))).toMap

          val warningMessage =
            if (resp.status.code == 200) None
            else Some(s"${resp.status.code} ${resp.status.message} : ${resp.errors.headOption.map(_.message).getOrElse("")}")

          val rels = resp.response.address.map(_.relatives)
          val futExpandedRels = relativesExpander.futExpandRelatives(apiKey, rels.getOrElse(Seq())).recover {
            case _: Throwable => Seq()
          }

          futExpandedRels.map { expandedRels =>
            //logger info("expanded rels = " + expandedRels.toString())
            val viewToRender = uk.gov.ons.addressIndex.demoui.views.html.result(
              singleSearchForm = filledForm,
              filter = None,
              historical = historical,
              warningMessage = warningMessage,
              addressByUprnResponse = Some(resp.response),
              classification = Some(classCodes),
              expandedRels = Some(expandedRels),
              version = version,
              isClerical = true,
              apiUrl = apiUrl,
              apiKey = apiKey
            )
            Ok(viewToRender)
          }
        }
      }
    }.getOrElse {
      Future.successful(Redirect(uk.gov.ons.addressIndex.demoui.controllers.routes.ApplicationHomeController.login()).withSession("referer" -> refererUrl))
    }
  }
}


object SingleMatchController {
  val form = Form(
    mapping(
      "address" -> text,
      "filter" -> text,
      "historical" -> boolean,
      "matchthreshold" -> number
    )(SingleSearchForm.apply)(SingleSearchForm.unapply)
  )
}<|MERGE_RESOLUTION|>--- conflicted
+++ resolved
@@ -330,13 +330,8 @@
             historical = historicalValue,
             apiKey = apiKey
           )
-<<<<<<< HEAD
-        ) map { resp: AddressByUprnResponseContainer =>
+        ) flatMap { resp: AddressByUprnResponseContainer =>
           val filledForm = SingleMatchController.form.fill(SingleSearchForm(addressText,filterText, historicalValue,matchthresholdValue))
-=======
-        ) flatMap { resp: AddressByUprnResponseContainer =>
-          val filledForm = SingleMatchController.form.fill(SingleSearchForm(addressText,filterText, historicalValue))
->>>>>>> ecffa0eb
 
           val nags = resp.response.address.flatMap(_.nag)
           val classCodes: Map[String, String] = nags.map(nag =>
@@ -417,13 +412,8 @@
             historical = historical,
             apiKey = apiKey
           )
-<<<<<<< HEAD
-        ) map { resp: AddressByUprnResponseContainer =>
+        ) flatMap { resp: AddressByUprnResponseContainer =>
           val filledForm = SingleMatchController.form.fill(SingleSearchForm(addressText,filterText, historical, matchthresholdValue))
-=======
-        ) flatMap { resp: AddressByUprnResponseContainer =>
-          val filledForm = SingleMatchController.form.fill(SingleSearchForm(addressText,filterText, historical))
->>>>>>> ecffa0eb
 
           val nags = resp.response.address.flatMap(_.nag)
           val classCodes: Map[String, String] = nags.map(nag =>
