package uk.gov.ons.addressIndex.demoui.controllers

import java.util.UUID
import javax.inject.{Inject, Singleton}

import org.apache.commons.lang3.StringUtils
import play.api.Logger
import play.api.data.Forms._
import play.api.data._
import play.api.i18n.{I18nSupport, MessagesApi}
import play.api.libs.json.Json
import play.api.mvc.{Action, AnyContent, Controller, Result}
import uk.gov.ons.addressIndex.demoui.client.AddressIndexClientInstance
import uk.gov.ons.addressIndex.demoui.model._
import uk.gov.ons.addressIndex.demoui.modules.DemouiConfigModule
import uk.gov.ons.addressIndex.demoui.utils.ClassHierarchy
import uk.gov.ons.addressIndex.model.server.response.{AddressBySearchResponseContainer, AddressByUprnResponseContainer}
import uk.gov.ons.addressIndex.model.AddressIndexSearchRequest
import uk.gov.ons.addressIndex.model.AddressIndexUPRNRequest
import uk.gov.ons.addressIndex.demoui.modules.DemoUIAddressIndexVersionModule

import scala.concurrent.{ExecutionContext, Future}
import scala.language.implicitConversions
import scala.util.Try

/**
  * Controller class for a single address to be matched
  * @param conf
  * @param messagesApi
  * @param apiClient
  * @param ec
  */
@Singleton
class SingleMatchController @Inject()(
   conf : DemouiConfigModule,
   val messagesApi: MessagesApi,
   apiClient: AddressIndexClientInstance,
   classHierarchy: ClassHierarchy,
   version: DemoUIAddressIndexVersionModule
)(implicit ec: ExecutionContext) extends Controller with I18nSupport {

  val logger = Logger("SingleMatchController")
  val pageSize = conf.config.limit
  val maxOff = conf.config.maxOffset
  val maxPages = (maxOff + pageSize - 1) / pageSize

  /**
    * Present empty form for user to input address
    *
    * @return result to view
    */
  def showSingleMatchPage(): Action[AnyContent] = Action.async { implicit request =>
    logger info ("SingleMatch: Rendering Single Match Page")
    val viewToRender = uk.gov.ons.addressIndex.demoui.views.html.singleMatch(
      singleSearchForm = SingleMatchController.form,
      warningMessage = None,
      pageNum = 1,
      pageSize = pageSize,
      pageMax = maxPages,
      addressBySearchResponse = None,
      classification = None,
      version = version)
    Future.successful(
      Ok(viewToRender)
    )
  }

  /**
    * Accept posted form, deal with empty address or pass on to MatchWithInput
    *
    * @return result to view or redirect
    */
  def doMatch(): Action[AnyContent] = Action.async { implicit request =>
    val optAddress: Option[String] = Try(request.body.asFormUrlEncoded.get("address").mkString).toOption
    val addressText = optAddress.getOrElse("")
    if (addressText.trim.isEmpty) {
      logger info ("Single Match with Empty input address")
      val viewToRender = uk.gov.ons.addressIndex.demoui.views.html.singleMatch(
        singleSearchForm = SingleMatchController.form,
        warningMessage = Some(messagesApi("single.pleasesupply")),
        pageNum = 1,
        pageSize = pageSize,
        pageMax = maxPages,
        addressBySearchResponse = None,
        classification = None,
        version = version)
      Future.successful(
        Ok(viewToRender)
      )
    } else if (Try(addressText.toLong).isSuccess) {
      Future.successful(
        Redirect(uk.gov.ons.addressIndex.demoui.controllers.routes.SingleMatchController.doGetUprn(addressText))
      )
    } else {
      Future.successful(
        Redirect(uk.gov.ons.addressIndex.demoui.controllers.routes.SingleMatchController.doMatchWithInput(addressText, Some(1)))
      )
    }
  }

  /**
    * Perform match by calling API with address string. Can be called directly via get or redirect from form
    *
    * @param input
    * @return result to view
    */
<<<<<<< HEAD
  def doMatchWithInput(input: String, page: Option[Int]): Action[AnyContent] = Action.async { implicit request =>

    request.session.get("api-key").map { apiKey =>
      val addressText = StringUtils.stripAccents(input)
      val limit = pageSize.toString()
      logger info ("Limit param = " + limit)
      val pageNum = page.getOrElse(1)
      val offNum = (pageNum - 1) * pageSize
      val offset = offNum.toString
      logger info ("Offset param = " + offset)
      logger info ("Max pages = " + maxPages)
      if (addressText.trim.isEmpty) {
        logger info ("Single Match with expected input address missing")
=======
  def doMatchWithInput(input : String, page: Option[Int]) : Action[AnyContent] = Action.async { implicit request =>
    val addressText = StringUtils.stripAccents(input)
    val limit = pageSize.toString()
    logger info("Limit param = " + limit)
    val pageNum = page.getOrElse(1)
    val offNum = (pageNum - 1) * pageSize
    val offset = offNum.toString
    logger info("Offset param = " + offset)
    logger info("Max pages = " + maxPages)
    if (addressText.trim.isEmpty) {
      logger info("Single Match with expected input address missing")
      val viewToRender = uk.gov.ons.addressIndex.demoui.views.html.singleMatch(
        singleSearchForm = SingleMatchController.form,
        warningMessage = Some(messagesApi("single.pleasesupply")),
        pageNum = 1,
        pageSize = pageSize,
        pageMax = maxPages,
        addressBySearchResponse = None,
        classification = None,
        version = version)
        Future.successful(
          Ok(viewToRender)
      )
    } else {
      logger info("Single Match with supplied input address " + addressText)

      apiClient.addressQuery(
        AddressIndexSearchRequest(
          input = addressText,
          limit = limit,
          offset = offset,
          id = UUID.randomUUID
        )
      ) map { resp: AddressBySearchResponseContainer =>
        val filledForm = SingleMatchController.form.fill(SingleSearchForm(addressText))

        val nags = resp.response.addresses.flatMap(_.nag)
        val classCodes: Map[String, String] = nags.map(nag =>
          (nag.uprn , classHierarchy.analyseClassCode(nag.classificationCode))).toMap

        val warningMessage =
          if (resp.status.code == 200) None
          else Some(s"${resp.status.code} ${resp.status.message} : ${resp.errors.headOption.map(_.message).getOrElse("")}")


>>>>>>> a2fc13a0
        val viewToRender = uk.gov.ons.addressIndex.demoui.views.html.singleMatch(
          singleSearchForm = SingleMatchController.form,
          warningMessage = Some(messagesApi("single.pleasesupply")),
          pageNum = 1,
          pageSize = pageSize,
          pageMax = maxPages,
<<<<<<< HEAD
          addressBySearchResponse = None,
          classification = None)
        Future.successful(
          Ok(viewToRender)
        )
      } else {
        logger info ("Single Match with supplied input address " + addressText)

        apiClient.addressQuery(
          AddressIndexSearchRequest(
            input = addressText,
            limit = limit,
            offset = offset,
            id = UUID.randomUUID,
            apiKey = apiKey
          )
        ) map { resp: AddressBySearchResponseContainer =>
          val filledForm = SingleMatchController.form.fill(SingleSearchForm(addressText))

          val nags = resp.response.addresses.flatMap(_.nag)
          val classCodes: Map[String, String] = nags.map(nag =>
            (nag.uprn, classHierarchy.analyseClassCode(nag.classificationCode))).toMap

          val warningMessage =
            if (resp.status.code == 200) None
            else Some(s"${resp.status.code} ${resp.status.message} : ${resp.errors.headOption.map(_.message).getOrElse("")}")


          val viewToRender = uk.gov.ons.addressIndex.demoui.views.html.singleMatch(
            singleSearchForm = filledForm,
            warningMessage = warningMessage,
            pageNum = pageNum,
            pageSize = pageSize,
            pageMax = maxPages,
            addressBySearchResponse = Some(resp.response),
            classification = Some(classCodes))
          Ok(viewToRender)
        }
=======
          addressBySearchResponse = Some(resp.response),
          classification = Some(classCodes),
          version = version)
        Ok(viewToRender)
>>>>>>> a2fc13a0
      }
    }.getOrElse {
      Future.successful(Redirect(uk.gov.ons.addressIndex.demoui.controllers.routes.ApplicationHomeController.login()))
    }
  }

  /**
    * Perform match by calling API with address string. Can be called directly via get or redirect from form
    *
    * @param input
    * @return result to view
    */
<<<<<<< HEAD
  def doGetUprn(input: String): Action[AnyContent] = Action.async { implicit request =>
    request.session.get("api-key").map { apiKey =>
      val addressText = StringUtils.stripAccents(input)
      if (addressText.trim.isEmpty) {
        logger info ("UPRN with expected input address missing")
        val viewToRender = uk.gov.ons.addressIndex.demoui.views.html.singleMatch(
          singleSearchForm = SingleMatchController.form,
          warningMessage = Some(messagesApi("single.pleasesupply")),
          pageNum = 1,
          pageSize = pageSize,
          pageMax = maxPages,
          addressBySearchResponse = None,
          classification = None)
        Future.successful(
          Ok(viewToRender)
        )
      } else {
        logger info ("UPRN with supplied input address " + addressText)
        val numericUPRN = BigInt(addressText)
        apiClient.uprnQuery(
          AddressIndexUPRNRequest(
            uprn = numericUPRN,
            id = UUID.randomUUID,
            apiKey = apiKey
          )
        ) map { resp: AddressByUprnResponseContainer =>
          val filledForm = SingleMatchController.form.fill(SingleSearchForm(addressText))

          val nags = resp.response.address.flatMap(_.nag)
          val classCodes: Map[String, String] = nags.map(nag =>
            (nag.uprn, classHierarchy.analyseClassCode(nag.classificationCode))).toMap

          val warningMessage =
            if (resp.status.code == 200) None
            else Some(s"${resp.status.code} ${resp.status.message} : ${resp.errors.headOption.map(_.message).getOrElse("")}")


          val viewToRender = uk.gov.ons.addressIndex.demoui.views.html.uprnResult(
            singleSearchForm = filledForm,
            warningMessage = warningMessage,
            addressByUprnResponse = Some(resp.response),
            classification = Some(classCodes))
          Ok(viewToRender)
        }
=======
  def doGetUprn(input : String) : Action[AnyContent] = Action.async { implicit request =>
    val addressText = StringUtils.stripAccents(input)
    if (addressText.trim.isEmpty) {
      logger info("UPRN with expected input address missing")
      val viewToRender = uk.gov.ons.addressIndex.demoui.views.html.singleMatch(
        singleSearchForm = SingleMatchController.form,
        warningMessage = Some(messagesApi("single.pleasesupply")),
        pageNum = 1,
        pageSize = pageSize,
        pageMax = maxPages,
        addressBySearchResponse = None,
        classification = None,
        version = version)
      Future.successful(
        Ok(viewToRender)
      )
    } else {
      logger info("UPRN with supplied input address " + addressText)
      val numericUPRN = BigInt(addressText)
      apiClient.uprnQuery(
        AddressIndexUPRNRequest(
          uprn = numericUPRN,
          id = UUID.randomUUID
        )
      ) map { resp: AddressByUprnResponseContainer =>
        val filledForm = SingleMatchController.form.fill(SingleSearchForm(addressText))

        val nags = resp.response.address.flatMap(_.nag)
        val classCodes: Map[String, String] = nags.map(nag =>
          (nag.uprn , classHierarchy.analyseClassCode(nag.classificationCode))).toMap

        val warningMessage =
          if (resp.status.code == 200) None
          else Some(s"${resp.status.code} ${resp.status.message} : ${resp.errors.headOption.map(_.message).getOrElse("")}")


        val viewToRender = uk.gov.ons.addressIndex.demoui.views.html.uprnResult(
          singleSearchForm = filledForm,
          warningMessage = warningMessage,
          addressByUprnResponse = Some(resp.response),
          classification = Some(classCodes),
          version = version)
        Ok(viewToRender)
>>>>>>> a2fc13a0
      }
    }.getOrElse {
      Future.successful(Redirect(uk.gov.ons.addressIndex.demoui.controllers.routes.ApplicationHomeController.login()))
    }
  }
}


object SingleMatchController {
  val form = Form(
    mapping(
      "address" -> text
    )(SingleSearchForm.apply)(SingleSearchForm.unapply)
  )
}<|MERGE_RESOLUTION|>--- conflicted
+++ resolved
@@ -104,7 +104,6 @@
     * @param input
     * @return result to view
     */
-<<<<<<< HEAD
   def doMatchWithInput(input: String, page: Option[Int]): Action[AnyContent] = Action.async { implicit request =>
 
     request.session.get("api-key").map { apiKey =>
@@ -118,62 +117,15 @@
       logger info ("Max pages = " + maxPages)
       if (addressText.trim.isEmpty) {
         logger info ("Single Match with expected input address missing")
-=======
-  def doMatchWithInput(input : String, page: Option[Int]) : Action[AnyContent] = Action.async { implicit request =>
-    val addressText = StringUtils.stripAccents(input)
-    val limit = pageSize.toString()
-    logger info("Limit param = " + limit)
-    val pageNum = page.getOrElse(1)
-    val offNum = (pageNum - 1) * pageSize
-    val offset = offNum.toString
-    logger info("Offset param = " + offset)
-    logger info("Max pages = " + maxPages)
-    if (addressText.trim.isEmpty) {
-      logger info("Single Match with expected input address missing")
-      val viewToRender = uk.gov.ons.addressIndex.demoui.views.html.singleMatch(
-        singleSearchForm = SingleMatchController.form,
-        warningMessage = Some(messagesApi("single.pleasesupply")),
-        pageNum = 1,
-        pageSize = pageSize,
-        pageMax = maxPages,
-        addressBySearchResponse = None,
-        classification = None,
-        version = version)
-        Future.successful(
-          Ok(viewToRender)
-      )
-    } else {
-      logger info("Single Match with supplied input address " + addressText)
-
-      apiClient.addressQuery(
-        AddressIndexSearchRequest(
-          input = addressText,
-          limit = limit,
-          offset = offset,
-          id = UUID.randomUUID
-        )
-      ) map { resp: AddressBySearchResponseContainer =>
-        val filledForm = SingleMatchController.form.fill(SingleSearchForm(addressText))
-
-        val nags = resp.response.addresses.flatMap(_.nag)
-        val classCodes: Map[String, String] = nags.map(nag =>
-          (nag.uprn , classHierarchy.analyseClassCode(nag.classificationCode))).toMap
-
-        val warningMessage =
-          if (resp.status.code == 200) None
-          else Some(s"${resp.status.code} ${resp.status.message} : ${resp.errors.headOption.map(_.message).getOrElse("")}")
-
-
->>>>>>> a2fc13a0
         val viewToRender = uk.gov.ons.addressIndex.demoui.views.html.singleMatch(
           singleSearchForm = SingleMatchController.form,
           warningMessage = Some(messagesApi("single.pleasesupply")),
           pageNum = 1,
           pageSize = pageSize,
           pageMax = maxPages,
-<<<<<<< HEAD
           addressBySearchResponse = None,
-          classification = None)
+          classification = None,
+        version = version)
         Future.successful(
           Ok(viewToRender)
         )
@@ -200,22 +152,15 @@
             else Some(s"${resp.status.code} ${resp.status.message} : ${resp.errors.headOption.map(_.message).getOrElse("")}")
 
 
-          val viewToRender = uk.gov.ons.addressIndex.demoui.views.html.singleMatch(
-            singleSearchForm = filledForm,
-            warningMessage = warningMessage,
-            pageNum = pageNum,
-            pageSize = pageSize,
-            pageMax = maxPages,
-            addressBySearchResponse = Some(resp.response),
-            classification = Some(classCodes))
-          Ok(viewToRender)
-        }
-=======
+        val viewToRender = uk.gov.ons.addressIndex.demoui.views.html.singleMatch(
+          singleSearchForm = filledForm,
+          warningMessage = warningMessage,
+          pageNum = pageNum,
+          pageSize = pageSize,
+          pageMax = maxPages,
           addressBySearchResponse = Some(resp.response),
           classification = Some(classCodes),
-          version = version)
-        Ok(viewToRender)
->>>>>>> a2fc13a0
+        version = version)Ok(viewToRender)}
       }
     }.getOrElse {
       Future.successful(Redirect(uk.gov.ons.addressIndex.demoui.controllers.routes.ApplicationHomeController.login()))
@@ -228,54 +173,8 @@
     * @param input
     * @return result to view
     */
-<<<<<<< HEAD
-  def doGetUprn(input: String): Action[AnyContent] = Action.async { implicit request =>
-    request.session.get("api-key").map { apiKey =>
-      val addressText = StringUtils.stripAccents(input)
-      if (addressText.trim.isEmpty) {
-        logger info ("UPRN with expected input address missing")
-        val viewToRender = uk.gov.ons.addressIndex.demoui.views.html.singleMatch(
-          singleSearchForm = SingleMatchController.form,
-          warningMessage = Some(messagesApi("single.pleasesupply")),
-          pageNum = 1,
-          pageSize = pageSize,
-          pageMax = maxPages,
-          addressBySearchResponse = None,
-          classification = None)
-        Future.successful(
-          Ok(viewToRender)
-        )
-      } else {
-        logger info ("UPRN with supplied input address " + addressText)
-        val numericUPRN = BigInt(addressText)
-        apiClient.uprnQuery(
-          AddressIndexUPRNRequest(
-            uprn = numericUPRN,
-            id = UUID.randomUUID,
-            apiKey = apiKey
-          )
-        ) map { resp: AddressByUprnResponseContainer =>
-          val filledForm = SingleMatchController.form.fill(SingleSearchForm(addressText))
-
-          val nags = resp.response.address.flatMap(_.nag)
-          val classCodes: Map[String, String] = nags.map(nag =>
-            (nag.uprn, classHierarchy.analyseClassCode(nag.classificationCode))).toMap
-
-          val warningMessage =
-            if (resp.status.code == 200) None
-            else Some(s"${resp.status.code} ${resp.status.message} : ${resp.errors.headOption.map(_.message).getOrElse("")}")
-
-
-          val viewToRender = uk.gov.ons.addressIndex.demoui.views.html.uprnResult(
-            singleSearchForm = filledForm,
-            warningMessage = warningMessage,
-            addressByUprnResponse = Some(resp.response),
-            classification = Some(classCodes))
-          Ok(viewToRender)
-        }
-=======
   def doGetUprn(input : String) : Action[AnyContent] = Action.async { implicit request =>
-    val addressText = StringUtils.stripAccents(input)
+    request.session.get("api-key").map { apiKey =>val addressText = StringUtils.stripAccents(input)
     if (addressText.trim.isEmpty) {
       logger info("UPRN with expected input address missing")
       val viewToRender = uk.gov.ons.addressIndex.demoui.views.html.singleMatch(
@@ -286,8 +185,7 @@
         pageMax = maxPages,
         addressBySearchResponse = None,
         classification = None,
-        version = version)
-      Future.successful(
+      version = version)Future.successful(
         Ok(viewToRender)
       )
     } else {
@@ -296,18 +194,19 @@
       apiClient.uprnQuery(
         AddressIndexUPRNRequest(
           uprn = numericUPRN,
-          id = UUID.randomUUID
+          id = UUID.randomUUID,
+            apiKey = apiKey
         )
       ) map { resp: AddressByUprnResponseContainer =>
         val filledForm = SingleMatchController.form.fill(SingleSearchForm(addressText))
 
-        val nags = resp.response.address.flatMap(_.nag)
-        val classCodes: Map[String, String] = nags.map(nag =>
-          (nag.uprn , classHierarchy.analyseClassCode(nag.classificationCode))).toMap
-
-        val warningMessage =
-          if (resp.status.code == 200) None
-          else Some(s"${resp.status.code} ${resp.status.message} : ${resp.errors.headOption.map(_.message).getOrElse("")}")
+          val nags = resp.response.address.flatMap(_.nag)
+          val classCodes: Map[String, String] = nags.map(nag =>
+            (nag.uprn, classHierarchy.analyseClassCode(nag.classificationCode))).toMap
+
+          val warningMessage =
+            if (resp.status.code == 200) None
+            else Some(s"${resp.status.code} ${resp.status.message} : ${resp.errors.headOption.map(_.message).getOrElse("")}")
 
 
         val viewToRender = uk.gov.ons.addressIndex.demoui.views.html.uprnResult(
@@ -315,9 +214,7 @@
           warningMessage = warningMessage,
           addressByUprnResponse = Some(resp.response),
           classification = Some(classCodes),
-          version = version)
-        Ok(viewToRender)
->>>>>>> a2fc13a0
+        version = version)Ok(viewToRender)}
       }
     }.getOrElse {
       Future.successful(Redirect(uk.gov.ons.addressIndex.demoui.controllers.routes.ApplicationHomeController.login()))
