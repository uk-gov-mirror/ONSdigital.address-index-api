--- conflicted
+++ resolved
@@ -9,10 +9,7 @@
 import play.api.mvc._
 import uk.gov.ons.addressIndex.demoui.client.AddressIndexClientInstance
 import uk.gov.ons.addressIndex.demoui.model.ui.Navigation
-<<<<<<< HEAD
-=======
 import uk.gov.ons.addressIndex.demoui.modules.DemoUIAddressIndexVersionModule
->>>>>>> a2fc13a0
 import uk.gov.ons.addressIndex.model.{BulkBody, BulkQuery}
 
 import scala.concurrent.{ExecutionContext, Future}
@@ -58,56 +55,40 @@
     request.session.get("api-key").map { apiKey =>
       logger info "invoked"
 
-      val optRes = request.body match {
-        case Right(file) => {
-          file.file(multiMatchFormName) map { file =>
-            apiClient bulk BulkBody(
-              addresses = CSVReader.open(file.ref.file).all().zipWithIndex.flatMap { case (lines, index) =>
-                if (index == 0) {
-                  None
-                } else {
-                  Some(
-                    BulkQuery(
-                      id = lines.head,
-                      address = lines(1)
-                    )
+    val optRes = request.body match {
+      case Right(file) => {
+        file.file(multiMatchFormName) map { file =>
+          apiClient bulk BulkBody(
+            addresses = CSVReader.open(file.ref.file).all().zipWithIndex.flatMap { case (lines, index) =>
+              if(index == 0) {
+                None
+              } else {
+                Some(
+                  BulkQuery(
+                    id = lines.head,
+                    address = lines(1)
                   )
-                }
-              },
-              apiKey = apiKey
-            ) map { resp =>
-              logger info s"Response size: ${resp.bulkAddresses.size}"
-              Ok(
-                uk.gov.ons.addressIndex.demoui.views.html.multiMatch(
-                  nav = Navigation.default,
-                  fileFormName = multiMatchFormName,
-                  results = Some(resp)
                 )
-<<<<<<< HEAD
-=======
               }
-            }
-          ) map { resp =>
+            },
+          apiKey = apiKey) map { resp =>
             logger info s"Response size: ${resp.bulkAddresses.size}"
             Ok(
               uk.gov.ons.addressIndex.demoui.views.html.multiMatch(
                 nav = Navigation.default,
                 fileFormName = multiMatchFormName,
                 results = Some(resp),
-                version = version
->>>>>>> a2fc13a0
-              )
-            }
+              version = version)
+            )
           }
         }
-        case Left(maxSizeExceeded) => {
-          logger info "Max size exceeded"
-          Some(Future.successful(EntityTooLarge))
-        }
       }
-      optRes.getOrElse(Future.successful(InternalServerError))
-
-    }.getOrElse {
+      case Left(maxSizeExceeded) => {
+        logger info "Max size exceeded"
+        Some(Future.successful(EntityTooLarge))
+      }
+    }
+    optRes.getOrElse(Future.successful(InternalServerError))}.getOrElse {
       Future.successful(Redirect(uk.gov.ons.addressIndex.demoui.controllers.routes.ApplicationHomeController.login()))
     }
   }
