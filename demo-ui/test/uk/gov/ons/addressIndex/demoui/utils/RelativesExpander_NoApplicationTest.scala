package uk.gov.ons.addressIndex.demoui.utils

import org.scalamock.function.FunctionAdapter2
import org.scalamock.scalatest.MockFactory
import org.scalatest.concurrent.ScalaFutures
import org.scalatest.{FlatSpec, Matchers}
import uk.gov.ons.addressIndex.client.AddressIndexClient
import uk.gov.ons.addressIndex.demoui.client.AddressIndexClientMock
import uk.gov.ons.addressIndex.demoui.client.AddressIndexClientMock.mockAddressResponseStatus
import uk.gov.ons.addressIndex.demoui.modules.DemouiConfigModule
import uk.gov.ons.addressIndex.model.AddressIndexUPRNRequest
import uk.gov.ons.addressIndex.model.db.index.{ExpandedRelative, ExpandedSibling}
import uk.gov.ons.addressIndex.model.server.response.address.{AddressResponseAddress, AddressResponseRelative}
import uk.gov.ons.addressIndex.model.server.response.uprn.{AddressByUprnResponse, AddressByUprnResponseContainer}

import scala.concurrent.{ExecutionContext, Future}

class RelativesExpander_NoApplicationTest extends FlatSpec with Matchers with MockFactory with ScalaFutures {
  private trait Fixture {
    val someApiKey = "api-key"
    val someLevel = 0
    val someParents = Seq.empty[Long]
    val uprnOne = 123L
    val uprnTwo = 456L
    val uprnThree = 789L
    val address1 = "1, Gate Reach, Exeter, EX1 1GA"
    val address2 = "2, Gate Reach, Exeter, EX2 2GA"
    val address3 = "3, Gate Reach, Exeter, EX3 3GA"

    implicit val executionContext: ExecutionContext = scala.concurrent.ExecutionContext.Implicits.global
    val addressIndexClient: AddressIndexClient = mock[AddressIndexClient]
    val conf: DemouiConfigModule = mock[DemouiConfigModule]
    val relativesExpander = new RelativesExpander(addressIndexClient, conf)

    def anAddressByUprnResponseContainer(uprn: Long, formattedAddress: Option[String]): AddressByUprnResponseContainer = {
      val addressResponseAddressOpt = formattedAddress.map(anAddressResponseFor(uprn))
      AddressByUprnResponseContainer(
        "api-version",
        "data-version",
<<<<<<< HEAD
        response = AddressByUprnResponse(addressResponseAddressOpt, historical = true, "", "", "", verbose = true),
=======
        response = AddressByUprnResponse(addressResponseAddressOpt,true, "",true),
>>>>>>> 182de351
        status = mockAddressResponseStatus,
        errors = Seq.empty)
    }

    private def anAddressResponseFor(uprn: Long)(formattedAddress: String): AddressResponseAddress =
      AddressIndexClientMock.mockAddressResponseAddress.copy(uprn = uprn.toString, formattedAddress = formattedAddress)

    def aUprnRequest(withUprn: BigInt, withApiKey: String, withHistorical: Boolean): FunctionAdapter2[AddressIndexUPRNRequest, ExecutionContext, Boolean] =
      new FunctionAdapter2[AddressIndexUPRNRequest, ExecutionContext, Boolean](
        (uprnRequest, _) => uprnRequestMatches(withUprn, withApiKey, withHistorical)(uprnRequest)
      )

    private def uprnRequestMatches(uprn: BigInt, apiKey: String, historical: Boolean)
                                  (addressIndexUPRNRequest: AddressIndexUPRNRequest): Boolean =
      uprn == addressIndexUPRNRequest.uprn &&
        apiKey == addressIndexUPRNRequest.apiKey &&
        historical == addressIndexUPRNRequest.historical

    def mixedCaseAddressFor(formattedAddress: String): String =
      relativesExpander.addressToMixedCase(formattedAddress)
  }

  "A RelativesExpander" should "expand the sibling when a relative has a sole sibling" in new Fixture {
    val relativeWithSoleSibling = AddressResponseRelative(someLevel, siblings = Seq(uprnOne), someParents)
    (addressIndexClient.uprnQuery(_: AddressIndexUPRNRequest)(_: ExecutionContext)).expects(
      aUprnRequest(withUprn = BigInt(uprnOne), withApiKey = someApiKey, withHistorical = true)).returning(
      Future.successful(anAddressByUprnResponseContainer(uprnOne, Some(address1))))

    whenReady(relativesExpander.futExpandRelatives(someApiKey, Seq(relativeWithSoleSibling))) { expandedRelatives =>
      expandedRelatives should contain theSameElementsAs Seq(
        ExpandedRelative(someLevel, Seq(ExpandedSibling(uprnOne, mixedCaseAddressFor(address1))))
      )
    }
  }

  it should "expand all siblings when a relative has multiple siblings" in new Fixture {
    val relativeWithMultipleSiblings = AddressResponseRelative(someLevel, siblings = Seq(uprnOne, uprnTwo), someParents)
    (addressIndexClient.uprnQuery(_: AddressIndexUPRNRequest)(_: ExecutionContext)).expects(
      aUprnRequest(withUprn = BigInt(uprnOne), withApiKey = someApiKey, withHistorical = true)).returning(
      Future.successful(anAddressByUprnResponseContainer(uprnOne, Some(address1))))
    (addressIndexClient.uprnQuery(_: AddressIndexUPRNRequest)(_: ExecutionContext)).expects(
      aUprnRequest(withUprn = BigInt(uprnTwo), withApiKey = someApiKey, withHistorical = true)).returning(
      Future.successful(anAddressByUprnResponseContainer(uprnTwo, Some(address2))))

    whenReady(relativesExpander.futExpandRelatives(someApiKey, Seq(relativeWithMultipleSiblings))) { expandedRelatives =>
      expandedRelatives should contain theSameElementsAs Seq(
        ExpandedRelative(someLevel, Seq(
          ExpandedSibling(uprnOne, mixedCaseAddressFor(address1)),
          ExpandedSibling(uprnTwo, mixedCaseAddressFor(address2))))
      )
    }
  }

  it should "expand the relative without address retrievals when there are no siblings" in new Fixture {
    val relativeWithNoSiblings = AddressResponseRelative(someLevel, siblings = Seq.empty, someParents)

    whenReady(relativesExpander.futExpandRelatives(someApiKey, Seq(relativeWithNoSiblings))) { expandedRelatives =>
      expandedRelatives should contain theSameElementsAs Seq(
        ExpandedRelative(someLevel, Seq.empty)
      )
    }
  }

  it should "return a 'not found' address when a sibling address is not found" in new Fixture {
    val relativeWithSoleSibling = AddressResponseRelative(someLevel, siblings = Seq(uprnOne), someParents)
    (addressIndexClient.uprnQuery(_: AddressIndexUPRNRequest)(_: ExecutionContext)).expects(
      aUprnRequest(withUprn = BigInt(uprnOne), withApiKey = someApiKey, withHistorical = true)).returning(
      Future.successful(anAddressByUprnResponseContainer(uprnOne, None)))

    whenReady(relativesExpander.futExpandRelatives(someApiKey, Seq(relativeWithSoleSibling))) { expandedRelatives =>
      expandedRelatives should contain theSameElementsAs Seq(
        ExpandedRelative(someLevel, Seq(ExpandedSibling(uprnOne, s"${uprnOne}not found")))
      )
    }
  }

  it should "expand the siblings of all relatives when there are multiple relatives" in new Fixture {
    val relativeWithSoleSibling = AddressResponseRelative(someLevel, siblings = Seq(uprnOne), someParents)
    val relativeWithMultipleSiblings = AddressResponseRelative(someLevel, siblings = Seq(uprnTwo, uprnThree), someParents)
    (addressIndexClient.uprnQuery(_: AddressIndexUPRNRequest)(_: ExecutionContext)).expects(
      aUprnRequest(withUprn = BigInt(uprnOne), withApiKey = someApiKey, withHistorical = true)).returning(
      Future.successful(anAddressByUprnResponseContainer(uprnOne, Some(address1))))
    (addressIndexClient.uprnQuery(_: AddressIndexUPRNRequest)(_: ExecutionContext)).expects(
      aUprnRequest(withUprn = BigInt(uprnTwo), withApiKey = someApiKey, withHistorical = true)).returning(
      Future.successful(anAddressByUprnResponseContainer(uprnTwo, Some(address2))))
    (addressIndexClient.uprnQuery(_: AddressIndexUPRNRequest)(_: ExecutionContext)).expects(
      aUprnRequest(withUprn = BigInt(uprnThree), withApiKey = someApiKey, withHistorical = true)).returning(
      Future.successful(anAddressByUprnResponseContainer(uprnThree, Some(address3))))

    whenReady(relativesExpander.futExpandRelatives(someApiKey, Seq(relativeWithSoleSibling, relativeWithMultipleSiblings))) { expandedRelatives =>
      expandedRelatives should contain theSameElementsAs Seq(
        ExpandedRelative(someLevel, Seq(
          ExpandedSibling(uprnOne, mixedCaseAddressFor(address1)))),
        ExpandedRelative(someLevel, Seq(
          ExpandedSibling(uprnTwo, mixedCaseAddressFor(address2)),
          ExpandedSibling(uprnThree, mixedCaseAddressFor(address3))))
      )
    }
  }

  /*
   * The await based implementation will propagate any exception encountered by ANY of the futures.
   * We will return a failed Future if any future fails.
   */
  it should "return a Failure if any of the sibling address lookups fail" in new Fixture {
    val cause = new Exception("something went wrong")
    val relativeOne = AddressResponseRelative(someLevel, siblings = Seq(uprnOne), someParents)
    val relativeTwo = AddressResponseRelative(someLevel, siblings = Seq(uprnTwo), someParents)
    (addressIndexClient.uprnQuery(_: AddressIndexUPRNRequest)(_: ExecutionContext)).expects(
      aUprnRequest(withUprn = BigInt(uprnOne), withApiKey = someApiKey, withHistorical = true)).returning(
      Future.successful(anAddressByUprnResponseContainer(uprnOne, Some(address1))))
    (addressIndexClient.uprnQuery(_: AddressIndexUPRNRequest)(_: ExecutionContext)).expects(
      aUprnRequest(withUprn = BigInt(uprnTwo), withApiKey = someApiKey, withHistorical = true)).returning(
      Future.failed(cause))

    val result: Future[Seq[ExpandedRelative]] = relativesExpander.futExpandRelatives(someApiKey, Seq(relativeOne, relativeTwo))

    result.failed.futureValue shouldBe cause
  }
}<|MERGE_RESOLUTION|>--- conflicted
+++ resolved
@@ -37,11 +37,7 @@
       AddressByUprnResponseContainer(
         "api-version",
         "data-version",
-<<<<<<< HEAD
-        response = AddressByUprnResponse(addressResponseAddressOpt, historical = true, "", "", "", verbose = true),
-=======
-        response = AddressByUprnResponse(addressResponseAddressOpt,true, "",true),
->>>>>>> 182de351
+        response = AddressByUprnResponse(addressResponseAddressOpt, historical = true, "", verbose = true),
         status = mockAddressResponseStatus,
         errors = Seq.empty)
     }
