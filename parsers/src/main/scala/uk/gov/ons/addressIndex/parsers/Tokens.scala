--- conflicted
+++ resolved
@@ -13,6 +13,7 @@
 
 
   private val config = ConfigFactory.load()
+
 
   val organisationName: String = "OrganisationName"
   val departmentName: String = "DepartmentName"
@@ -49,13 +50,6 @@
     postcode
   )
 
-<<<<<<< HEAD
-  private val currentDirectory = new java.io.File(".").getCanonicalPath
-  val trimmedDirectory = if (currentDirectory.endsWith("server")) currentDirectory.dropRight(7) else currentDirectory
-  private val tokenDirectory = s"$trimmedDirectory${config.getString("parser.input-pre-post-processing.folder")}"
-
-=======
->>>>>>> 2fdf0a81
   /**
     * Tokenizes input into tokens (also removes counties, replaces synonyms)
     * @param input the string to be tokenized
