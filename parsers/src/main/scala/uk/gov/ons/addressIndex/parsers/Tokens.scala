package uk.gov.ons.addressIndex.parsers

import com.typesafe.config.ConfigFactory
import org.apache.commons.lang3.StringUtils

import scala.io.{BufferedSource, Source}
import scala.util.Try

/**
  * Hold
  */
object Tokens {

  private val config = ConfigFactory.load()

  val organisationName: String = "OrganisationName"
  val departmentName: String = "DepartmentName"
  val subBuildingName: String = "SubBuildingName"
  val buildingName: String = "BuildingName"
  val buildingNumber: String = "BuildingNumber"
  val paoStartNumber: String = "PaoStartNumber"
  val paoStartSuffix: String = "PaoStartSuffix"
  val paoEndNumber: String = "PaoEndNumber"
  val paoEndSuffix: String = "PaoEndSuffix"
  val saoStartNumber: String = "SaoStartNumber"
  val saoStartSuffix: String = "SaoStartSuffix"
  val saoEndNumber: String = "SaoEndNumber"
  val saoEndSuffix: String = "SaoEndSuffix"
  val streetName: String = "StreetName"
  val locality: String = "Locality"
  val townName: String = "TownName"
  val postcode: String = "Postcode"
  val postcodeIn: String = "PostcodeIn"
  val postcodeOut: String = "PostcodeOut"

  val defaultPreProcessFolder = "parser.input-pre-post-processing.folder"
  val defaultMapFolder = "parser.scoring.folder"
  val defaultCodelistFolder = "parser.codelist.folder"
  val defaultDelimiter = "="

  /**
    * Does pre-tokenization treatment to the input (normalization + splitting)
    *
    * @param input input from user
    * @return tokensm ready to be sent to the parser
    */
  def preTokenize(input: String): List[String] = normalizeInput(input).split(" ").toList

  /**
    * Normalizes input: removes counties, replaces synonyms, uppercase
    *
    * @param input input to be normalized
    * @return normalized input
    */
  private def normalizeInput(input: String): String = {
    val upperInput = input.toUpperCase()

    val inputWithoutAccents = StringUtils.stripAccents(upperInput)

    val tokens = inputWithoutAccents
      .replaceAll("(\\d+[A-Z]?) *- *(\\d+[A-Z]?)", "$1-$2")
      .replaceAll("(\\d+)/(\\d+)", "$1-$2")
      .replaceAll("(\\d+) *TO *(\\d+)", "$1-$2")
      .replaceAll("(\\d+)([a-zA-Z]{3,})", "$1 $2")
      .replaceAll("([a-zA-Z]{3,})(\\d+)", "$1 $2")
      .replace(" IN ", " ")
      .replace(" - ", " ")
      .replace(",", " ")
      .replace("\\", " ")
      .split(" ")

    removeCounties(replaceSynonyms(tokens).filter(_.nonEmpty).mkString(" "))
  }

  private def removeCounties(input: String): String = {
    val separatedCounties = county.mkString("|")

    val countiesRegex = s"\\b($separatedCounties)\\b"

    // ONSAI-531
    val exceptRegex = s"(?<!\\bON\\s)(?<!\\bDINAS\\s)(?<!\\bUPON\\s)(?<!\\b[0-9]\\s)"

    val lookBehindRegex = s"$exceptRegex$countiesRegex"

    /**
      * A county is a county if it is not followed by following suffixes
      */
    val separatedSuffixes = List(nonCounty, company, flat, residential, road).flatten.mkString("|")

    val lookAheadRegex = s"(?!\\s($separatedSuffixes)\\b)"

    val regexp = s"$lookBehindRegex$lookAheadRegex".r

    regexp.replaceAllIn(input, " ").replaceAll("\\s+", " ").trim
  }

  private def replaceSynonyms(tokens: Array[String]): Array[String] =
    tokens.map(token => synonym.getOrElse(token, token))

  /**
    * Normalizes tokens after they were tokenized and labeled
    *
    * @param tokens labeled tokens from the parser
    * @return Map with label -> concatenated tokens ready to be sent to the ES
    */
  def postTokenize(tokens: Map[String, String]): Map[String, String] = {
    val postcodeTreatedTokens = postTokenizeTreatmentPostCode(tokens)
    val boroughTreatedTokens = postTokenizeTreatmentBorough(postcodeTreatedTokens)
    val buildingNumberTreatedTokens = postTokenizeTreatmentBuildingNumber(boroughTreatedTokens)
    val buildingNameTreatedTokens = postTokenizeTreatmentBuildingName(buildingNumberTreatedTokens)

    buildingNameTreatedTokens
  }

  /**
    * Normalizes postcode address
    *
    * @param tokens tokens grouped by label
    * @return Map with tokens that will contain normalized postcode address
    */
  def postTokenizeTreatmentPostCode(tokens: Map[String, String]): Map[String, String] = {

    // Before analyzing the postcode, we also remove whitespaces so that they don't influence the outcome
    val postcodeToken: Option[String] = tokens.get(postcode).map(_.replaceAll("\\s", ""))

    postcodeToken match {
      case Some(concatenatedPostcode) if concatenatedPostcode.length >= 5 =>
        val postcodeInToken = concatenatedPostcode.substring(concatenatedPostcode.length - 3, concatenatedPostcode.length)
        // use lastindexOf instead of indexOf to cater for duplicate postcode parts
        val postcodeOutToken = concatenatedPostcode.substring(0, concatenatedPostcode.lastIndexOf(postcodeInToken))

        val tokensWithPostcodeUpdated = tokens.updated(postcode, s"$postcodeOutToken $postcodeInToken")

        tokensWithPostcodeUpdated ++ Map(
          postcodeOut -> postcodeOutToken,
          postcodeIn -> postcodeInToken
        )

      case Some(concatenatedPostcode) => tokens + (postcodeOut -> concatenatedPostcode)

      case _ => tokens
    }
  }

  /**
    * Some London street names contain boroughs that are not useful for search inside street name
    * We should extract them into locality
    *
    * @param tokens current tokens
    * @return tokens with extracted borough
    */
  def postTokenizeTreatmentBorough(tokens: Map[String, String]): Map[String, String] = {
    val streetNameToken = tokens.get(streetName)
    val townNameToken = tokens.get(townName)

    (streetNameToken, townNameToken) match {
      case (Some(londonStreetName), Some("LONDON")) =>
        val boroughToRemove = borough.find(londonStreetName.endsWith)

        boroughToRemove match {
          case Some(londonBorough) =>
            tokens.updated(streetName, londonStreetName.replace(londonBorough, "").trim) + (locality -> londonBorough)

          case _ => tokens
        }

      case _ => tokens
    }
  }

  /**
    * Adds paoStartNumber token if buildingNumber token is present
    * so that we can query LPI addresses
    *
    * @param tokens tokens grouped by label
    * @return map with tokens that will also contain paoStartNumberToken if buildingNumber is present
    */
  def postTokenizeTreatmentBuildingNumber(tokens: Map[String, String]): Map[String, String] = {
    // This is a failsafe in case building number is not a number
    val buildingNumberToken: Option[String] = tokens.get(buildingNumber).flatMap(token => Try(token.toShort.toString).toOption)

    buildingNumberToken match {
      case Some(number) => tokens + (paoStartNumber -> number)

      // Token is either not found or is not a number
      case None => tokens - buildingNumber
    }
  }

  /**
    * Parses buildingName / subBuildingName and fills pao/sao depending on the contents
    * (and depending if buildingNumber is present)
    *
    * @param tokens tokens grouped by label
    * @return map with tokens that will also contain paoStartNumber and paoStartSuffix tokens if buildingName is present
    */
  def postTokenizeTreatmentBuildingName(tokens: Map[String, String]): Map[String, String] = {

    val (buildingNameToken: Option[String], subBuildingNameToken: Option[String]) = assignBuildingNames(tokens)

    val buildingNameSplit: BuildingNameSplit = splitBuildingName(buildingNameToken)
    val subBuildingNameSplit: BuildingNameSplit = splitBuildingName(subBuildingNameToken)

    val floatingSuffix: Option[String] = if (subBuildingNameSplit.startSuffix.isEmpty) {
      buildingNameSplit.startSuffix
    } else {
      subBuildingNameSplit.startSuffix
    }

    val subBuildingNameAdditional: Option[String] = if (subBuildingNameToken.isEmpty) { buildingNameSplit.startSuffix } else { None }

    // It is now safe to fill pao/sao fields because paoStartNumber filtered out buildingName in the steps before
    // but first of all we need to remove empty parsed tokens
    // What remains will be transformed into tuple and inserted into `tokens` map
    val newTokens = Seq(
      buildingNameSplit.startNumber.map(token => paoStartNumber -> token),
      buildingNameSplit.startSuffix.map(token => paoStartSuffix -> token),
      buildingNameSplit.endNumber.map(token => paoEndNumber -> token),
      buildingNameSplit.endSuffix.map(token => paoEndSuffix -> token),
      subBuildingNameSplit.startNumber.map(token => saoStartNumber -> token),
      floatingSuffix.map(token => saoStartSuffix -> token),
      subBuildingNameSplit.endNumber.map(token => saoEndNumber -> token),
      subBuildingNameSplit.endSuffix.map(token => saoEndSuffix -> token),
      subBuildingNameAdditional.map(token => subBuildingName -> token)
    ).flatten

    tokens ++ newTokens
  }

  /**
    * Similar to a table (present/not present) for three values: BuildingNumber, BuildingName, SubBuildingName,
    * analyses every possible permutation
    *
    * @param tokens parsed tokens
    * @return Tuple with BuildingName and SubBuildingName
    */
  private def assignBuildingNames(tokens: Map[String, String]): (Option[String], Option[String]) =
    (tokens.get(buildingNumber), tokens.get(buildingName), tokens.get(subBuildingName)) match {
      case (None, None, None) => (None, None)
      case (Some(_), None, None) => (None, None)

      case (None, Some(_), None) =>
        // this is a special case where we can have 2 ranges in a building name
        val buildingNameToken = tokens.getOrElse(buildingName, "")
        val buildingNameNumbers = buildingNameToken.split(" ").filter(isLikeBuildingName)

        if (buildingNameNumbers.length == 2) (Some(buildingNameNumbers(1)), Some(buildingNameNumbers(0)))
        else (tokens.get(buildingName), None)

      case (None, None, Some(_)) =>
        // this is a special case where we can have 2 ranges in a sub building name
        val subBuildingNameToken = tokens.getOrElse(subBuildingName, "")
        val subBuildingNameNumbers = subBuildingNameToken.split(" ").filter(isLikeBuildingName)

        if (subBuildingNameNumbers.length == 2) (Some(subBuildingNameNumbers(1)), Some(subBuildingNameNumbers(0)))
        else (None, tokens.get(subBuildingName))

      case (Some(_), Some(_), None) => (None, tokens.get(buildingName))
      case (None, Some(_), Some(_)) => (tokens.get(buildingName), tokens.get(subBuildingName))
      case (Some(_), None, Some(_)) => (None, tokens.get(subBuildingName))
      case (Some(_), Some(_), Some(_)) => (None, tokens.get(subBuildingName))
    }


  private def isLikeBuildingName(token: String): Boolean = token.matches("""^\d+[A-Z]?$|^\d+[A-Z]?-\d+[A-Z]?$""")

  /**
    * Small case class that is mainly used to replace a Tuple4 and to improve readability
    *
    * @param startNumber pao/sao start number
    * @param startSuffix pao/sao start suffix
    * @param endNumber   pao/sao end number
    * @param endSuffix   pao/sao end suffix
    */
  private case class BuildingNameSplit(
                                        startNumber: Option[String] = None,
                                        startSuffix: Option[String] = None,
                                        endNumber: Option[String] = None,
                                        endSuffix: Option[String] = None
                                      )

  /**
    * Parses buildingName and extracts its parts
    * All numbers should be `Short`
    *
    * @param buildingName building name to be parsed
    * @return extracted parts in a form of a `BuildingNameSplit` class
    */
  private def splitBuildingName(buildingName: Option[String]): BuildingNameSplit = {

    val buildingNameNumber = """.*?(\d+).*?""".r
    val buildingNameSingleLetter = """.*?(\b[^-][a-zA-Z]\b).*?""".r
    val buildingNameLetter = """.*?(\d+)([A-Z]).*?""".r
    val buildingNameRange = """.*?(\d+)-(\d+).*?""".r
    val buildingNameRangeStartSuffix = """.*?(\d+)([A-Z])-(\d+).*?""".r
    val buildingNameRangeEndSuffix = """.*?(\d+)-(\d+)([A-Z]).*?""".r
    val buildingNameRangeStartSuffixEndSuffix = """.*?(\d+)([A-Z])-(\d+)([A-Z]).*?""".r

    // order is important
    buildingName match {
      case Some(buildingNameRangeStartSuffixEndSuffix(startNumber, startSuffix, endNumber, endSuffix)) =>
        BuildingNameSplit(
          startNumber = Try(startNumber.toShort.toString).toOption,
          startSuffix = Some(startSuffix),
          endNumber = Try(endNumber.toShort.toString).toOption,
          endSuffix = Some(endSuffix)
        )

      case Some(buildingNameRangeEndSuffix(startNumber, endNumber, endSuffix)) =>
        BuildingNameSplit(
          startNumber = Try(startNumber.toShort.toString).toOption,
          endNumber = Try(endNumber.toShort.toString).toOption,
          endSuffix = Some(endSuffix)
        )

      case Some(buildingNameRangeStartSuffix(startNumber, startSuffix, endNumber)) =>
        BuildingNameSplit(
          startNumber = Try(startNumber.toShort.toString).toOption,
          startSuffix = Some(startSuffix),
          endNumber = Try(endNumber.toShort.toString).toOption
        )

      case Some(buildingNameRange(startNumber, endNumber)) =>
        BuildingNameSplit(
          startNumber = Try(startNumber.toShort.toString).toOption,
          endNumber = Try(endNumber.toShort.toString).toOption
        )

      case Some(buildingNameLetter(startNumber, startSuffix)) =>
        BuildingNameSplit(
          startNumber = Try(startNumber.toShort.toString).toOption,
          startSuffix = Some(startSuffix)
        )

      case Some(buildingNameSingleLetter(startSuffix)) =>
        BuildingNameSplit(
          startSuffix = Some(startSuffix.replaceAll(" ",""))
        )

      case Some(buildingNameNumber(number)) =>
        BuildingNameSplit(startNumber = Try(number.toShort.toString).toOption)

      case _ => BuildingNameSplit()
    }
  }

  /**
    * Concatenates post-processed tokens so that we could use it against special xAll fields
    *
    * @param tokens post-processed tokens
    * @return concatenated resulting string
    */
  def concatenate(tokens: Map[String, String]): String =
    Seq(organisationName, departmentName, subBuildingName, buildingName, buildingNumber,
      streetName, locality, townName, postcode).map(label => tokens.getOrElse(label, "")).filter(_.nonEmpty).mkString(" ")


  // `lazy` is needed so that if this is called from other modules, during tests, it doesn't throw exception
  lazy val directions: Seq[String] = fileToList(s"direction")

  lazy val flat: Seq[String] = fileToList(s"flat")

  lazy val company: Seq[String] = fileToList(s"company")

  lazy val road: Seq[String] = fileToList(s"road")

  lazy val residential: Seq[String] = fileToList(s"residential")

  lazy val business: Seq[String] = fileToList(s"business")

  lazy val locational: Seq[String] = fileToList(s"locational")

  lazy val ordinal: Seq[String] = fileToList(s"ordinal")

  lazy val outcodes: Seq[String] = fileToList(s"outcode")

  lazy val postTown: Seq[String] = fileToList(s"posttown")

  lazy val borough: Seq[String] = fileToList(s"borough")

  lazy val nonCounty: Seq[String] = fileToList(s"nonCounty")

  // score matrix is used by server but held in parsers for convenience
  lazy val scoreMatrix: Map[String, String] = fileToMap(s"scorematrix.txt")

  /**
    * Contains key-value map of synonyms (replace key by value)
    */
  lazy val synonym: Map[String, String] = fileToList(s"synonym")
    // The "-1" in split is to catch the trailing empty space on the lines like "ENGLAND,"
    .map(_.split(",", -1))
    .filter(_.nonEmpty)
    .map(synonymReplacement => (synonymReplacement.head, synonymReplacement.last))
    .toMap

  /**
    * List of counties to be removed from the input
    */
  lazy val county: Seq[String] = fileToList(s"county")

  /**
    * List of codelists
    */
  lazy val codeList: Seq[String] = Tokens.fileToArray(s"codelistList")

  /**
    * List of classifications
    */
  lazy val classList: Seq[String] = Tokens.fileToArray(s"classificationList")

  /**
    * List of sources
    */
  lazy val sourceList: Seq[String] = Tokens.fileToArray(s"sourceList")

  /**
    * List of logicalStatuses
    */
  lazy val logicalStatusList: Seq[String] = Tokens.fileToArray(s"logicalStatusList")

  /**
    * List of custodians
    */
  lazy val custodianList: Seq[String] = Tokens.fileToArray(s"custodianList")


  /**
    * Convert external file into list
<<<<<<< HEAD
    *
    * @param folder
    * @param fileName
=======
    * @param folder Folder
    * @param fileName Filename
>>>>>>> f0746bb3
    * @return
    */
  private def fileToList(fileName: String, folder: String = defaultPreProcessFolder): Seq[String] = {
    val resource = getResource(fileName, folder)
    resource.getLines().toList
  }

  /**
    * Convert external file into array
<<<<<<< HEAD
    *
    * @param folder
    * @param fileName
=======
    * @param folder Folder
    * @param fileName Filename
>>>>>>> f0746bb3
    * @return
    */
  private def fileToArray(fileName: String, folder: String = defaultCodelistFolder): Seq[String] = {
    val resource = getResource(fileName, folder)
    val lines = (for {line <- resource.getLines()} yield line).toList
    resource.close
    lines
  }


  /**
    * Make external file such as score matrix file into Map
    *
    * @param fileName  name of the file
    * @param folder    optional, config field that holds path to the folder
    * @param delimiter optional, delimiter of values in the file, defaults to "="
    * @return Map containing key -> value from the file
    */
  def fileToMap(fileName: String, folder: String = defaultMapFolder, delimiter: String = defaultDelimiter): Map[String, String] = {
    val resource = getResource(fileName, folder)
    resource.getLines().map { l =>
      val Array(k, v1, _*) = l.split(delimiter)
      k -> v1
    }.toMap
  }

  /**
    * Fetch file stream as buffered source
<<<<<<< HEAD
    *
    * @param folder
    * @param fileName
=======
    * @param folder Folder
    * @param fileName Filename
>>>>>>> f0746bb3
    * @return
    */
  def getResource(fileName: String, folder: String): BufferedSource = {
    val directory = config.getString(folder)
    val path = directory + fileName
    val currentDirectory = new java.io.File(".").getCanonicalPath
    // `Source.fromFile` needs an absolute path to the file, and current directory depends on where sbt was lauched
    // `getResource` may return null, that's why we wrap it into an `Option`
    Option(getClass.getResource(path)).map(Source.fromURL).getOrElse(Source.fromFile(currentDirectory + path))
  }

}<|MERGE_RESOLUTION|>--- conflicted
+++ resolved
@@ -207,7 +207,11 @@
       subBuildingNameSplit.startSuffix
     }
 
-    val subBuildingNameAdditional: Option[String] = if (subBuildingNameToken.isEmpty) { buildingNameSplit.startSuffix } else { None }
+    val subBuildingNameAdditional: Option[String] = if (subBuildingNameToken.isEmpty) {
+      buildingNameSplit.startSuffix
+    } else {
+      None
+    }
 
     // It is now safe to fill pao/sao fields because paoStartNumber filtered out buildingName in the steps before
     // but first of all we need to remove empty parsed tokens
@@ -272,12 +276,10 @@
     * @param endNumber   pao/sao end number
     * @param endSuffix   pao/sao end suffix
     */
-  private case class BuildingNameSplit(
-                                        startNumber: Option[String] = None,
-                                        startSuffix: Option[String] = None,
-                                        endNumber: Option[String] = None,
-                                        endSuffix: Option[String] = None
-                                      )
+  private case class BuildingNameSplit(startNumber: Option[String] = None,
+                                       startSuffix: Option[String] = None,
+                                       endNumber: Option[String] = None,
+                                       endSuffix: Option[String] = None)
 
   /**
     * Parses buildingName and extracts its parts
@@ -347,6 +349,7 @@
   /**
     * Concatenates post-processed tokens so that we could use it against special xAll fields
     *
+    *
     * @param tokens post-processed tokens
     * @return concatenated resulting string
     */
@@ -426,14 +429,10 @@
 
   /**
     * Convert external file into list
-<<<<<<< HEAD
-    *
-    * @param folder
-    * @param fileName
-=======
+    *
+    *
     * @param folder Folder
     * @param fileName Filename
->>>>>>> f0746bb3
     * @return
     */
   private def fileToList(fileName: String, folder: String = defaultPreProcessFolder): Seq[String] = {
@@ -443,14 +442,9 @@
 
   /**
     * Convert external file into array
-<<<<<<< HEAD
-    *
-    * @param folder
-    * @param fileName
-=======
+    *
     * @param folder Folder
     * @param fileName Filename
->>>>>>> f0746bb3
     * @return
     */
   private def fileToArray(fileName: String, folder: String = defaultCodelistFolder): Seq[String] = {
@@ -479,14 +473,9 @@
 
   /**
     * Fetch file stream as buffered source
-<<<<<<< HEAD
-    *
-    * @param folder
-    * @param fileName
-=======
+    *
     * @param folder Folder
     * @param fileName Filename
->>>>>>> f0746bb3
     * @return
     */
   def getResource(fileName: String, folder: String): BufferedSource = {
