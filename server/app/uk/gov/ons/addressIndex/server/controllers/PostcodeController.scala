package uk.gov.ons.addressIndex.server.controllers

import javax.inject.{Inject, Singleton}
import play.api.libs.json.Json
import play.api.mvc._
import uk.gov.ons.addressIndex.model.db.index.HybridAddressCollection
import uk.gov.ons.addressIndex.model.server.response.address.{AddressResponseAddress, FailedRequestToEsPostcodeError, OkAddressResponseStatus}
import uk.gov.ons.addressIndex.model.server.response.postcode.{AddressByPostcodeResponse, AddressByPostcodeResponseContainer}
import uk.gov.ons.addressIndex.server.model.dao.QueryValues
import uk.gov.ons.addressIndex.server.modules.response.PostcodeControllerResponse
import uk.gov.ons.addressIndex.server.modules.validation.PostcodeControllerValidation
import uk.gov.ons.addressIndex.server.modules._
import uk.gov.ons.addressIndex.server.utils.{APIThrottler, AddressAPILogger, ThrottlerStatus}

import scala.concurrent.{ExecutionContext, Future}
import scala.util.Try
import scala.util.control.NonFatal

@Singleton
class PostcodeController @Inject()(val controllerComponents: ControllerComponents,
                                   esRepo: ElasticsearchRepository,
                                   conf: ConfigModule,
                                   versionProvider: VersionModule,
                                   overloadProtection: APIThrottler,
                                   postcodeValidation: PostcodeControllerValidation
                                  )(implicit ec: ExecutionContext)
  extends PlayHelperController(versionProvider) with PostcodeControllerResponse {

  lazy val logger = AddressAPILogger("address-index-server:PostcodeController")

  /**
    * POSTCODE query API
    *
    * @param postcode postcode of the address to be fetched
    * @return Json response with addresses information
    */
  def postcodeQuery(postcode: String, offset: Option[String] = None, limit: Option[String] = None, classificationfilter: Option[String] = None,
                    //                  startDate: Option[String] = None, endDate: Option[String] = None,
                    historical: Option[String] = None, verbose: Option[String] = None, epoch: Option[String] = None): Action[AnyContent] = Action async { implicit req =>
    val startingTime = System.currentTimeMillis()

    val clusterid = conf.config.elasticSearch.clusterPolicies.postcode

    // get the defaults and maxima for the paging parameters from the config
    val defLimit = conf.config.elasticSearch.defaultLimitPostcode
    val defOffset = conf.config.elasticSearch.defaultOffset

    val limval = limit.getOrElse(defLimit.toString)
    val offval = offset.getOrElse(defOffset.toString)

    val filterString = classificationfilter.getOrElse("").replaceAll("\\s+", "")
    val endpointType = "postcode"

    val hist = historical match {
      case Some(x) => Try(x.toBoolean).getOrElse(true)
      case None => true
    }

    val verb = verbose match {
      case Some(x) => Try(x.toBoolean).getOrElse(false)
      case None => false
    }

    val epochVal = epoch.getOrElse("")

    def writeLog(doResponseTime: Boolean = true, badRequestErrorMessage: String = "", notFound: Boolean = false, formattedOutput: String = "", numOfResults: String = "", score: String = "", activity: String = ""): Unit = {
      val responseTime = if (doResponseTime) (System.currentTimeMillis() - startingTime).toString else ""
      val networkId = if (req.headers.get("authorization").getOrElse("Anon").indexOf("+") > 0) req.headers.get("authorization").getOrElse("Anon").split("\\+")(0) else req.headers.get("authorization").getOrElse("Anon").split("_")(0)
      val organisation = if (req.headers.get("authorization").getOrElse("Anon").indexOf("+") > 0) req.headers.get("authorization").getOrElse("Anon").split("\\+")(0).split("_")(1) else "not set"

      logger.systemLog(
        ip = req.remoteAddress, url = req.uri, responseTimeMillis = responseTime,
        postcode = postcode, isNotFound = notFound, offset = offval,
        limit = limval, filter = filterString, badRequestMessage = badRequestErrorMessage,
        formattedOutput = formattedOutput,
<<<<<<< HEAD
        numOfResults = numOfResults, score = score, networkid = networkId, organisation = organisation,
        //  startDate = startDateVal, endDate = endDateVal,
=======
        numOfResults = numOfResults, score = score, networkid = networkid, organisation = organisation,
>>>>>>> 182de351
        historical = hist, epoch = epochVal, verbose = verb,
        endpoint = endpointType, activity = activity, clusterid = clusterid
      )
    }

    val limitInt = Try(limval.toInt).toOption.getOrElse(defLimit)
    val offsetInt = Try(offval.toInt).toOption.getOrElse(defOffset)

    val queryValues = QueryValues(
      postcode = Some(postcode),
      epoch = Some(epochVal),
      filter = Some(filterString),
      historical = Some(hist),
      limit = Some(limitInt),
      offset = Some(offsetInt),
      verbose = Some(verb),
    )

    val result: Option[Future[Result]] =
      postcodeValidation.validatePostcodeLimit(limit, queryValues)
<<<<<<< HEAD
        //      .orElse(postcodeValidation.validateStartDate(startDateVal))
        //      .orElse(postcodeValidation.validateEndDate(endDateVal))
=======
>>>>>>> 182de351
        .orElse(postcodeValidation.validatePostcodeOffset(offset, queryValues))
        .orElse(postcodeValidation.validateSource(queryValues))
        .orElse(postcodeValidation.validateKeyStatus(queryValues))
        .orElse(postcodeValidation.validatePostcodeFilter(classificationfilter, queryValues))
        .orElse(postcodeValidation.validatePostcode(postcode, queryValues))
        .orElse(postcodeValidation.validateEpoch(queryValues))
        .orElse(None)

    result match {

      case Some(res) =>
        res // a validation error

      case _ =>
<<<<<<< HEAD
        val args = PostcodeArgs(
          postcode = postcode,
          start = offsetInt,
          limit = limitInt,
          filters = filterString,
          filterDateRange = DateRange(startDateVal, endDateVal),
          historical = hist,
          verbose = verb,
          epoch = epochVal,
          skinny = !verb,
        )

        val request: Future[HybridAddressCollection] =
          overloadProtection.breaker.withCircuitBreaker(
            esRepo.runMultiResultQuery(args)
          )

        request.map {
          case HybridAddressCollection(hybridAddresses, maxScore, total) =>

            val addresses: Seq[AddressResponseAddress] = hybridAddresses.map(
              AddressResponseAddress.fromHybridAddress(_, verb)
=======

        if (verb==false) {
          val request: Future[HybridAddressesSkinny] =
            overloadProtection.breaker.withCircuitBreaker(
              esRepo.queryPostcodeSkinny(postcode, offsetInt, limitInt, filterString, hist, verb, epochVal)
>>>>>>> 182de351
            )

            writeLog(activity = "postcode_request")

            jsonOk(
              AddressByPostcodeResponseContainer(
                apiVersion = apiVersion,
                dataVersion = dataVersion,
                response = AddressByPostcodeResponse(
                  postcode = postcode,
                  addresses = addresses,
                  filter = filterString,
                  historical = hist,
                  epoch = epochVal,
                  limit = limitInt,
                  offset = offsetInt,
                  total = total,
                  maxScore = maxScore,
                  startDate = startDateVal,
                  endDate = endDateVal,
                  verbose = verb
                ),
                status = OkAddressResponseStatus
              )
<<<<<<< HEAD
=======

              writeLog(activity = "postcode_request")

              jsonOk(
                AddressByPostcodeResponseContainer(
                  apiVersion = apiVersion,
                  dataVersion = dataVersion,
                  response = AddressByPostcodeResponse(
                    postcode = postcode,
                    addresses = addresses,
                    filter = filterString,
                    historical = hist,
                    epoch = epochVal,
                    limit = limitInt,
                    offset = offsetInt,
                    total = total,
                    maxScore = maxScore,
                    verbose = verb
                  ),
                  status = OkAddressResponseStatus
                )
              )

          }.recover {
            case NonFatal(exception) =>

              overloadProtection.currentStatus match {
                case ThrottlerStatus.HalfOpen =>
                  logger.warn(
                    s"Elasticsearch is overloaded or down (address input). Circuit breaker is Half Open: ${exception.getMessage}"
                  )
                  TooManyRequests(Json.toJson(FailedRequestToEsTooBusyPostCode(exception.getMessage, queryValues)))
                case ThrottlerStatus.Open =>
                  logger.warn(
                    s"Elasticsearch is overloaded or down (address input). Circuit breaker is open: ${exception.getMessage}"
                  )
                  TooManyRequests(Json.toJson(FailedRequestToEsTooBusyPostCode(exception.getMessage, queryValues)))
                case _ =>
                  // Circuit Breaker is closed. Some other problem
                  writeLog(badRequestErrorMessage = FailedRequestToEsPostcodeError.message)
                  logger.warn(
                    s"Could not handle individual request (postcode input), problem with ES ${exception.getMessage}"
                  )
                  InternalServerError(Json.toJson(FailedRequestToEsPostcode(exception.getMessage, queryValues)))
              }
          }

        }else {
          val request: Future[HybridAddresses] =
            overloadProtection.breaker.withCircuitBreaker(
              esRepo.queryPostcode(postcode, offsetInt, limitInt, filterString, hist, verb, epochVal)
>>>>>>> 182de351
            )

        }.recover {
          case NonFatal(exception) =>

<<<<<<< HEAD
            overloadProtection.currentStatus match {
              case ThrottlerStatus.HalfOpen =>
                logger.warn(
                  s"Elasticsearch is overloaded or down (address input). Circuit breaker is Half Open: ${exception.getMessage}"
=======
              writeLog(activity = "postcode_request")

              jsonOk(
                AddressByPostcodeResponseContainer(
                  apiVersion = apiVersion,
                  dataVersion = dataVersion,
                  response = AddressByPostcodeResponse(
                    postcode = postcode,
                    addresses = addresses,
                    filter = filterString,
                    historical = hist,
                    epoch = epochVal,
                    limit = limitInt,
                    offset = offsetInt,
                    total = total,
                    maxScore = maxScore,
                    verbose = verb
                  ),
                  status = OkAddressResponseStatus
>>>>>>> 182de351
                )
                TooManyRequests(Json.toJson(FailedRequestToEsTooBusyPostCode(exception.getMessage, queryValues)))
              case ThrottlerStatus.Open =>
                logger.warn(
                  s"Elasticsearch is overloaded or down (address input). Circuit breaker is open: ${exception.getMessage}"
                )
                TooManyRequests(Json.toJson(FailedRequestToEsTooBusyPostCode(exception.getMessage, queryValues)))
              case _ =>
                // Circuit Breaker is closed. Some other problem
                writeLog(badRequestErrorMessage = FailedRequestToEsPostcodeError.message)
                logger.warn(
                  s"Could not handle individual request (postcode input), problem with ES ${exception.getMessage}"
                )
                InternalServerError(Json.toJson(FailedRequestToEsPostcode(exception.getMessage, queryValues)))
            }
        }

    }
  }
}<|MERGE_RESOLUTION|>--- conflicted
+++ resolved
@@ -3,10 +3,11 @@
 import javax.inject.{Inject, Singleton}
 import play.api.libs.json.Json
 import play.api.mvc._
-import uk.gov.ons.addressIndex.model.db.index.HybridAddressCollection
+import uk.gov.ons.addressIndex.model.db.index.{HybridAddresses, HybridAddressesSkinny}
 import uk.gov.ons.addressIndex.model.server.response.address.{AddressResponseAddress, FailedRequestToEsPostcodeError, OkAddressResponseStatus}
 import uk.gov.ons.addressIndex.model.server.response.postcode.{AddressByPostcodeResponse, AddressByPostcodeResponseContainer}
 import uk.gov.ons.addressIndex.server.model.dao.QueryValues
+import uk.gov.ons.addressIndex.server.modules.{ConfigModule, ElasticsearchRepository, VersionModule}
 import uk.gov.ons.addressIndex.server.modules.response.PostcodeControllerResponse
 import uk.gov.ons.addressIndex.server.modules.validation.PostcodeControllerValidation
 import uk.gov.ons.addressIndex.server.modules._
@@ -73,12 +74,7 @@
         postcode = postcode, isNotFound = notFound, offset = offval,
         limit = limval, filter = filterString, badRequestMessage = badRequestErrorMessage,
         formattedOutput = formattedOutput,
-<<<<<<< HEAD
         numOfResults = numOfResults, score = score, networkid = networkId, organisation = organisation,
-        //  startDate = startDateVal, endDate = endDateVal,
-=======
-        numOfResults = numOfResults, score = score, networkid = networkid, organisation = organisation,
->>>>>>> 182de351
         historical = hist, epoch = epochVal, verbose = verb,
         endpoint = endpointType, activity = activity, clusterid = clusterid
       )
@@ -99,11 +95,6 @@
 
     val result: Option[Future[Result]] =
       postcodeValidation.validatePostcodeLimit(limit, queryValues)
-<<<<<<< HEAD
-        //      .orElse(postcodeValidation.validateStartDate(startDateVal))
-        //      .orElse(postcodeValidation.validateEndDate(endDateVal))
-=======
->>>>>>> 182de351
         .orElse(postcodeValidation.validatePostcodeOffset(offset, queryValues))
         .orElse(postcodeValidation.validateSource(queryValues))
         .orElse(postcodeValidation.validateKeyStatus(queryValues))
@@ -113,67 +104,32 @@
         .orElse(None)
 
     result match {
-
       case Some(res) =>
         res // a validation error
 
       case _ =>
-<<<<<<< HEAD
-        val args = PostcodeArgs(
-          postcode = postcode,
-          start = offsetInt,
-          limit = limitInt,
-          filters = filterString,
-          filterDateRange = DateRange(startDateVal, endDateVal),
-          historical = hist,
-          verbose = verb,
-          epoch = epochVal,
-          skinny = !verb,
-        )
-
-        val request: Future[HybridAddressCollection] =
-          overloadProtection.breaker.withCircuitBreaker(
-            esRepo.runMultiResultQuery(args)
+          val args = PostcodeArgs(
+            postcode = postcode,
+            start = offsetInt,
+            limit = limitInt,
+            filters = filterString,
+            historical = hist,
+            verbose = verb,
+            epoch = epochVal,
+            skinny = !verb,
           )
 
-        request.map {
-          case HybridAddressCollection(hybridAddresses, maxScore, total) =>
-
-            val addresses: Seq[AddressResponseAddress] = hybridAddresses.map(
-              AddressResponseAddress.fromHybridAddress(_, verb)
-=======
-
-        if (verb==false) {
-          val request: Future[HybridAddressesSkinny] =
+          val request: Future[HybridAddressCollection] =
             overloadProtection.breaker.withCircuitBreaker(
-              esRepo.queryPostcodeSkinny(postcode, offsetInt, limitInt, filterString, hist, verb, epochVal)
->>>>>>> 182de351
+              esRepo.runMultiResultQuery(args)
             )
 
-            writeLog(activity = "postcode_request")
+          request.map {
+            case HybridAddressCollection(hybridAddresses, maxScore, total) =>
 
-            jsonOk(
-              AddressByPostcodeResponseContainer(
-                apiVersion = apiVersion,
-                dataVersion = dataVersion,
-                response = AddressByPostcodeResponse(
-                  postcode = postcode,
-                  addresses = addresses,
-                  filter = filterString,
-                  historical = hist,
-                  epoch = epochVal,
-                  limit = limitInt,
-                  offset = offsetInt,
-                  total = total,
-                  maxScore = maxScore,
-                  startDate = startDateVal,
-                  endDate = endDateVal,
-                  verbose = verb
-                ),
-                status = OkAddressResponseStatus
+              val addresses: Seq[AddressResponseAddress] = hybridAddresses.map(
+                AddressResponseAddress.fromHybridAddress(_,verb)
               )
-<<<<<<< HEAD
-=======
 
               writeLog(activity = "postcode_request")
 
@@ -196,10 +152,8 @@
                   status = OkAddressResponseStatus
                 )
               )
-
           }.recover {
             case NonFatal(exception) =>
-
               overloadProtection.currentStatus match {
                 case ThrottlerStatus.HalfOpen =>
                   logger.warn(
@@ -220,60 +174,6 @@
                   InternalServerError(Json.toJson(FailedRequestToEsPostcode(exception.getMessage, queryValues)))
               }
           }
-
-        }else {
-          val request: Future[HybridAddresses] =
-            overloadProtection.breaker.withCircuitBreaker(
-              esRepo.queryPostcode(postcode, offsetInt, limitInt, filterString, hist, verb, epochVal)
->>>>>>> 182de351
-            )
-
-        }.recover {
-          case NonFatal(exception) =>
-
-<<<<<<< HEAD
-            overloadProtection.currentStatus match {
-              case ThrottlerStatus.HalfOpen =>
-                logger.warn(
-                  s"Elasticsearch is overloaded or down (address input). Circuit breaker is Half Open: ${exception.getMessage}"
-=======
-              writeLog(activity = "postcode_request")
-
-              jsonOk(
-                AddressByPostcodeResponseContainer(
-                  apiVersion = apiVersion,
-                  dataVersion = dataVersion,
-                  response = AddressByPostcodeResponse(
-                    postcode = postcode,
-                    addresses = addresses,
-                    filter = filterString,
-                    historical = hist,
-                    epoch = epochVal,
-                    limit = limitInt,
-                    offset = offsetInt,
-                    total = total,
-                    maxScore = maxScore,
-                    verbose = verb
-                  ),
-                  status = OkAddressResponseStatus
->>>>>>> 182de351
-                )
-                TooManyRequests(Json.toJson(FailedRequestToEsTooBusyPostCode(exception.getMessage, queryValues)))
-              case ThrottlerStatus.Open =>
-                logger.warn(
-                  s"Elasticsearch is overloaded or down (address input). Circuit breaker is open: ${exception.getMessage}"
-                )
-                TooManyRequests(Json.toJson(FailedRequestToEsTooBusyPostCode(exception.getMessage, queryValues)))
-              case _ =>
-                // Circuit Breaker is closed. Some other problem
-                writeLog(badRequestErrorMessage = FailedRequestToEsPostcodeError.message)
-                logger.warn(
-                  s"Could not handle individual request (postcode input), problem with ES ${exception.getMessage}"
-                )
-                InternalServerError(Json.toJson(FailedRequestToEsPostcode(exception.getMessage, queryValues)))
-            }
-        }
-
     }
   }
 }