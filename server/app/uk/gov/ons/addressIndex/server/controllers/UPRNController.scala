--- conflicted
+++ resolved
@@ -3,17 +3,14 @@
 import javax.inject.{Inject, Singleton}
 import play.api.libs.json.Json
 import play.api.mvc._
-<<<<<<< HEAD
-import uk.gov.ons.addressIndex.model.db.index.HybridAddressOpt
-=======
-import uk.gov.ons.addressIndex.model.db.index.{HybridAddress}
->>>>>>> 182de351
+import uk.gov.ons.addressIndex.model.db.index.{HybridAddress, HybridAddressSkinny, HybridAddressOpt}
 import uk.gov.ons.addressIndex.model.server.response.address.{AddressResponseAddress, FailedRequestToEsError, OkAddressResponseStatus}
 import uk.gov.ons.addressIndex.model.server.response.uprn.{AddressByUprnResponse, AddressByUprnResponseContainer}
 import uk.gov.ons.addressIndex.server.model.dao.QueryValues
 import uk.gov.ons.addressIndex.server.modules._
 import uk.gov.ons.addressIndex.server.modules.response.UPRNControllerResponse
 import uk.gov.ons.addressIndex.server.modules.validation.UPRNControllerValidation
+import uk.gov.ons.addressIndex.server.modules.{ConfigModule, ElasticsearchRepository, VersionModule}
 import uk.gov.ons.addressIndex.server.utils.{APIThrottler, AddressAPILogger, ThrottlerStatus}
 
 import scala.concurrent.{ExecutionContext, Future}
@@ -38,13 +35,7 @@
     * @param uprn uprn of the address to be fetched
     * @return
     */
-  def uprnQuery(uprn: String,
-<<<<<<< HEAD
-                // startDate: Option[String] = None, endDate: Option[String] = None,
-                historical: Option[String] = None, verbose: Option[String] = None, epoch: Option[String] = None): Action[AnyContent] = Action async { implicit req =>
-=======
-    historical: Option[String] = None, verbose: Option[String] = None, epoch: Option[String] = None): Action[AnyContent] = Action async { implicit req =>
->>>>>>> 182de351
+  def uprnQuery(uprn: String, historical: Option[String] = None, verbose: Option[String] = None, epoch: Option[String] = None): Action[AnyContent] = Action async { implicit req =>
 
     val clusterid = conf.config.elasticSearch.clusterPolicies.uprn
 
@@ -62,14 +53,6 @@
 
     val epochVal = epoch.getOrElse("")
 
-<<<<<<< HEAD
-    // val startDateVal = startDate.getOrElse("")
-    // val endDateVal = endDate.getOrElse("")
-    val startDateVal = ""
-    val endDateVal = ""
-
-=======
->>>>>>> 182de351
     val startingTime = System.currentTimeMillis()
 
     def writeLog(badRequestErrorMessage: String = "", notFound: Boolean = false, formattedOutput: String = "", numOfResults: String = "", score: String = "", activity: String = ""): Unit = {
@@ -96,11 +79,6 @@
 
     val result: Option[Future[Result]] =
       uprnValidation.validateUprn(uprn, queryValues)
-<<<<<<< HEAD
-        // .orElse(uprnValidation.validateStartDate(startDateVal))
-        // .orElse(uprnValidation.validateEndDate(endDateVal))
-=======
->>>>>>> 182de351
         .orElse(uprnValidation.validateSource(queryValues))
         .orElse(uprnValidation.validateKeyStatus(queryValues))
         .orElse(uprnValidation.validateEpoch(queryValues))
@@ -112,10 +90,8 @@
         res // a validation error
 
       case _ =>
-<<<<<<< HEAD
         val args = UPRNArgs(
           uprn = uprn,
-          filterDateRange = DateRange(startDateVal, endDateVal),
           historical = hist,
           epoch = epochVal,
           skinny = !verb,
@@ -126,20 +102,6 @@
         )
 
         request.map {
-          case Some(hybridAddressOpt) =>
-
-            val address = AddressResponseAddress.fromHybridAddress(hybridAddressOpt, verb)
-
-            writeLog(
-              formattedOutput = address.formattedAddressNag, numOfResults = "1",
-              score = hybridAddressOpt.score.toString, activity = "address_request"
-=======
-
-        val request: Future[Option[HybridAddress]] = overloadProtection.breaker.withCircuitBreaker(
-          esRepo.queryUprn(uprn, hist, epochVal)
-        )
-
-        request.map {
           case Some(hybridAddress) =>
 
             val address = AddressResponseAddress.fromHybridAddress(hybridAddress,verb)
@@ -147,7 +109,6 @@
             writeLog(
               formattedOutput = address.formattedAddressNag, numOfResults = "1",
               score = hybridAddress.score.toString, activity = "address_request"
->>>>>>> 182de351
             )
 
             jsonOk(
@@ -158,11 +119,6 @@
                   address = Some(address),
                   historical = hist,
                   epoch = epochVal,
-<<<<<<< HEAD
-                  startDate = startDateVal,
-                  endDate = endDateVal,
-=======
->>>>>>> 182de351
                   verbose = verb
                 ),
                 status = OkAddressResponseStatus
@@ -197,10 +153,7 @@
             }
         }
 
-<<<<<<< HEAD
-=======
 
->>>>>>> 182de351
     }
   }
 }