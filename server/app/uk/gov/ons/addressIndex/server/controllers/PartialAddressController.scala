package uk.gov.ons.addressIndex.server.controllers

import javax.inject.{Inject, Singleton}
import play.api.libs.json.Json
import play.api.mvc.{Action, AnyContent, ControllerComponents, Result}
import uk.gov.ons.addressIndex.model.db.index.{HybridAddresses, HybridAddressesSkinny}
import uk.gov.ons.addressIndex.model.server.response.address.{AddressResponseAddress, FailedRequestToEsPartialAddressError, OkAddressResponseStatus}
import uk.gov.ons.addressIndex.model.server.response.partialaddress.{AddressByPartialAddressResponse, AddressByPartialAddressResponseContainer}
import uk.gov.ons.addressIndex.server.modules.response.PartialAddressControllerResponse
import uk.gov.ons.addressIndex.server.modules.validation.PartialAddressControllerValidation
import uk.gov.ons.addressIndex.server.modules.{ConfigModule, ElasticsearchRepository, VersionModule}
import uk.gov.ons.addressIndex.server.utils.{APIThrottler, AddressAPILogger, ThrottlerStatus}

import scala.concurrent.{ExecutionContext, Future}
import scala.util.Try
import scala.util.control.NonFatal

@Singleton
class PartialAddressController @Inject()(val controllerComponents: ControllerComponents,
  esRepo: ElasticsearchRepository,
  conf: ConfigModule,
  versionProvider: VersionModule,
  overloadProtection: APIThrottler,
  partialAddressValidation: PartialAddressControllerValidation
)(implicit ec: ExecutionContext)
  extends PlayHelperController(versionProvider) with PartialAddressControllerResponse {

  lazy val logger = AddressAPILogger("address-index-server:PartialAddressController")

  /**
    * PartialAddress query API
    *
    * @param input input for the address to be fetched
    * @return Json response with addresses information
    */

  def partialAddressQuery(input: String, offset: Option[String] = None, limit: Option[String] = None,
    classificationfilter: Option[String] = None,
    // startDate: Option[String], endDate: Option[String],
    historical: Option[String] = None, verbose: Option[String] = None, epoch: Option[String] = None,
                          startboost: Option[String] = None
  ): Action[AnyContent] = Action async { implicit req =>

    val startingTime = System.currentTimeMillis()

    val clusterid = conf.config.elasticSearch.clusterPolicies.partial

    // get the defaults and maxima for the paging parameters from the config
    val defLimit = conf.config.elasticSearch.defaultLimitPartial
    val defOffset = conf.config.elasticSearch.defaultOffset

    val limval = limit.getOrElse(defLimit.toString)
    val offval = offset.getOrElse(defOffset.toString)

    val filterString = classificationfilter.getOrElse("").replaceAll("\\s+","")
    val endpointType = "partial"

    //  val startDateVal = startDate.getOrElse("")
    //  val endDateVal = endDate.getOrElse("")
    val startDateVal = ""
    val endDateVal = ""

    val hist = historical match {
      case Some(x) => Try(x.toBoolean).getOrElse(true)
      case None => true
    }

    val verb = verbose match {
      case Some(x) => Try(x.toBoolean).getOrElse(false)
      case None => false
    }

    val epochVal = epoch.getOrElse("")

    val defStartBoost = conf.config.elasticSearch.defaultStartBoost
    // query string param for testing, will probably be removed
    val sboost = startboost match {
      case Some(x) => Try(x.toInt).getOrElse(defStartBoost)
      case None => defStartBoost
    }

    def boostAtStart(inAddresses: Seq[AddressResponseAddress]): Seq[AddressResponseAddress] = {
      val boostedAddresses: Seq[AddressResponseAddress] = inAddresses.map {add => boostAddress(add)}
      boostedAddresses.sortBy(_.underlyingScore)(Ordering[Float].reverse)
    }

    def boostAddress(add: AddressResponseAddress): AddressResponseAddress =  {
      if (add.formattedAddress.toUpperCase().replaceAll("[,]", "").startsWith(input.toUpperCase().replaceAll("[,]", ""))){
        add.copy(underlyingScore = add.underlyingScore + sboost)
      } else add.copy(underlyingScore = add.underlyingScore)
    }

    def writeLog(doResponseTime: Boolean = true, badRequestErrorMessage: String = "", notFound: Boolean = false, formattedOutput: String = "", numOfResults: String = "", score: String = "", activity: String = ""): Unit = {
      val responseTime = if (doResponseTime) (System.currentTimeMillis() - startingTime).toString else ""
      val networkid = if (req.headers.get("authorization").getOrElse("Anon").indexOf("+") > 0) req.headers.get("authorization").getOrElse("Anon").split("\\+")(0) else req.headers.get("authorization").getOrElse("Anon").split("_")(0)
      val organisation =  if (req.headers.get("authorization").getOrElse("Anon").indexOf("+") > 0) req.headers.get("authorization").getOrElse("Anon").split("\\+")(0).split("_")(1) else "not set"

      logger.systemLog(
        ip = req.remoteAddress, url = req.uri, responseTimeMillis = responseTime,
        partialAddress = input, isNotFound = notFound, offset = offval,
        limit = limval, filter = filterString, badRequestMessage = badRequestErrorMessage,
        formattedOutput = formattedOutput,
        numOfResults = numOfResults, score = score, networkid = networkid, organisation = organisation,
<<<<<<< HEAD
     //   startDate = startDateVal, endDate = endDateVal,
        historical = hist, verbose = verb, endpoint = endpointType, activity = activity, clusterid = clusterid
=======
        startDate = startDateVal, endDate = endDateVal,
        historical = hist, epoch = epochVal, verbose = verb, endpoint = endpointType, activity = activity, clusterid = clusterid
>>>>>>> 0aa17251
      )
    }

    val limitInt = Try(limval.toInt).toOption.getOrElse(defLimit)
    val offsetInt = Try(offval.toInt).toOption.getOrElse(defOffset)

    val result: Option[Future[Result]] =
      partialAddressValidation.validatePartialLimit(limit)
        .orElse(partialAddressValidation.validatePartialOffset(offset))
  //      .orElse(partialAddressValidation.validateStartDate(startDateVal))
  //      .orElse(partialAddressValidation.validateEndDate(endDateVal))
        .orElse(partialAddressValidation.validateSource)
        .orElse(partialAddressValidation.validateKeyStatus)
        .orElse(partialAddressValidation.validateInput(input))
        .orElse(partialAddressValidation.validateAddressFilter(classificationfilter))
        .orElse(partialAddressValidation.validateEpoch(epoch))
        .orElse(None)

    result match {

      case Some(res) =>
        res // a validation error

      case _ =>

        if (verb==false) {
          val request: Future[HybridAddressesSkinny] =
            overloadProtection.breaker.withCircuitBreaker(
<<<<<<< HEAD
              esRepo.queryPartialAddressSkinny(input, offsetInt, limitInt, filterString, startDateVal, endDateVal, hist, verb)
=======
              esRepo.queryPartialAddressSkinny(input, offsetInt, limitInt, filterString, startDateVal, endDateVal, None, hist, verb, epochVal)
>>>>>>> 0aa17251
            )

          request.map {
            case HybridAddressesSkinny(hybridAddressesSkinny, maxScore, total) =>
              val addresses: Seq[AddressResponseAddress] = hybridAddressesSkinny.map(
                AddressResponseAddress.fromHybridAddressSkinny(_,verb)
              )

              val sortAddresses = if (sboost > 0) boostAtStart(addresses) else addresses

              writeLog(activity = "partial_request")

              jsonOk(
                AddressByPartialAddressResponseContainer(
                  apiVersion = apiVersion,
                  dataVersion = dataVersion,
                  response = AddressByPartialAddressResponse(
                    input = input,
                    addresses = sortAddresses,
                    filter = filterString,
                    historical = hist,
                    epoch = epochVal,
                    limit = limitInt,
                    offset = offsetInt,
                    total = total,
                    maxScore = maxScore,
                    startDate = startDateVal,
                    endDate = endDateVal,
                    verbose  = verb
                  ),
                  status = OkAddressResponseStatus
                )
              )

          }.recover {
            case NonFatal(exception) =>

              overloadProtection.currentStatus match {
                case ThrottlerStatus.HalfOpen =>
                  logger.warn(s"Elasticsearch is overloaded or down (address input). Circuit breaker is Half Open: ${exception.getMessage}")
                  TooManyRequests(Json.toJson(FailedRequestToEsTooBusyPartialAddress(exception.getMessage)))
                case ThrottlerStatus.Open =>
                  logger.warn(s"Elasticsearch is overloaded or down (address input). Circuit breaker is open: ${exception.getMessage}")
                  TooManyRequests(Json.toJson(FailedRequestToEsTooBusyPartialAddress(exception.getMessage)))
                case _ =>
                  // Circuit Breaker is closed. Some other problem
                  writeLog(badRequestErrorMessage = FailedRequestToEsPartialAddressError.message)
                  logger.warn(s"Could not handle individual request (partialAddress input), problem with ES ${exception.getMessage}")
                  InternalServerError(Json.toJson(FailedRequestToEsPartialAddress(exception.getMessage)))
              }
          }
        }else {
          val request: Future[HybridAddresses] =
            overloadProtection.breaker.withCircuitBreaker(
<<<<<<< HEAD
              esRepo.queryPartialAddress(input, offsetInt, limitInt, filterString, startDateVal, endDateVal, hist, verb)
=======
              esRepo.queryPartialAddress(input, offsetInt, limitInt, filterString, startDateVal, endDateVal, None, hist, verb, epochVal)
>>>>>>> 0aa17251
            )

          request.map {
            case HybridAddresses(hybridAddresses, maxScore, total) =>
              val addresses: Seq[AddressResponseAddress] = hybridAddresses.map(
                AddressResponseAddress.fromHybridAddress(_,verb)
              )

              val sortAddresses = if (sboost > 0) boostAtStart(addresses) else addresses

              writeLog(activity = "partial_request")

              jsonOk(
                AddressByPartialAddressResponseContainer(
                  apiVersion = apiVersion,
                  dataVersion = dataVersion,
                  response = AddressByPartialAddressResponse(
                    input = input,
                    addresses = sortAddresses,
                    filter = filterString,
                    historical = hist,
                    epoch = epochVal,
                    limit = limitInt,
                    offset = offsetInt,
                    total = total,
                    maxScore = maxScore,
                    startDate = startDateVal,
                    endDate = endDateVal,
                    verbose  = verb
                  ),
                  status = OkAddressResponseStatus
                )
              )

          }.recover {
            case NonFatal(exception) =>

              overloadProtection.currentStatus match {
                case ThrottlerStatus.HalfOpen =>
                  logger.warn(s"Elasticsearch is overloaded or down (address input). Circuit breaker is Half Open: ${exception.getMessage}")
                  TooManyRequests(Json.toJson(FailedRequestToEsTooBusyPartialAddress(exception.getMessage)))
                case ThrottlerStatus.Open =>
                  logger.warn(s"Elasticsearch is overloaded or down (address input). Circuit breaker is open: ${exception.getMessage}")
                  TooManyRequests(Json.toJson(FailedRequestToEsTooBusyPartialAddress(exception.getMessage)))
                case _ =>
                  // Circuit Breaker is closed. Some other problem
                  writeLog(badRequestErrorMessage = FailedRequestToEsPartialAddressError.message)
                  logger.warn(s"Could not handle individual request (partialAddress input), problem with ES ${exception.getMessage}")
                  InternalServerError(Json.toJson(FailedRequestToEsPartialAddress(exception.getMessage)))
              }
          }
        }


    }
  }
}<|MERGE_RESOLUTION|>--- conflicted
+++ resolved
@@ -101,13 +101,8 @@
         limit = limval, filter = filterString, badRequestMessage = badRequestErrorMessage,
         formattedOutput = formattedOutput,
         numOfResults = numOfResults, score = score, networkid = networkid, organisation = organisation,
-<<<<<<< HEAD
      //   startDate = startDateVal, endDate = endDateVal,
-        historical = hist, verbose = verb, endpoint = endpointType, activity = activity, clusterid = clusterid
-=======
-        startDate = startDateVal, endDate = endDateVal,
         historical = hist, epoch = epochVal, verbose = verb, endpoint = endpointType, activity = activity, clusterid = clusterid
->>>>>>> 0aa17251
       )
     }
 
@@ -136,11 +131,7 @@
         if (verb==false) {
           val request: Future[HybridAddressesSkinny] =
             overloadProtection.breaker.withCircuitBreaker(
-<<<<<<< HEAD
-              esRepo.queryPartialAddressSkinny(input, offsetInt, limitInt, filterString, startDateVal, endDateVal, hist, verb)
-=======
-              esRepo.queryPartialAddressSkinny(input, offsetInt, limitInt, filterString, startDateVal, endDateVal, None, hist, verb, epochVal)
->>>>>>> 0aa17251
+              esRepo.queryPartialAddressSkinny(input, offsetInt, limitInt, filterString, startDateVal, endDateVal, hist, verb, epochVal)
             )
 
           request.map {
@@ -195,11 +186,7 @@
         }else {
           val request: Future[HybridAddresses] =
             overloadProtection.breaker.withCircuitBreaker(
-<<<<<<< HEAD
-              esRepo.queryPartialAddress(input, offsetInt, limitInt, filterString, startDateVal, endDateVal, hist, verb)
-=======
-              esRepo.queryPartialAddress(input, offsetInt, limitInt, filterString, startDateVal, endDateVal, None, hist, verb, epochVal)
->>>>>>> 0aa17251
+              esRepo.queryPartialAddress(input, offsetInt, limitInt, filterString, startDateVal, endDateVal, hist, verb, epochVal)
             )
 
           request.map {
