--- conflicted
+++ resolved
@@ -252,11 +252,7 @@
     val addressesPerAddress = limitperaddress.getOrElse(conf.config.bulk.limitperaddress)
 
     val result: BulkAddresses = Await.result(queryBulkAddresses(
-<<<<<<< HEAD
-      miniBatch, addressesPerAddress, configOverwrite, startDate, endDate, historical, matchThreshold, includeFullAddress
-=======
-      miniBatch, addressesPerAddress, configOverwrite, startDate, endDate, historical, epoch, matchThreshold, includeFullAddress, clusterid
->>>>>>> 0aa17251
+      miniBatch, addressesPerAddress, configOverwrite, startDate, endDate, historical, epoch, matchThreshold, includeFullAddress
     ), Duration.Inf)
 
     val requestsLeft = requestsAfterMiniBatch ++ result.failedRequests
