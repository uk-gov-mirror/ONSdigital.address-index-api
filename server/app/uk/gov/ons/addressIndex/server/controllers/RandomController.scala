package uk.gov.ons.addressIndex.server.controllers

import javax.inject.{Inject, Singleton}
import play.api.libs.json.Json
import play.api.mvc._
import uk.gov.ons.addressIndex.model.db.index.{HybridAddresses, HybridAddressesSkinny}
import uk.gov.ons.addressIndex.model.server.response.address.{AddressResponseAddress, FailedRequestToEsRandomError, OkAddressResponseStatus}
import uk.gov.ons.addressIndex.model.server.response.random.{AddressByRandomResponse, AddressByRandomResponseContainer}
import uk.gov.ons.addressIndex.server.modules._
import uk.gov.ons.addressIndex.server.modules.response.RandomControllerResponse
import uk.gov.ons.addressIndex.server.modules.validation.RandomControllerValidation
import uk.gov.ons.addressIndex.server.utils.{APIThrottler, AddressAPILogger, ThrottlerStatus}

import scala.concurrent.{ExecutionContext, Future}
import scala.util.Try
import scala.util.control.NonFatal

@Singleton
class RandomController @Inject()(val controllerComponents: ControllerComponents,
                                   esRepo: ElasticsearchRepository,
                                   conf: ConfigModule,
                                   versionProvider: VersionModule,
                                   overloadProtection: APIThrottler,
                                   randomValidation: RandomControllerValidation
                                  )(implicit ec: ExecutionContext)
  extends PlayHelperController(versionProvider) with RandomControllerResponse {

  lazy val logger = AddressAPILogger("address-index-server:RandomController")

  /**
    * Random query API
    *
    * @return Json response with addresses information
    */
  def randomQuery(classificationfilter: Option[String] = None, limit: Option[String] = None, historical: Option[String] = None, verbose: Option[String] = None, epoch: Option[String] = None): Action[AnyContent] = Action async { implicit req =>
    val startingTime = System.currentTimeMillis()

    val clusterid = conf.config.elasticSearch.clusterPolicies.random

    val defLimit = conf.config.elasticSearch.defaultLimitRandom

    val limval = limit.getOrElse(defLimit.toString)

    val filterString = classificationfilter.getOrElse("").replaceAll("\\s+","")
    val endpointType = "random"

    val hist = historical match {
      case Some(x) => Try(x.toBoolean).getOrElse(true)
      case None => true
    }

    val verb = verbose match {
      case Some(x) => Try(x.toBoolean).getOrElse(false)
      case None => false
    }

    val epochVal = epoch.getOrElse("")

    def writeLog(doResponseTime: Boolean = true, badRequestErrorMessage: String = "", notFound: Boolean = false, formattedOutput: String = "", numOfResults: String = "", score: String = "", activity: String = ""): Unit = {
      val responseTime = if (doResponseTime) (System.currentTimeMillis() - startingTime).toString else ""
      val networkid = if (req.headers.get("authorization").getOrElse("Anon").indexOf("+") > 0) req.headers.get("authorization").getOrElse("Anon").split("\\+")(0) else req.headers.get("authorization").getOrElse("Anon").split("_")(0)
      val organisation =  if (req.headers.get("authorization").getOrElse("Anon").indexOf("+") > 0) req.headers.get("authorization").getOrElse("Anon").split("\\+")(0).split("_")(1) else "not set"

      logger.systemLog(
        ip = req.remoteAddress, url = req.uri, responseTimeMillis = responseTime,
        isNotFound = notFound, filter = filterString, badRequestMessage = badRequestErrorMessage,
        limit = limval, formattedOutput = formattedOutput,
        numOfResults = numOfResults, score = score, networkid = networkid, organisation = organisation,
        historical = hist, epoch = epochVal, verbose = verb,
        endpoint = endpointType, activity = activity, clusterid = clusterid
      )
    }

    val limitInt = Try(limval.toInt).toOption.getOrElse(defLimit)

    val result: Option[Future[Result]] =
      randomValidation.validateSource
          .orElse(randomValidation.validateRandomLimit(limit))
        .orElse(randomValidation.validateKeyStatus)
        .orElse(randomValidation.validateRandomFilter(classificationfilter))
        .orElse(randomValidation.validateEpoch(epoch))
        .orElse(None)

    result match {

      case Some(res) =>
        res // a validation error

      case _ =>

        if (verb==false) {
          val request: Future[HybridAddressesSkinny] =
            overloadProtection.breaker.withCircuitBreaker(
<<<<<<< HEAD
              esRepo.queryRandomSkinny(filterString, limitInt, hist, verb)
=======
              esRepo.queryRandomSkinny(filterString, limitInt, None, hist, verb, epochVal)
>>>>>>> 0aa17251
            )

          request.map {
            case HybridAddressesSkinny(hybridAddresses, maxScore@_, total@_) =>

              val addresses: Seq[AddressResponseAddress] = hybridAddresses.map(
                AddressResponseAddress.fromHybridAddressSkinny(_,verb)
              )

              writeLog(activity = "random_address_request")

              jsonOk(
                AddressByRandomResponseContainer(
                  apiVersion = apiVersion,
                  dataVersion = dataVersion,
                  response = AddressByRandomResponse(
                    addresses = addresses,
                    filter = filterString,
                    historical = hist,
                    epoch = epochVal,
                    limit = limitInt,
                    verbose = verb
                  ),
                  status = OkAddressResponseStatus
                )
              )

          }.recover {
            case NonFatal(exception) =>

              overloadProtection.currentStatus match {
                case ThrottlerStatus.HalfOpen =>
                  logger.warn(
                    s"Elasticsearch is overloaded or down (address input). Circuit breaker is Half Open: ${exception.getMessage}"
                  )
                  TooManyRequests(Json.toJson(FailedRequestToEsTooBusyRandom(exception.getMessage)))
                case ThrottlerStatus.Open =>
                  logger.warn(
                    s"Elasticsearch is overloaded or down (address input). Circuit breaker is open: ${exception.getMessage}"
                  )
                  TooManyRequests(Json.toJson(FailedRequestToEsTooBusyRandom(exception.getMessage)))
                case _ =>
                  // Circuit Breaker is closed. Some other problem
                  writeLog(badRequestErrorMessage = FailedRequestToEsRandomError.message)
                  logger.warn(
                    s"Could not handle individual request (random input), problem with ES ${exception.getMessage}"
                  )
                  InternalServerError(Json.toJson(FailedRequestToEsRandom(exception.getMessage)))
              }
          }
        }else{
          val request: Future[HybridAddresses] =
            overloadProtection.breaker.withCircuitBreaker(
<<<<<<< HEAD
              esRepo.queryRandom(filterString, limitInt, hist, verb)
=======
              esRepo.queryRandom(filterString, limitInt, None, hist, verb, epochVal)
>>>>>>> 0aa17251
            )

          request.map {
            case HybridAddresses(hybridAddresses, maxScore@_, total@_) =>

              val addresses: Seq[AddressResponseAddress] = hybridAddresses.map(
                AddressResponseAddress.fromHybridAddress(_,verb)
              )

              writeLog(activity = "random_address_request")

              jsonOk(
                AddressByRandomResponseContainer(
                  apiVersion = apiVersion,
                  dataVersion = dataVersion,
                  response = AddressByRandomResponse(
                    addresses = addresses,
                    filter = filterString,
                    historical = hist,
                    epoch = epochVal,
                    limit = limitInt,
                    verbose = verb
                  ),
                  status = OkAddressResponseStatus
                )
              )

          }.recover {
            case NonFatal(exception) =>

              overloadProtection.currentStatus match {
                case ThrottlerStatus.HalfOpen =>
                  logger.warn(
                    s"Elasticsearch is overloaded or down (address input). Circuit breaker is Half Open: ${exception.getMessage}"
                  )
                  TooManyRequests(Json.toJson(FailedRequestToEsTooBusyRandom(exception.getMessage)))
                case ThrottlerStatus.Open =>
                  logger.warn(
                    s"Elasticsearch is overloaded or down (address input). Circuit breaker is open: ${exception.getMessage}"
                  )
                  TooManyRequests(Json.toJson(FailedRequestToEsTooBusyRandom(exception.getMessage)))
                case _ =>
                  // Circuit Breaker is closed. Some other problem
                  writeLog(badRequestErrorMessage = FailedRequestToEsRandomError.message)
                  logger.warn(
                    s"Could not handle individual request (random input), problem with ES ${exception.getMessage}"
                  )
                  InternalServerError(Json.toJson(FailedRequestToEsRandom(exception.getMessage)))
              }
          }
        }




    }
  }
}<|MERGE_RESOLUTION|>--- conflicted
+++ resolved
@@ -91,11 +91,7 @@
         if (verb==false) {
           val request: Future[HybridAddressesSkinny] =
             overloadProtection.breaker.withCircuitBreaker(
-<<<<<<< HEAD
-              esRepo.queryRandomSkinny(filterString, limitInt, hist, verb)
-=======
-              esRepo.queryRandomSkinny(filterString, limitInt, None, hist, verb, epochVal)
->>>>>>> 0aa17251
+              esRepo.queryRandomSkinny(filterString, limitInt, hist, verb, epochVal)
             )
 
           request.map {
@@ -149,11 +145,7 @@
         }else{
           val request: Future[HybridAddresses] =
             overloadProtection.breaker.withCircuitBreaker(
-<<<<<<< HEAD
-              esRepo.queryRandom(filterString, limitInt, hist, verb)
-=======
-              esRepo.queryRandom(filterString, limitInt, None, hist, verb, epochVal)
->>>>>>> 0aa17251
+              esRepo.queryRandom(filterString, limitInt, hist, verb, epochVal)
             )
 
           request.map {
