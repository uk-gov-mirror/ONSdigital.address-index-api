--- conflicted
+++ resolved
@@ -163,19 +163,11 @@
         val minimumSample = conf.config.elasticSearch.minimumSample
         val limitExpanded = max(offsetInt + (limitInt * 2), minimumSample)
 
-<<<<<<< HEAD
-        def request: Future[HybridAddresses] =
-          overloadProtection.breaker.withCircuitBreaker(esRepo.queryAddresses(
-            tokens, 0, limitExpanded, filterString,
-            rangeVal, latVal, lonVal, startDateVal, endDateVal, None, hist, isBulk = false, epochVal)
-          )
-=======
         val finalArgs = args.copy(
           tokens = tokens,
           start = 0,
           limit = limitExpanded,
         )
->>>>>>> 2ea8ae54
 
         val request: Future[HybridAddressCollection] =
           overloadProtection.breaker.withCircuitBreaker(esRepo.runMultiResultQuery(finalArgs))
