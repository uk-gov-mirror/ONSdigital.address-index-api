package uk.gov.ons.addressIndex.server.controllers

import javax.inject.{Inject, Singleton}

import scala.concurrent.duration._
import play.api.Logger
import play.api.mvc._

import scala.concurrent.{Await, ExecutionContext, Future}
import uk.gov.ons.addressIndex.model.db.index.{HybridAddress, HybridAddresses}
import play.api.libs.json.Json
import uk.gov.ons.addressIndex.model.{BulkBody, BulkBodyDebug}
import uk.gov.ons.addressIndex.model.config.QueryParamsConfig
import uk.gov.ons.addressIndex.model.db.{BulkAddress, BulkAddressRequestData, BulkAddresses}
import uk.gov.ons.addressIndex.server.modules._
import uk.gov.ons.addressIndex.model.server.response._
import uk.gov.ons.addressIndex.server.utils.{HopperScoreHelper, Splunk}

import scala.annotation.tailrec
import scala.util.Try
import scala.util.control.NonFatal

@Singleton
class AddressController @Inject()(
  val controllerComponents: ControllerComponents,
  esRepo: ElasticsearchRepository,
  parser: ParserModule,
  conf: ConfigModule,
  versionProvider: VersionModule
)(implicit ec: ExecutionContext) extends PlayHelperController with AddressIndexCannedResponse {

  val logger = Logger("address-index-server:AddressController")

  override val apiVersion: String = versionProvider.apiVersion
  override val dataVersion: String = versionProvider.dataVersion

  val missing: String = "missing"
  val invalid: String = "invalid"
  val valid: String = "valid"
  val notRequired: String = "not required"

  /**
    * Address query API
    *
    * @param input the address query
    * @return Json response with addresses information
    */
  def addressQuery(input: String, offset: Option[String] = None, limit: Option[String] = None, retry: Option[String] = None, filter: Option[String] = None): Action[AnyContent] = Action async { implicit req =>
   // logger.info(s"#addressQuery:\ninput $input, offset: ${offset.getOrElse("default")}, limit: ${limit.getOrElse("default")}")
    val startingTime = System.currentTimeMillis()

    // check API key
    val apiKey = req.headers.get("authorization").getOrElse(missing)
    val keyStatus = checkAPIkey(apiKey)

    // check source
    val source = req.headers.get("Source").getOrElse(missing)
    val sourceStatus = checkSource(source)

    // get the defaults and maxima for the paging parameters from the config
    val defLimit = conf.config.elasticSearch.defaultLimit
    val defOffset = conf.config.elasticSearch.defaultOffset
    val maxLimit = conf.config.elasticSearch.maximumLimit
    val maxOffset = conf.config.elasticSearch.maximumOffset

    val limval = limit.getOrElse(defLimit.toString)
    val offval = offset.getOrElse(defOffset.toString)

    val filterString = filter.getOrElse("")

    def writeSplunkLogs(doResponseTime: Boolean = true, badRequestErrorMessage: String = "", formattedOutput: String = "", numOfResults: String = "", score: String = ""): Unit = {
      val responseTime = if (doResponseTime) (System.currentTimeMillis() - startingTime).toString else ""
      val networkid = req.headers.get("authorization").getOrElse("Anon").split("_")(0)
      Splunk.log(IP = req.remoteAddress, url = req.uri, responseTimeMillis = responseTime,
        isInput = true, input = input, offset = offval,
        limit = limval, badRequestMessage = badRequestErrorMessage, formattedOutput = formattedOutput,
        numOfResults = numOfResults, score = score, networkid = networkid)
    }

    val limitInvalid = Try(limval.toInt).isFailure
    val offsetInvalid = Try(offval.toInt).isFailure
    val limitInt = Try(limval.toInt).toOption.getOrElse(defLimit)
    val offsetInt = Try(offval.toInt).toOption.getOrElse(defOffset)

    // Check the api key, offset and limit parameters before proceeding with the request
    if (sourceStatus == missing) {
      writeSplunkLogs(badRequestErrorMessage = SourceMissingError.message)
      futureJsonUnauthorized(SourceMissing)
    } else if (sourceStatus == invalid) {
      writeSplunkLogs(badRequestErrorMessage = SourceInvalidError.message)
      futureJsonUnauthorized(SourceInvalid)
    } else if (keyStatus == missing) {
      writeSplunkLogs(badRequestErrorMessage = ApiKeyMissingError.message)
      futureJsonUnauthorized(KeyMissing)
    } else if (keyStatus == invalid) {
      writeSplunkLogs(badRequestErrorMessage = ApiKeyInvalidError.message)
      futureJsonUnauthorized(KeyInvalid)
    } else if (limitInvalid) {
      writeSplunkLogs(badRequestErrorMessage = LimitNotNumericAddressResponseError.message)
      futureJsonBadRequest(LimitNotNumeric)
    } else if (limitInt < 1) {
      writeSplunkLogs(badRequestErrorMessage = LimitTooSmallAddressResponseError.message)
      futureJsonBadRequest(LimitTooSmall)
    } else if (limitInt > maxLimit) {
      writeSplunkLogs(badRequestErrorMessage = LimitTooLargeAddressResponseError.message)
      futureJsonBadRequest(LimitTooLarge)
    } else if (offsetInvalid) {
      writeSplunkLogs(badRequestErrorMessage = OffsetNotNumericAddressResponseError.message)
      futureJsonBadRequest(OffsetNotNumeric)
    } else if (offsetInt < 0) {
      writeSplunkLogs(badRequestErrorMessage = OffsetTooSmallAddressResponseError.message)
      futureJsonBadRequest(OffsetTooSmall)
    } else if (offsetInt > maxOffset) {
      writeSplunkLogs(badRequestErrorMessage = OffsetTooLargeAddressResponseError.message)
      futureJsonBadRequest(OffsetTooLarge)
    } else if (input.isEmpty) {
      writeSplunkLogs(badRequestErrorMessage = EmptyQueryAddressResponseError.message)
      futureJsonBadRequest(EmptySearch)
    } else {
      val tokens = parser.parse(input)

    //  logger.info(s"#addressQuery parsed:\n${tokens.map{case (label, token) => s"label: $label , value:$token"}.mkString("\n")}")

      val request: Future[HybridAddresses] = esRepo.queryAddresses(tokens, offsetInt, limitInt, filterString)

      request.map { case HybridAddresses(hybridAddresses, maxScore, total) =>


        val addresses: Seq[AddressResponseAddress] = hybridAddresses.map(AddressResponseAddress.fromHybridAddress)

        val scoredAdresses = HopperScoreHelper.getScoresForAddresses(addresses, tokens)

        addresses.foreach{ address =>
          writeSplunkLogs(formattedOutput = address.formattedAddressNag, numOfResults = total.toString, score = address.underlyingScore.toString)
        }

        writeSplunkLogs()

        jsonOk(
          AddressBySearchResponseContainer(
            apiVersion = apiVersion,
            dataVersion = dataVersion,
            response = AddressBySearchResponse(
              tokens = tokens,
              addresses = scoredAdresses,
              limit = limitInt,
              offset = offsetInt,
              total = total,
              maxScore = maxScore
            ),
            status = OkAddressResponseStatus
          )
        )
      }.recover{
        case NonFatal(exception) =>

          writeSplunkLogs(badRequestErrorMessage = FailedRequestToEsError.message)

          logger.warn(s"Could not handle individual request (address input), problem with ES ${exception.getMessage}")
         // if there is a connection reset by peer or similar error due to inactivity
         // we want to retry once to wake up the index connection
          val isRetry = retry.getOrElse("false")
<<<<<<< HEAD
          if (isRetry.equals("false") && exception.getMessage().equals("Connection reset by peer")) {
            logger.warn("retry")
            Redirect(uk.gov.ons.addressIndex.server.controllers.routes.AddressController.addressQuery(input,offset,limit,filter,Some("true")))
=======
          if (isRetry.equals("false")) {
            logger.warn("retrying single match request")
            Redirect(uk.gov.ons.addressIndex.server.controllers.routes.AddressController.addressQuery(input,offset,limit,Some("true")))
>>>>>>> 42b5c9c9
          } else {
            InternalServerError(Json.toJson(FailedRequestToEs))
          }
      }

    }
  }

  /**
    * UPRN query API
    *
    * @param uprn uprn of the address to be fetched
    * @return
    */
  def uprnQuery(uprn: String, retry: Option[String] = None): Action[AnyContent] = Action async { implicit req =>
   // logger.info(s"#uprnQuery: uprn: $uprn")

    // check API key
    val apiKey = req.headers.get("authorization").getOrElse(missing)
    val keyStatus = checkAPIkey(apiKey)

    // check source
    val source = req.headers.get("Source").getOrElse(missing)
    val sourceStatus = checkSource(source)

    val startingTime = System.currentTimeMillis()
    def writeSplunkLogs(badRequestErrorMessage: String = "", notFound: Boolean = false, formattedOutput: String = "", numOfResults: String = "", score: String = ""): Unit = {
      val responseTime = System.currentTimeMillis() - startingTime
      val networkid = req.headers.get("authorization").getOrElse("Anon").split("_")(0)
      Splunk.log(IP = req.remoteAddress, url = req.uri, responseTimeMillis = responseTime.toString,
        isUprn = true, uprn = uprn, isNotFound = notFound, formattedOutput = formattedOutput,
        numOfResults = numOfResults, score = score, networkid = networkid)
    }

    if (sourceStatus == missing) {
      writeSplunkLogs(badRequestErrorMessage = SourceMissingError.message)
      futureJsonUnauthorized(SourceMissing)
    } else if (sourceStatus == invalid) {
      writeSplunkLogs(badRequestErrorMessage = SourceInvalidError.message)
      futureJsonUnauthorized(SourceInvalid)
    } else if (keyStatus == missing) {
      writeSplunkLogs(badRequestErrorMessage = ApiKeyMissingError.message)
      futureJsonUnauthorized(KeyMissing)
    } else if (keyStatus == invalid) {
      writeSplunkLogs(badRequestErrorMessage = ApiKeyInvalidError.message)
      futureJsonUnauthorized(KeyInvalid)
    } else {
      val request: Future[Option[HybridAddress]] = esRepo.queryUprn(uprn)
      request.map {
        case Some(hybridAddress) =>

          val address = AddressResponseAddress.fromHybridAddress(hybridAddress)

          writeSplunkLogs(formattedOutput = address.formattedAddressNag, numOfResults = "1", score = hybridAddress.score.toString)

          jsonOk(
            AddressByUprnResponseContainer(
              apiVersion = apiVersion,
              dataVersion = dataVersion,
              response = AddressByUprnResponse(
                address = Some(address)
              ),
              status = OkAddressResponseStatus
            )
          )

        case None =>
          writeSplunkLogs(notFound = true)
          jsonNotFound(NoAddressFoundUprn)

      }.recover {
        case NonFatal(exception) =>

          writeSplunkLogs(badRequestErrorMessage = FailedRequestToEsError.message)

          logger.warn(s"Could not handle individual request (uprn), problem with ES ${exception.getMessage}")
          // if there is a connection reset by peer error due to inactivity we want to retry once to wake up the index connection
          val isRetry = retry.getOrElse("false")
          if (isRetry.equals("false")) {
            logger.warn("retrying uprn request")
            Redirect(uk.gov.ons.addressIndex.server.controllers.routes.AddressController.uprnQuery(uprn,Some("true")))
          } else {
            InternalServerError(Json.toJson(FailedRequestToEs))
          }
      }
    }
  }



  /**
    * a POST route which will process all `BulkQuery` items in the `BulkBody`
    * @return reduced information on found addresses (uprn, formatted address)
    */
  def bulk(limitPerAddress: Option[Int]): Action[BulkBody] = Action(parse.json[BulkBody]) { implicit request =>
    logger.info(s"#bulkQuery with ${request.body.addresses.size} items")
    // check API key
    val apiKey = request.headers.get("authorization").getOrElse(missing)
    val keyStatus = checkAPIkey(apiKey)

    // check source
    val source = request.headers.get("Source").getOrElse(missing)
    val sourceStatus = checkSource(source)

    if (sourceStatus == missing) {
      Splunk.log(IP = request.remoteAddress, url = request.uri, isBulk = true, badRequestMessage = SourceMissingError.message)
      jsonUnauthorized(SourceMissing)
    } else if (sourceStatus == invalid) {
      Splunk.log(IP = request.remoteAddress, url = request.uri, isBulk = true, badRequestMessage = SourceInvalidError.message)
      jsonUnauthorized(SourceInvalid)
    } else if (keyStatus == missing) {
      Splunk.log(IP = request.remoteAddress, url = request.uri, isBulk = true, badRequestMessage = ApiKeyMissingError.message)
      jsonUnauthorized(KeyMissing)
    } else if (keyStatus == invalid) {
      Splunk.log(IP = request.remoteAddress, url = request.uri, isBulk = true, badRequestMessage = ApiKeyInvalidError.message)
      jsonUnauthorized(KeyInvalid)
    } else {
      val requestsData: Stream[BulkAddressRequestData] = requestDataFromRequest(request)

      val configOverwrite: Option[QueryParamsConfig] = request.body.config

      bulkQuery(requestsData, configOverwrite, limitPerAddress)
    }
  }

  private def requestDataFromRequest(request: Request[BulkBody]): Stream[BulkAddressRequestData] = request.body.addresses.toStream.map {
    row => BulkAddressRequestData(row.id, row.address, parser.parse(row.address))
  }

  /**
    * a POST route which will process all `BulkQuery` items in the `BulkBody`
    * this version is slower and more memory-consuming
    * @return all the information on found addresses (uprn, formatted address, found address json object)
    */
  def bulkFull(limitPerAddress: Option[Int]): Action[BulkBody] = Action(parse.json[BulkBody]) { implicit request =>
    logger.info(s"#bulkFullQuery with ${request.body.addresses.size} items")
    // check API key
    val apiKey = request.headers.get("authorization").getOrElse(missing)
    val keyStatus = checkAPIkey(apiKey)

    // check source
    val source = request.headers.get("Source").getOrElse(missing)
    val sourceStatus = checkSource(source)

    if (sourceStatus == missing) {
      Splunk.log(IP = request.remoteAddress, url = request.uri, isBulk = true, badRequestMessage = SourceMissingError.message)
      jsonUnauthorized(SourceMissing)
    } else if (sourceStatus == invalid) {
      Splunk.log(IP = request.remoteAddress, url = request.uri, isBulk = true, badRequestMessage = SourceInvalidError.message)
      jsonUnauthorized(SourceInvalid)
    } else if (keyStatus == missing) {
      Splunk.log(IP = request.remoteAddress, url = request.uri, isBulk = true, badRequestMessage = ApiKeyMissingError.message)
      jsonUnauthorized(KeyMissing)
    } else if (keyStatus == invalid) {
      Splunk.log(IP = request.remoteAddress, url = request.uri, isBulk = true, badRequestMessage = ApiKeyInvalidError.message)
      jsonUnauthorized(KeyInvalid)
    } else {
      val requestsData: Stream[BulkAddressRequestData] = requestDataFromRequest(request)

      val configOverwrite: Option[QueryParamsConfig] = request.body.config

      bulkQuery(requestsData, configOverwrite, limitPerAddress, includeFullAddress = true)
    }
  }

  /**
    * Bulk endpoint that accepts tokens instead of input texts for each address
    * @return reduced info on found addresses
    */
  def bulkDebug(limitPerAddress: Option[Int]): Action[BulkBodyDebug] = Action(parse.json[BulkBodyDebug]) { implicit request =>
    logger.info(s"#bulkDebugQuery with ${request.body.addresses.size} items")
    // check API key
    val apiKey = request.headers.get("authorization").getOrElse(missing)
    val keyStatus = checkAPIkey(apiKey)

    // check source
    val source = request.headers.get("Source").getOrElse(missing)
    val sourceStatus = checkSource(source)

    if (sourceStatus == missing) {
      Splunk.log(IP = request.remoteAddress, url = request.uri, isBulk = true, badRequestMessage = SourceMissingError.message)
      jsonUnauthorized(SourceMissing)
    } else if (sourceStatus == invalid) {
      Splunk.log(IP = request.remoteAddress, url = request.uri, isBulk = true, badRequestMessage = SourceInvalidError.message)
      jsonUnauthorized(SourceInvalid)
    } else if (keyStatus == missing) {
      Splunk.log(IP = request.remoteAddress, url = request.uri, isBulk = true, badRequestMessage = ApiKeyMissingError.message)
      jsonUnauthorized(KeyMissing)
    } else if (keyStatus == invalid) {
      Splunk.log(IP = request.remoteAddress, url = request.uri, isBulk = true, badRequestMessage = ApiKeyInvalidError.message)
      jsonUnauthorized(KeyInvalid)
    } else {
      val requestsData: Stream[BulkAddressRequestData] = request.body.addresses.toStream.map {
        row => BulkAddressRequestData(row.id, row.tokens.values.mkString(" "), row.tokens)
      }
      val configOverwrite: Option[QueryParamsConfig] = request.body.config

      bulkQuery(requestsData, configOverwrite, limitPerAddress)
    }
  }


  private def bulkQuery(
    requestData: Stream[BulkAddressRequestData],
    configOverwrite: Option[QueryParamsConfig],
    limitPerAddress: Option[Int],
    includeFullAddress: Boolean = false
  )(implicit request: Request[_]): Result = {

    val networkid = request.headers.get("authorization").getOrElse("Anon").split("_").headOption.getOrElse("")

    val startingTime = System.currentTimeMillis()

    val defaultBatchSize = conf.config.bulk.batch.perBatch

    val results: Stream[Seq[BulkAddress]] = iterateOverRequestsWithBackPressure(requestData, defaultBatchSize, limitPerAddress, configOverwrite)

    logger.info(s"#bulkQuery processed")

    // Used to distinguish individual bulk logs
    val uuid = java.util.UUID.randomUUID.toString

    val scoredResults = results.flatMap { addresses =>
      val addressResponseAddresses = addresses.map(_.hybridAddress).map(AddressResponseAddress.fromHybridAddress)
      val tokens = addresses.headOption.map(_.tokens).getOrElse(Map.empty)
      HopperScoreHelper.getScoresForAddresses(addressResponseAddresses, tokens)
    }

    val bulkItems = results.flatten.zip(scoredResults).map { case(bulkAddress, scoredAddressResponseAddress) =>

        val addressBulkResponseAddress = AddressBulkResponseAddress.fromBulkAddress(bulkAddress, scoredAddressResponseAddress, includeFullAddress)
        // Side effects
        // this is to verbose to log by default
        Splunk.trace(IP = request.remoteAddress, url = request.uri, input = addressBulkResponseAddress.inputAddress, isBulk = true,
          formattedOutput = addressBulkResponseAddress.matchedFormattedAddress,
          score = addressBulkResponseAddress.score.toString, uuid = uuid, networkid = networkid)

        addressBulkResponseAddress
      }

    val response =
      jsonOk(
        AddressBulkResponseContainer(
          apiVersion = apiVersion,
          dataVersion = dataVersion,
          bulkAddresses = bulkItems,
          status = OkAddressResponseStatus
        )
      )

    val responseTime = System.currentTimeMillis() - startingTime
    Splunk.log(IP = request.remoteAddress, url = request.uri, responseTimeMillis = responseTime.toString, isBulk = true, bulkSize = requestData.size.toString)

    response
  }

  /**
    * Iterates over requests data and adapts the size of the bulk-chunks using back-pressure.
    * ES rejects requests when it cannot handle them (because of the consumed resources)
    * in this case we reduce the bulk size so that we could process the data successfully.
    * Otherwise we increase the size of the bulk so that we could do more in one bulk
    *
    * It should throw an exception if the situation is desperate (we only do one request at
    * a time and this request fails)
    * @param requests Stream of data that will be used to query ES
    * @param miniBatchSize the size of the bulk to use
    * @param configOverwrite optional configuration that will overwrite current queryParam
    * @param canUpScale wether or not this particular iteration can upscale the mini-batch size
    * @param successfulResults accumulator of successfull results
    * @return Queried addresses
    */
  @tailrec
  final def iterateOverRequestsWithBackPressure(
    requests: Stream[BulkAddressRequestData],
    miniBatchSize: Int,
    limitPerAddress: Option[Int] = None,
    configOverwrite: Option[QueryParamsConfig] = None,
    canUpScale: Boolean = true,
    successfulResults: Stream[Seq[BulkAddress]] = Stream.empty
  ): Stream[Seq[BulkAddress]] = {

    Splunk.log(isBulk = true, batchSize = miniBatchSize.toString)

    val defaultBatchSize = conf.config.bulk.batch.perBatch
    val bulkSizeWarningThreshold = conf.config.bulk.batch.warningThreshold

    if (miniBatchSize < defaultBatchSize * bulkSizeWarningThreshold)
      logger.warn(s"#bulkQuery mini-bulk size it less than a ${defaultBatchSize * bulkSizeWarningThreshold}: size = $miniBatchSize , check if everything is fine with ES")
    else logger.info(s"#bulkQuery sending a mini-batch of the size $miniBatchSize")

    val miniBatch = requests.take(miniBatchSize)
    val requestsAfterMiniBatch = requests.drop(miniBatchSize)
    val addressesPerAddress = limitPerAddress.getOrElse(conf.config.bulk.limitPerAddress)
    val result: BulkAddresses = Await.result(queryBulkAddresses(miniBatch, addressesPerAddress, configOverwrite), Duration.Inf)

    val requestsLeft = requestsAfterMiniBatch ++ result.failedRequests

    if (requestsLeft.isEmpty) successfulResults ++ result.successfulBulkAddresses
    else if (miniBatchSize == 1 && result.failedRequests.nonEmpty)
      throw new Exception(s"""
           Bulk query request: mini-bulk was scaled down to the size of 1 and it still fails, something's wrong with ES.
           Last request failure message: ${result.failedRequests.head.lastFailExceptionMessage}
        """)
    else {
      val miniBatchUpscale = conf.config.bulk.batch.upscale
      val miniBatchDownscale = conf.config.bulk.batch.downscale
      val newMiniBatchSize =
        if (result.failedRequests.isEmpty && canUpScale) math.ceil(miniBatchSize * miniBatchUpscale).toInt
        else if (result.failedRequests.isEmpty) miniBatchSize
        else math.floor(miniBatchSize * miniBatchDownscale).toInt

      val nextCanUpScale = canUpScale && result.failedRequests.isEmpty

      iterateOverRequestsWithBackPressure(requestsLeft, newMiniBatchSize, limitPerAddress, configOverwrite, nextCanUpScale, successfulResults ++ result.successfulBulkAddresses)
    }
  }

  /**
    * Requests addresses for each tokens sequence supplied.
    * This method should not be in `Repository` because it uses `queryAddress`
    * that needs to be mocked through dependency injection
    * @param inputs an iterator containing a collection of tokens per each lines,
    *               typically a result of a parser applied to `Source.fromFile("/path").getLines`
    * @return BulkAddresses containing successful addresses and other information
    */
  def queryBulkAddresses(
    inputs: Stream[BulkAddressRequestData],
    limitPerAddress: Int,
    configOverwrite: Option[QueryParamsConfig] = None
  ): Future[BulkAddresses] = {

    val bulkAddresses: Future[Stream[Either[BulkAddressRequestData, Seq[BulkAddress]]]] = esRepo.queryBulk(inputs, limitPerAddress, configOverwrite)

    val successfulAddresses: Future[Stream[Seq[BulkAddress]]] = bulkAddresses.map(collectSuccessfulAddresses)

    val failedAddresses: Future[Stream[BulkAddressRequestData]] = bulkAddresses.map(collectFailedAddresses)

    // transform (Future[X], Future[Y]) into Future[Z[X, Y]]
    for {
      successful <- successfulAddresses
      failed <- failedAddresses
    } yield BulkAddresses(successful, failed)
  }


  private def collectSuccessfulAddresses(addresses: Stream[Either[BulkAddressRequestData, Seq[BulkAddress]]]): Stream[Seq[BulkAddress]] =
    addresses.collect {
      case Right(bulkAddresses) => bulkAddresses
    }

  private def collectFailedAddresses(addresses: Stream[Either[BulkAddressRequestData, Seq[BulkAddress]]]): Stream[BulkAddressRequestData] =
    addresses.collect {
      case Left(address) => address
    }

  /**
    * Method to validate api key
    * @param apiKey
    * @return not required, valid, invalid or missing
    */
  def checkAPIkey(apiKey: String): String = {
    val keyRequired = conf.config.apiKeyRequired
    if (keyRequired) {
      val masterKey = conf.config.masterKey
      val apiKeyTest = apiKey.drop(apiKey.indexOf("_")+1)
      apiKeyTest match {
        case key if key == missing => missing
        case key if key == masterKey => valid
        case _ => invalid
      }
    } else {
      notRequired
    }
  }

  /**
    * Method to check source of query
    * @param apiKey
    * @return not required, valid, invalid or missing
    */
  def checkSource(source: String): String = {
    val sourceRequired = conf.config.sourceRequired
    if (sourceRequired) {
      val sourceName = conf.config.sourceKey
      source match {
        case key if key == missing => missing
        case key if key == sourceName => valid
        case _ => invalid
      }
    } else {
      notRequired
    }
  }

}<|MERGE_RESOLUTION|>--- conflicted
+++ resolved
@@ -160,15 +160,9 @@
          // if there is a connection reset by peer or similar error due to inactivity
          // we want to retry once to wake up the index connection
           val isRetry = retry.getOrElse("false")
-<<<<<<< HEAD
-          if (isRetry.equals("false") && exception.getMessage().equals("Connection reset by peer")) {
-            logger.warn("retry")
-            Redirect(uk.gov.ons.addressIndex.server.controllers.routes.AddressController.addressQuery(input,offset,limit,filter,Some("true")))
-=======
           if (isRetry.equals("false")) {
             logger.warn("retrying single match request")
-            Redirect(uk.gov.ons.addressIndex.server.controllers.routes.AddressController.addressQuery(input,offset,limit,Some("true")))
->>>>>>> 42b5c9c9
+            Redirect(uk.gov.ons.addressIndex.server.controllers.routes.AddressController.addressQuery(input,offset,limit,filter,Some("true")))
           } else {
             InternalServerError(Json.toJson(FailedRequestToEs))
           }
