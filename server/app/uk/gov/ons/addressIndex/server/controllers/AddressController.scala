--- conflicted
+++ resolved
@@ -3,18 +3,18 @@
 import javax.inject.{Inject, Singleton}
 import play.api.libs.json.Json
 import play.api.mvc._
-import uk.gov.ons.addressIndex.model.db.index.HybridAddressCollection
 import uk.gov.ons.addressIndex.model.server.response.address._
 import uk.gov.ons.addressIndex.server.model.dao.QueryValues
-import uk.gov.ons.addressIndex.server.modules._
 import uk.gov.ons.addressIndex.server.modules.response.AddressControllerResponse
 import uk.gov.ons.addressIndex.server.modules.validation.AddressControllerValidation
+import uk.gov.ons.addressIndex.server.modules.{AddressArgs, ConfigModule, DateRange, ElasticsearchRepository, ParserModule, Region, VersionModule}
 import uk.gov.ons.addressIndex.server.utils.{AddressAPILogger, _}
 
 import scala.concurrent.{ExecutionContext, Future}
 import scala.math._
 import scala.util.Try
 import scala.util.control.NonFatal
+import uk.gov.ons.addressIndex.model.db.index.HybridAddressCollection
 
 @Singleton
 class AddressController @Inject()(val controllerComponents: ControllerComponents,
@@ -43,12 +43,12 @@
   def addressQuery(implicit input: String,
                    offset: Option[String] = None,
                    limit: Option[String] = None,
-                   classificationFilter: Option[String] = None,
-                   rangeKm: Option[String] = None,
+                   classificationfilter: Option[String] = None,
+                   rangekm: Option[String] = None,
                    lat: Option[String] = None,
                    lon: Option[String] = None,
                    historical: Option[String] = None,
-                   matchThreshold: Option[String] = None,
+                   matchthreshold: Option[String] = None,
                    verbose: Option[String] = None,
                    epoch: Option[String] = None
                   ): Action[AnyContent] = Action async { implicit req =>
@@ -69,16 +69,16 @@
 
     val limVal = limit.getOrElse(defLimit.toString)
     val offVal = offset.getOrElse(defOffset.toString)
-    val threshVal = matchThreshold.getOrElse(defThreshold.toString)
-
-    val filterString = classificationFilter.getOrElse("").replaceAll("\\s+", "")
+    val threshVal = matchthreshold.getOrElse(defThreshold.toString)
+
+    val filterString = classificationfilter.getOrElse("").replaceAll("\\s+", "")
     val endpointType = "address"
 
     val hist = historical.flatMap(x => Try(x.toBoolean).toOption).getOrElse(true)
     val verb = verbose.flatMap(x => Try(x.toBoolean).toOption).getOrElse(false)
 
     // validate radius parameters
-    val rangeVal = rangeKm.getOrElse("")
+    val rangeVal = rangekm.getOrElse("")
     val latVal = lat.getOrElse("")
     val lonVal = lon.getOrElse("")
 
@@ -136,17 +136,15 @@
     )
 
     val result: Option[Future[Result]] =
-      addressValidation.validateAddressFilter(classificationFilter, queryValues)
-        // .orElse(addressValidation.validateStartDate(startDateVal))
-        // .orElse(addressValidation.validateEndDate(endDateVal))
-        .orElse(addressValidation.validateThreshold(matchThreshold, queryValues))
-        .orElse(addressValidation.validateRange(rangeKm, queryValues))
+      addressValidation.validateAddressFilter(classificationfilter, queryValues)
+        .orElse(addressValidation.validateThreshold(matchthreshold, queryValues))
+        .orElse(addressValidation.validateRange(rangekm, queryValues))
         .orElse(addressValidation.validateSource(queryValues))
         .orElse(addressValidation.validateKeyStatus(queryValues))
         .orElse(addressValidation.validateLimit(limit, queryValues))
         .orElse(addressValidation.validateOffset(offset, queryValues))
         .orElse(addressValidation.validateInput(input, queryValues))
-        .orElse(addressValidation.validateLocation(lat, lon, rangeKm, queryValues))
+        .orElse(addressValidation.validateLocation(lat, lon, rangekm, queryValues))
         .orElse(addressValidation.validateEpoch(queryValues))
         .orElse(None)
 
@@ -155,7 +153,7 @@
         res // a validation error
 
       case _ =>
-        val tokens = if(input.isEmpty() && rangeVal != "" && latVal != "" && lonVal != "" && filterString != "") {
+        val tokens = if (input.isEmpty && rangeVal != "" && latVal != "" && lonVal != "" && filterString != "") {
           parser.parse("*")
         } else {
           parser.parse(input)
@@ -239,17 +237,9 @@
               case ThrottlerStatus.HalfOpen =>
                 logger.warn(s"Elasticsearch is overloaded or down (address input). Circuit breaker is Half Open: ${exception.getMessage}")
                 TooManyRequests(Json.toJson(FailedRequestToEsTooBusy(exception.getMessage, queryValues)))
-<<<<<<< HEAD
               case ThrottlerStatus.Open =>
                 logger.warn(s"Elasticsearch is overloaded or down (address input). Circuit breaker is open: ${exception.getMessage}")
                 TooManyRequests(Json.toJson(FailedRequestToEsTooBusy(exception.getMessage, queryValues)))
-=======
-
-              case ThrottlerStatus.Open =>
-                logger.warn(s"Elasticsearch is overloaded or down (address input). Circuit breaker is open: ${exception.getMessage}")
-                TooManyRequests(Json.toJson(FailedRequestToEsTooBusy(exception.getMessage, queryValues)))
-
->>>>>>> f0746bb3
               case _ =>
                 // Circuit Breaker is closed. Some other problem
                 writeLog(badRequestErrorMessage = FailedRequestToEsError.message)
