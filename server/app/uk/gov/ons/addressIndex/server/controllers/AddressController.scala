--- conflicted
+++ resolved
@@ -2,15 +2,6 @@
 
 import java.text.SimpleDateFormat
 import javax.inject.{Inject, Singleton}
-<<<<<<< HEAD
-
-import play.api.Logger
-import play.api.libs.json.Json
-import play.api.mvc._
-import uk.gov.ons.addressIndex.model.config.QueryParamsConfig
-import uk.gov.ons.addressIndex.model.db.index.{HybridAddress, HybridAddresses}
-import uk.gov.ons.addressIndex.model.db.{BulkAddressRequestData, BulkAddresses}
-=======
 import play.api.Logger
 import play.api.libs.json.Json
 import play.api.mvc._
@@ -18,25 +9,15 @@
 import uk.gov.ons.addressIndex.model.config.QueryParamsConfig
 import uk.gov.ons.addressIndex.model.db.{BulkAddressRequestData, BulkAddresses}
 import uk.gov.ons.addressIndex.model.db.index.{HybridAddress, HybridAddresses}
->>>>>>> fe368304
 import uk.gov.ons.addressIndex.model.server.response._
-import uk.gov.ons.addressIndex.model.{BulkBody, BulkBodyDebug}
 import uk.gov.ons.addressIndex.parsers.Tokens
 import uk.gov.ons.addressIndex.server.modules._
-<<<<<<< HEAD
-import uk.gov.ons.addressIndex.server.utils.{ConfidenceScoreHelper, HopperScoreHelper, Splunk}
-
-import scala.annotation.tailrec
-import scala.concurrent.duration._
-import scala.concurrent.{Await, ExecutionContext, Future}
-=======
 import uk.gov.ons.addressIndex.server.utils.{ConfidenceScoreHelper, HopperScoreHelper, Overload, Splunk, ProtectorStatus}
 
 import scala.annotation.tailrec
 import scala.concurrent.{Await, ExecutionContext, Future}
 import scala.concurrent.duration._
 import scala.language.postfixOps
->>>>>>> fe368304
 import scala.math._
 import scala.util.Try
 import scala.util.control.NonFatal
@@ -156,13 +137,8 @@
     * @param input the address query
     * @return Json response with addresses information
     */
-<<<<<<< HEAD
   def addressQuery(input: String, offset: Option[String] = None, limit: Option[String] = None, classificationfilter: Option[String] = None, rangekm: Option[String] = None, lat: Option[String] = None, lon: Option[String] = None, startDate: Option[String] = None, endDate: Option[String] = None, historical: Option[String] = None, matchthreshold: Option[String] = None): Action[AnyContent] = Action async { implicit req =>
    // logger.info(s"#addressQuery:\ninput $input, offset: ${offset.getOrElse("default")}, limit: ${limit.getOrElse("default")}")
-=======
-  def addressQuery(input: String, offset: Option[String] = None, limit: Option[String] = None, classificationfilter: Option[String] = None, rangekm: Option[String] = None, lat: Option[String] = None, lon: Option[String] = None, historical: Option[String] = None, matchthreshold: Option[String] = None): Action[AnyContent] = Action async { implicit req =>
-    // logger.info(s"#addressQuery:\ninput $input, offset: ${offset.getOrElse("default")}, limit: ${limit.getOrElse("default")}")
->>>>>>> fe368304
     val startingTime = System.currentTimeMillis()
 
     // check API key
@@ -312,18 +288,13 @@
 
       // try to get enough results to accurately calculate the hybrid score (may need to be more sophisticated)
       val minimumSample = conf.config.elasticSearch.minimumSample
-<<<<<<< HEAD
-      val limitExpanded = max(offsetInt + (limitInt * 2),minimumSample)
-      val request: Future[HybridAddresses] = esRepo.queryAddresses(tokens, 0, limitExpanded, filterString, rangeVal, latVal, lonVal, startDateVal, endDateVal, None, hist)
-=======
       val limitExpanded = max(offsetInt + (limitInt * 2), minimumSample)
 
       val request: Future[HybridAddresses] =
 
         overloadProtection.breaker.withCircuitBreaker(esRepo.queryAddresses(tokens, 0, limitExpanded, filterString,
-          rangeVal, latVal, lonVal, None, hist))
-
->>>>>>> fe368304
+          rangeVal, latVal, lonVal, startDateVal, endDateVal, None, hist))
+
 
       request.map { case HybridAddresses(hybridAddresses, maxScore, total) =>
 
@@ -404,13 +375,8 @@
     * @param uprn uprn of the address to be fetched
     * @return
     */
-<<<<<<< HEAD
   def uprnQuery(uprn: String, startDate: Option[String] = None, endDate: Option[String] = None, historical: Option[String] = None): Action[AnyContent] = Action async { implicit req =>
    // logger.info(s"#uprnQuery: uprn: $uprn")
-=======
-  def uprnQuery(uprn: String, historical: Option[String] = None): Action[AnyContent] = Action async { implicit req =>
-    // logger.info(s"#uprnQuery: uprn: $uprn")
->>>>>>> fe368304
 
     // check API key
     val apiKey = req.headers.get("authorization").getOrElse(missing)
@@ -464,13 +430,9 @@
       writeSplunkLogs(badRequestErrorMessage = EndDateInvalidResponseError.message)
       futureJsonBadRequest(EndDateInvalid)
     } else {
-<<<<<<< HEAD
-      val request: Future[Option[HybridAddress]] = esRepo.queryUprn(uprn, startDateVal, endDateVal, hist)
-=======
-
-      val request: Future[Option[HybridAddress]] = overloadProtection.breaker.withCircuitBreaker(esRepo.queryUprn(uprn, hist))
-
->>>>>>> fe368304
+
+      val request: Future[Option[HybridAddress]] = overloadProtection.breaker.withCircuitBreaker(esRepo.queryUprn(uprn, startDateVal, endDateVal, hist))
+
       request.map {
         case Some(hybridAddress) =>
 
@@ -613,12 +575,8 @@
     } else {
       val tokens = parser.parse(input)
 
-<<<<<<< HEAD
-      val request: Future[HybridAddresses] = esRepo.queryPartialAddress(input, offsetInt, limitInt, filterString, startDateVal, endDateVal, None, hist)
-=======
       val request: Future[HybridAddresses] =
-        overloadProtection.breaker.withCircuitBreaker(esRepo.queryPartialAddress(input, offsetInt, limitInt, filterString, None, hist))
->>>>>>> fe368304
+        overloadProtection.breaker.withCircuitBreaker(esRepo.queryPartialAddress(input, offsetInt, limitInt, filterString, startDateVal, endDateVal, None, hist))
 
       request.map {
         case HybridAddresses(hybridAddresses, maxScore, total) =>
@@ -775,12 +733,8 @@
 
       //  logger.info(s"#addressQuery parsed:\n${tokens.map{case (label, token) => s"label: $label , value:$token"}.mkString("\n")}")
 
-<<<<<<< HEAD
-      val request: Future[HybridAddresses] = esRepo.queryPostcode(postcode, offsetInt, limitInt, filterString, startDateVal, endDateVal, None, hist)
-=======
       val request: Future[HybridAddresses] =
-        overloadProtection.breaker.withCircuitBreaker(esRepo.queryPostcode(postcode, offsetInt, limitInt, filterString, None, hist))
->>>>>>> fe368304
+        overloadProtection.breaker.withCircuitBreaker(esRepo.queryPostcode(postcode, offsetInt, limitInt, filterString, startDateVal, endDateVal, None, hist))
 
       request.map {
         case HybridAddresses(hybridAddresses, maxScore, total) =>
@@ -793,25 +747,6 @@
 
           writeSplunkLogs()
 
-<<<<<<< HEAD
-        jsonOk(
-          AddressByPostcodeResponseContainer(
-            apiVersion = apiVersion,
-            dataVersion = dataVersion,
-            response = AddressByPostcodeResponse(
-              postcode = postcode,
-              addresses = scoredAdresses,
-              filter = filterString,
-              historical = hist,
-              limit = limitInt,
-              offset = offsetInt,
-              total = total,
-              maxScore = maxScore,
-              startDate = startDateVal,
-              endDate = endDateVal
-            ),
-            status = OkAddressResponseStatus
-=======
           jsonOk(
             AddressByPostcodeResponseContainer(
               apiVersion = apiVersion,
@@ -824,11 +759,12 @@
                 limit = limitInt,
                 offset = offsetInt,
                 total = total,
-                maxScore = maxScore
+                maxScore = maxScore,
+                startDate = startDateVal,
+                endDate = endDateVal
               ),
               status = OkAddressResponseStatus
             )
->>>>>>> fe368304
           )
 
       }.recover {
@@ -1158,7 +1094,7 @@
     * @param requests          Stream of data that will be used to query ES
     * @param miniBatchSize     the size of the bulk to use
     * @param configOverwrite   optional configuration that will overwrite current queryParam
-    * @param canUpScale        wether or not this particular iteration can upscale the mini-batch size
+    * @param canUpScale        whether or not this particular iteration can upscale the mini-batch size
     * @param successfulResults accumulator of successfull results
     * @return Queried addresses
     */
