--- conflicted
+++ resolved
@@ -50,17 +50,11 @@
           offset = offset,
           limit = limit,
           classificationfilter = classificationfilter,
-<<<<<<< HEAD
-          epoch = epoch)(req)
-=======
-          historical = historical,
-          verbose = verbose,
           epoch = epoch,
           eboost = eboost,
           nboost = nboost,
           sboost = sboost,
           wboost = wboost)(req)
->>>>>>> e030201b
       } else {
         logger.info("Input is postcode, groupfullpostcode setting = "  + groupFullPostcodesVal)
         eqPostcodeController.postcodeQuery(
@@ -86,17 +80,11 @@
         offset = offset,
         limit = limit,
         classificationfilter = classificationfilter,
-<<<<<<< HEAD
-        epoch = epoch)(req)
-=======
-        historical = historical,
-        verbose = verbose,
-        epoch = epoch,
-        eboost = eboost,
-        nboost = nboost,
-        sboost = sboost,
-        wboost = wboost)(req)
->>>>>>> e030201b
+        epoch = epoch,
+        eboost = eboost,
+        nboost = nboost,
+        sboost = sboost,
+        wboost = wboost)(req)
     } else if (isOutCodeAndSectorWithSpace(input)){
       logger.info("Input is the outcode and sector parts of a postcode")
       groupedPostcodeController.groupedPostcodeQuery(
@@ -104,17 +92,11 @@
         offset = offset,
         limit = limit,
         classificationfilter = classificationfilter,
-<<<<<<< HEAD
-        epoch = epoch)(req)
-=======
-        historical = historical,
-        verbose = verbose,
-        epoch = epoch,
-        eboost = eboost,
-        nboost = nboost,
-        sboost = sboost,
-        wboost = wboost)(req)
->>>>>>> e030201b
+        epoch = epoch,
+        eboost = eboost,
+        nboost = nboost,
+        sboost = sboost,
+        wboost = wboost)(req)
     } else if (isOutCode(input)){
       logger.info("Input is the outcode part of a postcode")
       groupedPostcodeController.groupedPostcodeQuery(
@@ -122,17 +104,11 @@
         offset = offset,
         limit = limit,
         classificationfilter = classificationfilter,
-<<<<<<< HEAD
-        epoch = epoch)(req)
-=======
-        historical = historical,
-        verbose = verbose,
-        epoch = epoch,
-        eboost = eboost,
-        nboost = nboost,
-        sboost = sboost,
-        wboost = wboost)(req)
->>>>>>> e030201b
+        epoch = epoch,
+        eboost = eboost,
+        nboost = nboost,
+        sboost = sboost,
+        wboost = wboost)(req)
     } else if (isOutCodeAndSectorAndHalfUnit(normalizedInput)){
       logger.info("Input is the outcode and most of incode parts of a postcode")
       groupedPostcodeController.groupedPostcodeQuery(
@@ -140,17 +116,11 @@
         offset = offset,
         limit = limit,
         classificationfilter = classificationfilter,
-<<<<<<< HEAD
-        epoch = epoch)(req)
-=======
-        historical = historical,
-        verbose = verbose,
-        epoch = epoch,
-        eboost = eboost,
-        nboost = nboost,
-        sboost = sboost,
-        wboost = wboost)(req)
->>>>>>> e030201b
+        epoch = epoch,
+        eboost = eboost,
+        nboost = nboost,
+        sboost = sboost,
+        wboost = wboost)(req)
     } else if (isOutCodeAndSector(normalizedInput)){
       logger.info("Input is the outcode and sector parts of a postcode")
       groupedPostcodeController.groupedPostcodeQuery(
@@ -158,17 +128,11 @@
         offset = offset,
         limit = limit,
         classificationfilter = classificationfilter,
-<<<<<<< HEAD
-        epoch = epoch)(req)
-=======
-        historical = historical,
-        verbose = verbose,
-        epoch = epoch,
-        eboost = eboost,
-        nboost = nboost,
-        sboost = sboost,
-        wboost = wboost)(req)
->>>>>>> e030201b
+        epoch = epoch,
+        eboost = eboost,
+        nboost = nboost,
+        sboost = sboost,
+        wboost = wboost)(req)
     } else if (isOutCode(normalizedInput)){
       logger.info("Input is the outcode part of a postcode")
       groupedPostcodeController.groupedPostcodeQuery(
@@ -176,17 +140,11 @@
         offset = offset,
         limit = limit,
         classificationfilter = classificationfilter,
-<<<<<<< HEAD
-        epoch = epoch)(req)
-=======
-        historical = historical,
-        verbose = verbose,
-        epoch = epoch,
-        eboost = eboost,
-        nboost = nboost,
-        sboost = sboost,
-        wboost = wboost)(req)
->>>>>>> e030201b
+        epoch = epoch,
+        eboost = eboost,
+        nboost = nboost,
+        sboost = sboost,
+        wboost = wboost)(req)
     } else {
       logger.info("input is partial address")
       eqPartialAddressController.partialAddressQuery(
