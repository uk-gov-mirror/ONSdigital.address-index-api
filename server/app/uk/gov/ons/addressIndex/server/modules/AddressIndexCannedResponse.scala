--- conflicted
+++ resolved
@@ -70,7 +70,6 @@
     )
   }
 
-<<<<<<< HEAD
   def BadRequestNonNumericUprn: AddressByUprnResponseContainer = {
     AddressByUprnResponseContainer(
       apiVersion = apiVersion,
@@ -80,7 +79,9 @@
       ),
       status = BadRequestAddressResponseStatus,
       errors = Seq(UprnNotNumericAddressResponseError)
-=======
+    )
+  }
+
   private def BadRequestPostcodeTemplate(errors: AddressResponseError*): AddressByPostcodeResponseContainer = {
     AddressByPostcodeResponseContainer(
       apiVersion = apiVersion,
@@ -88,7 +89,6 @@
       response = ErrorPostcode,
       status = BadRequestAddressResponseStatus,
       errors = errors
->>>>>>> 695b9e5e
     )
   }
 
@@ -166,13 +166,12 @@
       BadRequestTemplate(OffsetTooLargeAddressResponseError)
   }
 
-<<<<<<< HEAD
+  def OffsetTooLargePostcode: AddressByPostcodeResponseContainer = {
+    BadRequestPostcodeTemplate(OffsetTooLargePostcodeAddressResponseError)
+  }
+
   def UprnNotNumeric: AddressByUprnResponseContainer = {
     BadRequestNonNumericUprn
-=======
-  def OffsetTooLargePostcode: AddressByPostcodeResponseContainer = {
-    BadRequestPostcodeTemplate(OffsetTooLargePostcodeAddressResponseError)
->>>>>>> 695b9e5e
   }
 
   def UnsupportedFormat: AddressBySearchResponseContainer = {
@@ -209,8 +208,6 @@
     )
   }
 
-<<<<<<< HEAD
-=======
   def FailedRequestToEsPostcode: AddressByPostcodeResponseContainer = {
     AddressByPostcodeResponseContainer(
       apiVersion = apiVersion,
@@ -232,5 +229,4 @@
       maxScore = 0f
     )
   }
->>>>>>> 695b9e5e
 }