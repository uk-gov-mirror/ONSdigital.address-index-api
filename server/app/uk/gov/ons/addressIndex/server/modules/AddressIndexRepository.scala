--- conflicted
+++ resolved
@@ -300,23 +300,9 @@
 
     val postcodeFormatted: String = args.postcode.toUpperCase
 
-<<<<<<< HEAD
   //  val isNotJustOutcode: Boolean = (postcodeFormatted.trim.contains(" "))
     val isNotJustOutcode: Boolean = true
-    val queryFilter = if (args.filters.isEmpty) {
-      Seq.empty
-    } else {
-      if (args.filtersType == "prefix") Seq(Option(prefixQuery("classificationCode", args.filtersValuePrefix)))
-      else Seq(Option(termsQuery("classificationCode", args.filtersValueTerm)))
-    }
-
-    val query = must(prefixQuery("postcode", postcodeFormatted)).
-      filter(queryFilter.flatten)
-=======
-    val isNotJustOutcode: Boolean = (postcodeFormatted.trim.contains(" "))
-
     val query = must(prefixQuery("postcode", postcodeFormatted)).filter(args.queryFilter)
->>>>>>> 09d45d6b
 
     val source = if (args.historical) {
       if (args.verbose) hybridIndexHistoricalPostcode else hybridIndexHistoricalSkinnyPostcode
