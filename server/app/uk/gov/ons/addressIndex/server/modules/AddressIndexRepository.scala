package uk.gov.ons.addressIndex.server.modules

import com.sksamuel.elastic4s.analyzers.CustomAnalyzer
import com.sksamuel.elastic4s.http.ElasticDsl.{geoDistanceQuery, _}
import com.sksamuel.elastic4s.http.HttpClient
<<<<<<< HEAD
import com.sksamuel.elastic4s.searches.queries.{BoolQueryDefinition, ConstantScoreDefinition, DisMaxQueryDefinition, QueryDefinition}
=======
//import com.sksamuel.elastic4s.http.search.SearchBodyBuilderFn
import com.sksamuel.elastic4s.searches.queries.QueryDefinition
>>>>>>> 182de351
import com.sksamuel.elastic4s.searches.sort.{FieldSortDefinition, SortOrder}
import com.sksamuel.elastic4s.searches.{SearchDefinition, SearchType}
import javax.inject.{Inject, Singleton}
//import play.api.libs.json.Json
import uk.gov.ons.addressIndex.model.config.QueryParamsConfig
import uk.gov.ons.addressIndex.model.db.index._
import uk.gov.ons.addressIndex.model.db.{BulkAddress, BulkAddressRequestData}
import uk.gov.ons.addressIndex.model.server.response.address.AddressResponseAddress
import uk.gov.ons.addressIndex.model.server.response.bulk.AddressBulkResponseAddress
import uk.gov.ons.addressIndex.parsers.Tokens
import uk.gov.ons.addressIndex.server.model.dao.ElasticClientProvider
import uk.gov.ons.addressIndex.server.utils.{ConfidenceScoreHelper, GenericLogger, HopperScoreHelper}

import scala.concurrent.{ExecutionContext, Future}
import scala.math._
import scala.util.Try

@Singleton
class AddressIndexRepository @Inject()(conf: AddressIndexConfigModule,
                                       elasticClientProvider: ElasticClientProvider
                                      )(implicit ec: ExecutionContext) extends ElasticsearchRepository {

  private val esConf = conf.config.elasticSearch
  //  private val hybridIndex = esConf.indexes.hybridIndex + "/" + esConf.indexes.hybridMapping
  //  private val hybridIndexHistorical = esConf.indexes.hybridIndexHistorical + "/" + esConf.indexes.hybridMapping

  private def prefixPolicy(str: String): String = str match {
    case "" => "";
    case _ => "_c" + str
  }

  private val clusterPolicyUprn = prefixPolicy(esConf.clusterPolicies.uprn)
  private val clusterPolicyPartial = prefixPolicy(esConf.clusterPolicies.partial)
  private val clusterPolicyPostcode = prefixPolicy(esConf.clusterPolicies.postcode)
  private val clusterPolicyAddress = prefixPolicy(esConf.clusterPolicies.address)
  private val clusterPolicyBulk = prefixPolicy(esConf.clusterPolicies.bulk)
  private val clusterPolicyRandom = prefixPolicy(esConf.clusterPolicies.random)

  private val hybridIndexUprn = esConf.indexes.hybridIndex + clusterPolicyUprn
  private val hybridIndexHistoricalUprn = esConf.indexes.hybridIndexHistorical + clusterPolicyUprn

  private val hybridIndexPartial = esConf.indexes.hybridIndex + clusterPolicyPartial
  private val hybridIndexHistoricalPartial = esConf.indexes.hybridIndexHistorical + clusterPolicyPartial
  private val hybridIndexSkinnyPartial = esConf.indexes.hybridIndexSkinny + clusterPolicyPartial
  private val hybridIndexHistoricalSkinnyPartial = esConf.indexes.hybridIndexHistoricalSkinny + clusterPolicyPartial

  private val hybridIndexPostcode = esConf.indexes.hybridIndex + clusterPolicyPostcode
  private val hybridIndexHistoricalPostcode = esConf.indexes.hybridIndexHistorical + clusterPolicyPostcode
  private val hybridIndexSkinnyPostcode = esConf.indexes.hybridIndexSkinny + clusterPolicyPostcode
  private val hybridIndexHistoricalSkinnyPostcode = esConf.indexes.hybridIndexHistoricalSkinny + clusterPolicyPostcode

  private val hybridIndexAddress = esConf.indexes.hybridIndex + clusterPolicyAddress
  private val hybridIndexHistoricalAddress = esConf.indexes.hybridIndexHistorical + clusterPolicyAddress

  private val hybridIndexBulk = esConf.indexes.hybridIndex + clusterPolicyBulk
  private val hybridIndexHistoricalBulk = esConf.indexes.hybridIndexHistorical + clusterPolicyBulk

  private val hybridIndexSkinnyRandom = esConf.indexes.hybridIndexSkinny + clusterPolicyRandom
  private val hybridIndexHistoricalSkinnyRandom = esConf.indexes.hybridIndexHistoricalSkinny + clusterPolicyRandom
  private val hybridIndexRandom = esConf.indexes.hybridIndex + clusterPolicyRandom
  private val hybridIndexHistoricalRandom = esConf.indexes.hybridIndexHistorical + clusterPolicyRandom

  private val hybridMapping = "/" + esConf.indexes.hybridMapping

  private val dateFormat = "yyyy-MM-dd"

  val client: HttpClient = elasticClientProvider.client
  lazy val logger = GenericLogger("AddressIndexRepository")

  private def getFilterType(filters: String): String = filters match {
    case "residential" | "commercial" => "prefix"
    case f if f.endsWith("*") => "prefix"
    case _ => "term"
  }

<<<<<<< HEAD
  private def getFilterValuePrefix(filters: String): String = filters match {
    case "residential" => "R"
    case "commercial" => "C"
    case f if f.endsWith("*") => filters.substring(0, filters.length - 1).toUpperCase
    case f => f.toUpperCase()
  }

  private def getFilterValueTerm(filters: String): Seq[String] = filters.toUpperCase.split(",")
=======
  def queryUprn(uprn: String, historical: Boolean = true, epoch: String): Future[Option[HybridAddress]] = {

    val request = generateQueryUprnRequest(uprn, historical, epoch)
>>>>>>> 182de351

  private def getEpochParam(epoch: String): String = if (epoch.isEmpty) "_current" else "_" + epoch

  private def makeDateQuery(startDate: String, endDate: String): Option[QueryDefinition] = {
    if (startDate.isEmpty && endDate.isEmpty) None
    else Some(should(
      must(rangeQuery("paf.startDate").gte(startDate).format(dateFormat),
        rangeQuery("paf.endDate").lte(endDate).format(dateFormat)),
      must(rangeQuery("lpi.lpiStartDate").gte(startDate).format(dateFormat),
        rangeQuery("lpi.lpiEndDate").lte(endDate).format(dateFormat))))
  }

  def queryHealth(): Future[String] = client.execute(clusterHealth()).map(_.toString)

  def generateUprnQueryDefinition(uprn: String, startDate: String = "", endDate: String = ""): QueryDefinition = {
    val query = termQuery("uprn", uprn)
    makeDateQuery(startDate, endDate) match {
      case Some(q) => must(query).filter(q)
      case None => query
    }
  }

  /**
    * Generates request to get address from ES by UPRN
    * Public for tests
    *
    * @param uprn the uprn of the fetched address
    * @return Search definition containing query to the ES
    */
<<<<<<< HEAD
  @deprecated
  def generateQueryUprnRequest(uprn: String,
                               startDate: String = "",
                               endDate: String = "",
                               historical: Boolean = true,
                               epoch: String): SearchDefinition = {

    val query = generateUprnQueryDefinition(uprn, startDate, endDate)

    val epochParam = getEpochParam(epoch)

    val source = if (historical) hybridIndexHistoricalUprn else hybridIndexUprn

    search(source + epochParam + hybridMapping).query(query)
  }

  /**
    * Generates request to get address from ES by UPRN
    * Public for tests
    *
    * @param uprn the uprn of the fetched address
    * @return Seqrch definition containing query to the ES
    */
  @deprecated
  def generateQueryUprnSkinnyRequest(uprn: String,
                                     startDate: String = "",
                                     endDate: String = "",
                                     historical: Boolean = true,
                                     epoch: String): SearchDefinition = {

    val query = generateUprnQueryDefinition(uprn, startDate, endDate)

    val epochParam = getEpochParam(epoch)

    val source = if (historical) hybridIndexHistoricalSkinnyUprn else hybridIndexSkinnyUprn

    search(source + epochParam + hybridMapping).query(query)
  }

  @deprecated
  def queryUprn(uprn: String,
                startDate: String = "",
                endDate: String = "",
                historical: Boolean = true,
                epoch: String): Future[Option[HybridAddressOpt]] = {

    val request = generateQueryUprnRequest(uprn, startDate, endDate, historical, epoch)

    logger.trace(request.toString)

    client.execute(request)
      .map(HybridAddressCollection.fromEither)
      .map(_.addresses.headOption)
  }

  @deprecated
  def queryUprnSkinny(uprn: String,
                      startDate: String = "",
                      endDate: String = "",
                      historical: Boolean = true,
                      epoch: String): Future[Option[HybridAddressSkinny]] = {

    val request = generateQueryUprnSkinnyRequest(uprn, startDate, endDate, historical, epoch)

    logger.trace(request.toString)

    client.execute(request)
      .map(HybridAddressesSkinny.fromEither)
      .map(_.addresses.headOption)
  }

=======
  def generateQueryUprnRequest(uprn: String, historical: Boolean = true, epoch: String): SearchDefinition = {

    val query = termQuery("uprn", uprn)

    val epochParam = {if(epoch != "") {"_" + epoch} else {"_current"}}

    if (historical) {
      search(hybridIndexHistoricalUprn + epochParam + hybridMapping).query(query)
    } else {
      search(hybridIndexUprn + epochParam + hybridMapping).query(query)
    }
  }

>>>>>>> 182de351
  /**
    * Generates request to get address from partial string (e.g typeahead)
    * Pass on to fallback if needed
    *
<<<<<<< HEAD
    * @param input      the partial string to be searched
    * @param start      start result
    * @param limit      maximum number of results
    * @param filters    classification filter
    * @param startDate  start date
    * @param endDate    end date
    * @param historical historical flag
    * @param verbose    verbose flag (use skinny index if false)
=======
    * @param input             the partial string to be searched
    * @param start start result
    * @param limit maximum number of results
    * @param filters           classification filter
    * @param startDate         start date
    * @param endDate           end date
    * @param historical        historical flag
    * @param verbose           verbose flag (use skinny index if false)
>>>>>>> 182de351
    * @return Search definition containing query to the ES
    */
  @deprecated
  def queryPartialAddress(input: String, start: Int, limit: Int, filters: String, startDate: String = "", endDate: String = "", historical: Boolean = true, verbose: Boolean = true, epoch: String = ""): Future[HybridAddressCollection] = {

    val request = generateQueryPartialAddressRequest(input, filters, startDate, endDate, historical, fallback = false, verbose, epoch).start(start).limit(limit)
    val partResult = client.execute(request).map(HybridAddressCollection.fromEither)

    // if there are no results for the "phrase" query, delegate to an alternative "best fields" query
    partResult.map { adds =>
      if (adds.addresses.isEmpty) queryPartialAddressFallback(input, start, limit, filters, startDate, endDate, historical, verbose, epoch)
      else partResult
    }.flatten
  }

  /**
    * Generates request to get address from partial string (e.g typeahead)
    * Pass on to fallback if needed
    *
<<<<<<< HEAD
    * @param input      the partial string to be searched
    * @param start      start result
    * @param limit      maximum number of results
    * @param filters    classification filter
    * @param startDate  start date
    * @param endDate    end date
    * @param historical historical flag
    * @param verbose    verbose flag (use skinny index if false)
=======
    * @param input             the partial string to be searched
    * @param start start result
    * @param limit maximum number of results
    * @param filters           classification filter
    * @param startDate         start date
    * @param endDate           end date
    * @param historical        historical flag
    * @param verbose           verbose flag (use skinny index if false)
>>>>>>> 182de351
    * @return Search definition containing query to the ES
    */
  @deprecated
  def queryPartialAddressSkinny(input: String, start: Int, limit: Int, filters: String, startDate: String = "", endDate: String = "", historical: Boolean = true, verbose: Boolean = false, epoch: String = ""): Future[HybridAddressesSkinny] = {

<<<<<<< HEAD
    val request = generateQueryPartialAddressRequest(input, filters, startDate, endDate, historical, fallback = false, verbose, epoch).start(start).limit(limit)
=======
    val request = generateQueryPartialAddressRequest(input, filters, startDate, endDate, historical, fallback=false, verbose, epoch).start(start).limit(limit)
>>>>>>> 182de351
    val partResult = client.execute(request).map(HybridAddressesSkinny.fromEither)

    // if there are no results for the "phrase" query, delegate to an alternative "best fields" query
    partResult.map { adds =>
      if (adds.addresses.isEmpty) queryPartialAddressFallbackSkinny(input, start, limit, filters, startDate, endDate, historical, verbose, epoch)
      else partResult
    }.flatten
  }

  /**
    * Generates request to get address from partial string (e.g typeahead)
    * Fallback version
    *
<<<<<<< HEAD
    * @param input      the partial string to be searched
    * @param start      start result
    * @param limit      maximum number of results
    * @param filters    classification filter
    * @param startDate  start date
    * @param endDate    end date
=======
    * @param input the partial string to be searched
    * @param start start result
    * @param limit maximum number of results
    * @param filters classification filter
    * @param startDate start date
    * @param endDate end date
>>>>>>> 182de351
    * @param historical historical flag
    * @param verbose    verbose flag (use skinny index if false)
    * @return Search definition containing query to the ES
    */
  @deprecated
  def queryPartialAddressFallback(input: String, start: Int, limit: Int, filters: String, startDate: String = "", endDate: String = "", historical: Boolean = true, verbose: Boolean = true, epoch: String = ""): Future[HybridAddressCollection] = {
    logger.warn("best fields fallback query invoked for input string " + input)
    val fallback = generateQueryPartialAddressRequest(input, filters, startDate, endDate, historical, fallback = true, verbose, epoch).start(start).limit(limit)
    client.execute(fallback).map(HybridAddressCollection.fromEither)
  }

  /**
    * Generates request to get address from partial string (e.g typeahead)
    * Fallback version
    *
<<<<<<< HEAD
    * @param input      the partial string to be searched
    * @param start      start result
    * @param limit      maximum number of results
    * @param filters    classification filter
    * @param startDate  start date
    * @param endDate    end date
=======
    * @param input the partial string to be searched
    * @param start start result
    * @param limit maximum number of results
    * @param filters classification filter
    * @param startDate start date
    * @param endDate end date
>>>>>>> 182de351
    * @param historical historical flag
    * @param verbose    verbose flag (use skinny index if false)
    * @param epoch      Epoch param
    * @return Search definition containing query to the ES
    */
  @deprecated
  def queryPartialAddressFallbackSkinny(input: String, start: Int, limit: Int, filters: String, startDate: String = "", endDate: String = "", historical: Boolean = true, verbose: Boolean = false, epoch: String): Future[HybridAddressesSkinny] = {
    logger.warn("best fields fallback query invoked for input string " + input)
<<<<<<< HEAD
    val fallback = generateQueryPartialAddressRequest(input, filters, startDate, endDate, historical, fallback = true, verbose = verbose, epoch).start(start).limit(limit)
=======
    val fallback = generateQueryPartialAddressRequest(input, filters, startDate, endDate, historical, fallback=true, verbose, epoch).start(start).limit(limit)
>>>>>>> 182de351
    client.execute(fallback).map(HybridAddressesSkinny.fromEither)
  }

  /**
    * Generates request to get address from partial string (e.g typeahead)
    * Public for tests
    *
<<<<<<< HEAD
    * @param input      partial string
    * @param filters    classification filter
    * @param startDate  start date
    * @param endDate    end date
=======
    * @param input partial string
    * @param filters classification filter
    * @param startDate start date
    * @param endDate end date
>>>>>>> 182de351
    * @param historical historical flag
    * @param fallback   flag to indicate if fallback query is required
    * @param verbose    flag to indicate that skinny index should be used when false
    * @return Search definition containing query to the ES
    */
  @deprecated
  def generateQueryPartialAddressRequest(input: String, filters: String, startDate: String, endDate: String, historical: Boolean = true, fallback: Boolean = false, verbose: Boolean = true, epoch: String): SearchDefinition = {

    val filterType = getFilterType(filters)
    val filterValuePrefix = getFilterValuePrefix(filters)
    val filterValueTerm = getFilterValueTerm(filters)

    // collect all numbers in input as separate tokens
    val inputNumberList: List[String] = input.split("\\D+").filter(_.nonEmpty).toList

    val slopVal = 4

    val dateQuery = makeDateQuery(startDate, endDate)

<<<<<<< HEAD
    val abQuery: Option[QueryDefinition] = {
      if (verbose) {
        Option(not(termQuery("lpi.addressBasePostal", "N")))
      } else None
    }

    val fieldsToSearch = Seq("lpi.nagAll.partial", "paf.mixedPaf.partial", "paf.mixedWelshPaf.partial")

    val queryBase = multiMatchQuery(input).fields(fieldsToSearch)
=======
    val fieldsToSearch = Seq("lpi.nagAll.partial", "paf.mixedPaf.partial", "paf.mixedWelshPaf.partial", "nisra.mixedNisra.partial")

    val query =
      if (inputNumberList.isEmpty) {
        if (filters.isEmpty) {
          if (fallback) {
            must(multiMatchQuery(input)
              .matchType("best_fields")
              .fields(fieldsToSearch))
              .filter(Seq(dateQuery)
                .flatten)
          }
          else {
            must(multiMatchQuery(input)
              .matchType("phrase")
              .slop(slopVal)
              .fields(fieldsToSearch))
              .filter(Seq(dateQuery)
                .flatten)
          }
        } else {
          if (filterType == "prefix") {
            if (fallback) {
              must(multiMatchQuery(input)
                .matchType("best_fields")
                .fields(fieldsToSearch))
                .filter(Seq(Option(prefixQuery("classificationCode", filterValuePrefix)), dateQuery)
                  .flatten)
            }
            else {
              must(multiMatchQuery(input)
                .matchType("phrase")
                .slop(slopVal)
                .fields(fieldsToSearch))
                .filter(Seq(Option(prefixQuery("classificationCode", filterValuePrefix)), dateQuery)
                  .flatten)
            }
          }
          else {
            if (fallback) {
              must(multiMatchQuery(input)
                .matchType("best_fields")
                .fields(fieldsToSearch))
                .filter(Seq(Option(termsQuery("classificationCode", filterValueTerm)), dateQuery)
                  .flatten)
            }
            else {
              must(multiMatchQuery(input)
                .matchType("phrase").slop(slopVal)
                .fields(fieldsToSearch))
                .filter(Seq(Option(termsQuery("classificationCode", filterValueTerm)), dateQuery)
                  .flatten)
            }
          }
        }
      }
      else {
        // if there is only one number, give boost for pao or sao not both.
        // if there are two or more numbers, boost for either matching pao and first matching sao
        val numberQuery =
        if (inputNumberList.length == 1) {
          Seq(dismax(Seq(matchQuery("lpi.paoStartNumber",inputNumberList(0)).prefixLength(1).maxExpansions(10).boost(0.5D).fuzzyTranspositions(false),
            matchQuery("lpi.saoStartNumber",inputNumberList(0)).prefixLength(1).maxExpansions(10).boost(0.2D).fuzzyTranspositions(false),
            matchQuery("nisra.buildingNumber",inputNumberList(0)).prefixLength(1).maxExpansions(10).boost(0.5D).fuzzyTranspositions(false))))
        } else {
          Seq(matchQuery("lpi.paoStartNumber",inputNumberList(0)).prefixLength(1).maxExpansions(10).boost(0.5D).fuzzyTranspositions(false),
            matchQuery("lpi.paoStartNumber",inputNumberList(1)).prefixLength(1).maxExpansions(10).boost(0.5D).fuzzyTranspositions(false),
            matchQuery("nisra.buildingNumber",inputNumberList(0)).prefixLength(1).maxExpansions(10).boost(0.5D).fuzzyTranspositions(false),
            matchQuery("nisra.buildingNumber",inputNumberList(1)).prefixLength(1).maxExpansions(10).boost(0.5D).fuzzyTranspositions(false),
            matchQuery("lpi.saoStartNumber",inputNumberList(0)).prefixLength(1).maxExpansions(10).boost(0.2D).fuzzyTranspositions(false))
        }
        if (filters.isEmpty) {
          if (fallback) {
            must(multiMatchQuery(input)
              .matchType("best_fields")
              .fields(fieldsToSearch))
              .should(numberQuery)
              .filter(Seq(dateQuery)
                .flatten)
          }
          else {
            must(multiMatchQuery(input)
              .matchType("phrase").slop(slopVal)
              .fields(fieldsToSearch))
              .should(numberQuery)
              .filter(Seq(dateQuery)
                .flatten)
          }
        } else {
          if (filterType == "prefix") {
            if (fallback) {
              must(multiMatchQuery(input)
                .matchType("best_fields")
                .fields(fieldsToSearch))
                .should(numberQuery)
                .filter(Seq(Option(prefixQuery("classificationCode", filterValuePrefix)), dateQuery)
                  .flatten)
            }
            else {
              must(multiMatchQuery(input)
                .matchType("phrase")
                .slop(slopVal)
                .fields(fieldsToSearch))
                .should(numberQuery)
                .filter(Seq(Option(prefixQuery("classificationCode", filterValuePrefix)), dateQuery)
                  .flatten)
            }
          }
          else {
            if (fallback) {
              must(multiMatchQuery(input)
                .matchType("best_fields")
                .fields(fieldsToSearch))
                .should(numberQuery)
                .filter(Seq(Option(termsQuery("classificationCode", filterValueTerm)), dateQuery)
                  .flatten)
            }
            else {
              must(multiMatchQuery(input)
                .matchType("phrase").slop(slopVal)
                .fields(fieldsToSearch))
                .should(numberQuery)
                .filter(Seq(Option(termsQuery("classificationCode", filterValueTerm)), dateQuery)
                  .flatten)
            }
          }
        }
      }
>>>>>>> 182de351

    val queryWithMatchType =
      if (fallback) queryBase.matchType("best_fields")
      else queryBase.matchType("phrase").slop(slopVal)

    val filterSeq = Seq(
      if (filters.isEmpty) {
        None
      } else if (filterType == "prefix") {
        Some(prefixQuery("classificationCode", filterValuePrefix))
      } else {
        Some(termsQuery("classificationCode", filterValueTerm))
      },
      abQuery,
      dateQuery,
    ).flatten

    // if there is only one number, give boost for pao or sao not both.
    // if there are two or more numbers, boost for either matching pao and first matching sao
    // the usual order is (sao pao) and a higher score is given for this match
    // helper function
    @deprecated
    def numMatchQuery(field: String, value: Any) = matchQuery(field, value).prefixLength(1).maxExpansions(10).fuzzyTranspositions(false)

    val numberQuery: Seq[QueryDefinition] = inputNumberList match {
      case first :: second :: _ if first == second => Seq(
        // allow the target pao and target sao to match once each
        // prevents (a a -> a b) from causing two matches
        numMatchQuery("lpi.paoStartNumber", first).boost(0.5D),
        numMatchQuery("lpi.saoStartNumber", first).boost(0.5D))
      case first :: second :: _ => Seq(
        // allow the input pao and input sao to match once each
        // because they cannot both match the same target, matches should not overlap (usually)
        dismax(
          numMatchQuery("lpi.paoStartNumber", first).boost(0.2D),
          numMatchQuery("lpi.saoStartNumber", first).boost(0.5D)),
        dismax(
          numMatchQuery("lpi.paoStartNumber", second).boost(0.5D),
          numMatchQuery("lpi.saoStartNumber", second).boost(0.2D)))
      case Seq(first) => Seq(
        // otherwise, match either
        dismax(
          numMatchQuery("lpi.paoStartNumber", first).boost(0.5D),
          numMatchQuery("lpi.saoStartNumber", first).boost(0.2D)))
      case _ => Seq.empty
    }

    val query = must(queryWithMatchType).filter(filterSeq).should(numberQuery)

    val epochParam = getEpochParam(epoch)

    val source = if (historical) {
      if (verbose) hybridIndexHistoricalPartial else hybridIndexHistoricalSkinnyPartial
    } else {
      if (verbose) hybridIndexPartial else hybridIndexSkinnyPartial
    }

    search(source + epochParam + hybridMapping).query(query)
  }

<<<<<<< HEAD
  @deprecated
  def queryPostcode(postcode: String, start: Int, limit: Int, filters: String, startDate: String = "", endDate: String = "", historical: Boolean = true, verbose: Boolean = true, epoch: String): Future[HybridAddressCollection] = {
    val request = generateQueryPostcodeRequest(postcode, filters, startDate, endDate, historical, verbose, epoch).start(start).limit(limit)
=======
  def queryPostcode(postcode: String, start: Int, limit: Int, filters: String, historical: Boolean = true, verbose: Boolean = true, epoch: String): Future[HybridAddresses] = {
    val request = generateQueryPostcodeRequest(postcode, filters, historical, verbose, epoch).start(start).limit(limit)
//    val result = SearchBodyBuilderFn(generateQueryPostcodeRequest(postcode, filters, historical, verbose, epoch)).string()
//    logger.warn(result)
>>>>>>> 182de351
    logger.trace(request.toString)
    client.execute(request).map(HybridAddressCollection.fromEither)
  }

<<<<<<< HEAD
  @deprecated
  def queryPostcodeSkinny(postcode: String, start: Int, limit: Int, filters: String, startDate: String = "", endDate: String = "", historical: Boolean = true, verbose: Boolean = false, epoch: String): Future[HybridAddressesSkinny] = {
    val request = generateQueryPostcodeRequest(postcode, filters, startDate, endDate, historical, verbose, epoch).start(start).limit(limit)
=======
  def queryPostcodeSkinny(postcode: String, start: Int, limit: Int, filters: String, historical: Boolean = true, verbose: Boolean = false, epoch: String): Future[HybridAddressesSkinny] = {
    val request = generateQueryPostcodeRequest(postcode, filters, historical, verbose, epoch).start(start).limit(limit)
//    val result = SearchBodyBuilderFn(generateQueryPostcodeRequest(postcode, filters, historical, verbose, epoch)).string()
//    logger.warn(result)
>>>>>>> 182de351
    logger.trace(request.toString)
    client.execute(request).map(HybridAddressesSkinny.fromEither)
  }

  /**
    * Generates request to get address from ES by Postcode
    * Public for tests
    *
    * @param postcode the postcode of the fetched address
    * @param verbose  flag to indicate that skinny index should be used when false
    * @return Search definition containing query to the ES
    */
<<<<<<< HEAD
  @deprecated
  def generateQueryPostcodeRequest(postcode: String, filters: String, startDate: String, endDate: String, historical: Boolean = true, verbose: Boolean = true, epoch: String): SearchDefinition = {
=======
  def generateQueryPostcodeRequest(postcode: String, filters: String, historical: Boolean = true, verbose:  Boolean = true, epoch: String): SearchDefinition = {

    val filterType: String = {
      if (filters == "residential" || filters == "commercial" || filters.endsWith("*")) "prefix"
      else "term"
    }

    val filterValuePrefix: String = {
      if (filters == "residential") "R"
      else if (filters == "commercial") "C"
      else if (filters.endsWith("*")) filters.substring(0, filters.length - 1).toUpperCase
      else filters.toUpperCase
    }
>>>>>>> 182de351

    val filterType = getFilterType(filters)
    val filterValuePrefix = getFilterValuePrefix(filters)
    val filterValueTerm = getFilterValueTerm(filters)

    val postcodeFormatted: String = {
      if (!postcode.contains(" ")) {
        val postcodeLength = postcode.length()
        val (postcodeStart, postcodeEnd) = postcode.splitAt(postcodeLength - 3)
        (postcodeStart + " " + postcodeEnd).toUpperCase
      }
      else postcode.toUpperCase
    }

<<<<<<< HEAD
    val dateQuery = makeDateQuery(startDate, endDate)

    val abQuery: Option[QueryDefinition] = {
      if (verbose) Option(not(termQuery("lpi.addressBasePostal", "N")))
      else None
    }

    val queryFilter = if (filters.isEmpty) {
      Seq(abQuery, dateQuery)
    } else {
      if (filterType == "prefix") Seq(Option(prefixQuery("classificationCode", filterValuePrefix)), abQuery, dateQuery)
      else Seq(Option(termsQuery("classificationCode", filterValueTerm)), abQuery, dateQuery)
    }
=======
    val query =
      if (filters.isEmpty) {
        must(termQuery("postcode", postcodeFormatted))
    }else {
        if (filterType == "prefix") {
          must(termQuery("postcode", postcodeFormatted)).filter(Seq(Option(prefixQuery("classificationCode", filterValuePrefix))).flatten)
        }
        else {
          must(termQuery("postcode", postcodeFormatted)).filter(Seq(Option(termsQuery("classificationCode", filterValueTerm))).flatten)
        }
      }
>>>>>>> 182de351

    val query = must(termQuery("lpi.postcodeLocator", postcodeFormatted)).filter(queryFilter.flatten)

<<<<<<< HEAD
    val epochParam = getEpochParam(epoch)

    val source = if (historical) {
      if (verbose) hybridIndexHistoricalPostcode else hybridIndexHistoricalSkinnyPostcode
    } else {
      if (verbose) hybridIndexPostcode else hybridIndexSkinnyPostcode
=======
    if (historical) {
      if (verbose) {
        search(hybridIndexHistoricalPostcode + epochParam + hybridMapping).query(query)
          .sortBy(FieldSortDefinition("lpi.streetDescriptor.keyword").order(SortOrder.ASC), FieldSortDefinition("lpi.paoStartNumber").order(SortOrder.ASC), FieldSortDefinition("lpi.paoStartSuffix.keyword").order(SortOrder.ASC), FieldSortDefinition("nisra.thoroughfare.keyword").order(SortOrder.ASC), FieldSortDefinition("nisra.buildingNumber.keyword").order(SortOrder.ASC), FieldSortDefinition("uprn").order(SortOrder.ASC))
      } else {
        search(hybridIndexHistoricalSkinnyPostcode + epochParam + hybridMapping).query(query)
          .sortBy(FieldSortDefinition("lpi.streetDescriptor.keyword").order(SortOrder.ASC), FieldSortDefinition("lpi.paoStartNumber").order(SortOrder.ASC), FieldSortDefinition("lpi.paoStartSuffix.keyword").order(SortOrder.ASC), FieldSortDefinition("nisra.thoroughfare.keyword").order(SortOrder.ASC), FieldSortDefinition("nisra.buildingNumber.keyword").order(SortOrder.ASC), FieldSortDefinition("uprn").order(SortOrder.ASC))
      }
    } else {
      if (verbose) {
        search(hybridIndexPostcode + epochParam + hybridMapping).query(query)
          .sortBy(FieldSortDefinition("lpi.streetDescriptor.keyword").order(SortOrder.ASC), FieldSortDefinition("lpi.paoStartNumber").order(SortOrder.ASC), FieldSortDefinition("lpi.paoStartSuffix.keyword").order(SortOrder.ASC), FieldSortDefinition("nisra.thoroughfare.keyword").order(SortOrder.ASC), FieldSortDefinition("nisra.buildingNumber.keyword").order(SortOrder.ASC), FieldSortDefinition("uprn").order(SortOrder.ASC))
      } else {
        search(hybridIndexSkinnyPostcode + epochParam + hybridMapping).query(query)
          .sortBy(FieldSortDefinition("lpi.streetDescriptor.keyword").order(SortOrder.ASC), FieldSortDefinition("lpi.paoStartNumber").order(SortOrder.ASC), FieldSortDefinition("lpi.paoStartSuffix.keyword").order(SortOrder.ASC), FieldSortDefinition("nisra.thoroughfare.keyword").order(SortOrder.ASC), FieldSortDefinition("nisra.buildingNumber.keyword").order(SortOrder.ASC), FieldSortDefinition("uprn").order(SortOrder.ASC))
      }
>>>>>>> 182de351
    }

    val searchBase = search(source + epochParam + hybridMapping)

    searchBase.query(query)
      .sortBy(FieldSortDefinition("lpi.streetDescriptor.keyword").asc(),
        FieldSortDefinition("lpi.paoStartNumber").asc(),
        FieldSortDefinition("lpi.paoStartSuffix.keyword").asc(),
        FieldSortDefinition("uprn").asc())
  }

  @deprecated
  def queryRandom(filters: String, limit: Int, historical: Boolean = true, verbose: Boolean = true, epoch: String): Future[HybridAddressCollection] = {
    val request = generateQueryRandomRequest(filters, historical, verbose, epoch).limit(limit)
    logger.trace(request.toString)
    client.execute(request).map(HybridAddressCollection.fromEither)
  }

  @deprecated
  def queryRandomSkinny(filters: String, limit: Int, historical: Boolean = true, verbose: Boolean = false, epoch: String): Future[HybridAddressesSkinny] = {
    val request = generateQueryRandomRequest(filters, historical, verbose, epoch).limit(limit)
    logger.trace(request.toString)
    client.execute(request).map(HybridAddressesSkinny.fromEither)
  }

  /**
    * Generates request to get random address from ES
    * Public for tests
    *
    * @return Search definition containing query to the ES
    */
  @deprecated
  def generateQueryRandomRequest(filters: String, historical: Boolean = true, verbose: Boolean = false, epoch: String): SearchDefinition = {

    val filterType = getFilterType(filters)
    val filterValuePrefix = getFilterValuePrefix(filters)
    val filterValueTerm = getFilterValueTerm(filters)

    val timestamp: Long = System.currentTimeMillis

<<<<<<< HEAD
    val abQuery: Option[QueryDefinition] = {
      if (verbose) {
        Option(not(termQuery("lpi.addressBasePostal", "N")))
      }
      else None
    }

    val queryInner = filters match {
      case "" => boolQuery().filter(Seq(abQuery).flatten)
      case _ => filterType match {
        case "prefix" => boolQuery().filter(Seq(Option(prefixQuery("classificationCode", filterValuePrefix)), abQuery).flatten)
        case _ => boolQuery().filter(Seq(Option(termsQuery("classificationCode", filterValueTerm)), abQuery).flatten)
=======
    val query =

      if (filters.isEmpty) { functionScoreQuery().functions(randomScore(timestamp.toInt))
        .query(boolQuery())
          .boostMode("replace")
      }else {
        if (filterType == "prefix") { functionScoreQuery().functions(randomScore(timestamp.toInt))
          .query(boolQuery().filter(Seq(Option(prefixQuery("classificationCode", filterValuePrefix))).flatten))
          .boostMode("replace")
        }
        else { functionScoreQuery().functions(randomScore(timestamp.toInt))
          .query(boolQuery().filter(Seq(Option(termsQuery("classificationCode", filterValueTerm))).flatten))
          .boostMode("replace")
        }
>>>>>>> 182de351
      }
    }

    val query = functionScoreQuery()
      .functions(randomScore(timestamp.toInt))
      .query(queryInner)
      .boostMode("replace")

    val epochParam = getEpochParam(epoch)

    val source = if (historical) {
      if (verbose) hybridIndexHistoricalRandom else hybridIndexHistoricalSkinnyRandom
    } else {
      if (verbose) hybridIndexRandom else hybridIndexSkinnyRandom
    }

    search(source + epochParam + hybridMapping).query(query)
  }

  @deprecated
  def queryAddresses(tokens: Map[String, String],
                     start: Int,
                     limit: Int,
                     filters: String,
                     range: String,
                     lat: String,
                     lon: String,
                     startDate: String,
                     endDate: String,
                     queryParamsConfig: Option[QueryParamsConfig] = None,
                     historical: Boolean = true,
                     isBulk: Boolean = false,
                     epoch: String): Future[HybridAddressCollection] = {

    val request = generateQueryAddressRequest(tokens, filters, range, lat, lon, startDate, endDate, queryParamsConfig, historical, isBulk, epoch).start(start).limit(limit)

    logger.trace(request.toString)

    client.execute(request).map(HybridAddressCollection.fromEither)
  }

  @deprecated
  def generateQueryAddressRequest(tokens: Map[String, String],
                                  filters: String,
                                  range: String,
                                  lat: String,
                                  lon: String,
                                  startDate: String,
                                  endDate: String,
                                  queryParamsConfig: Option[QueryParamsConfig] = None,
                                  historical: Boolean = true,
                                  isBulk: Boolean = false,
                                  epoch: String): SearchDefinition = {

    val queryParams = queryParamsConfig.getOrElse(conf.config.elasticSearch.queryParams)
    val defaultFuzziness = "1"

    // this part of query should be blank unless there is an end number or end suffix
    val saoEndNumber = tokens.getOrElse(Tokens.saoEndNumber, "")
    val saoEndSuffix = tokens.getOrElse(Tokens.saoEndSuffix, "")
    val skipSao = saoEndNumber == "" && saoEndSuffix == ""

    val dateQuery = makeDateQuery(startDate, endDate)

    val saoQuery = if (skipSao) Seq.empty else
      Seq(
        tokens.get(Tokens.saoStartNumber).map(token =>
          constantScoreQuery(matchQuery(
            field = "lpi.saoStartNumber",
            value = token
          )).boost(queryParams.subBuildingRange.lpiSaoStartNumberBoost)),
        tokens.get(Tokens.saoStartSuffix).map(token =>
          constantScoreQuery(matchQuery(
            field = "lpi.saoStartSuffix",
            value = token
          )).boost(queryParams.subBuildingRange.lpiSaoStartSuffixBoost)),
        tokens.get(Tokens.saoEndNumber).map(token =>
          constantScoreQuery(matchQuery(
            field = "lpi.saoEndNumber",
            value = token
          )).boost(queryParams.subBuildingRange.lpiSaoEndNumberBoost)),
        tokens.get(Tokens.saoEndSuffix).map(token =>
          constantScoreQuery(matchQuery(
            field = "lpi.saoEndSuffix",
            value = token
          )).boost(queryParams.subBuildingRange.lpiSaoEndSuffixBoost)),
        tokens.get(Tokens.saoEndNumber).map(token =>
          constantScoreQuery(matchQuery(
            field = "lpi.saoStartNumber",
            value = token
          )).boost(queryParams.subBuildingRange.lpiSaoStartEndBoost))
      ).flatten

    val subBuildingNameQuery: Seq[QueryDefinition] = Seq(Seq(
      tokens.get(Tokens.subBuildingName).map(token =>
        constantScoreQuery(matchQuery(
          field = "paf.subBuildingName",
          value = token
        )).boost(queryParams.subBuildingName.pafSubBuildingNameBoost)),
      tokens.get(Tokens.subBuildingName).map(token =>
        constantScoreQuery(matchQuery(
          field = "nisra.subBuildingName",
          value = token
        )).boost(queryParams.subBuildingName.pafSubBuildingNameBoost)),
      tokens.get(Tokens.subBuildingName).map(token =>
        constantScoreQuery(matchQuery(
          field = "lpi.saoText",
          value = token
        ).minimumShouldMatch(queryParams.paoSaoMinimumShouldMatch))
          .boost(queryParams.subBuildingName.lpiSaoTextBoost))
    ).flatten,
      Seq(Seq(
        tokens.get(Tokens.saoStartNumber).map(token =>
          constantScoreQuery(matchQuery(
            field = "lpi.saoStartNumber",
            value = token
          )).boost(queryParams.subBuildingName.lpiSaoStartNumberBoost)),
        tokens.get(Tokens.saoStartSuffix).map(token =>
          constantScoreQuery(matchQuery(
            field = "lpi.saoStartSuffix",
            value = token
          )).boost(queryParams.subBuildingName.lpiSaoStartSuffixBoost))
      ).flatten
      ).filter(_.nonEmpty).map(queries => dismax(queries: Iterable[QueryDefinition])
        .tieBreaker(queryParams.includingDisMaxTieBreaker))
    ).flatten

    // this part of query should be blank unless there is an end number or end suffix
    val paoEndNumber = tokens.getOrElse(Tokens.paoEndNumber, "")
    val paoEndSuffix = tokens.getOrElse(Tokens.paoEndSuffix, "")
    val skipPao = paoEndNumber == "" && paoEndSuffix == ""

<<<<<<< HEAD
    val paoQuery: Seq[ConstantScoreDefinition] = if (!skipPao) Seq(
      tokens.get(Tokens.paoStartNumber).map(token =>
        constantScoreQuery(matchQuery(
          field = "lpi.paoStartNumber",
          value = token
        )).boost(queryParams.buildingRange.lpiPaoStartNumberBoost)),
      tokens.get(Tokens.paoStartSuffix).map(token =>
        constantScoreQuery(matchQuery(
          field = "lpi.paoStartSuffix",
          value = token
        )).boost(queryParams.buildingRange.lpiPaoStartSuffixBoost)),
      tokens.get(Tokens.paoEndNumber).map(token =>
        constantScoreQuery(matchQuery(
          field = "lpi.paoEndNumber",
          value = token
        )).boost(queryParams.buildingRange.lpiPaoEndNumberBoost)),
      tokens.get(Tokens.paoEndSuffix).map(token =>
        constantScoreQuery(matchQuery(
          field = "lpi.paoEndSuffix",
          value = token
        )).boost(queryParams.buildingRange.lpiPaoEndSuffixBoost)),
      tokens.get(Tokens.paoEndNumber).map(token =>
        constantScoreQuery(matchQuery(
          field = "lpi.paoStartNumber",
          value = token
        )).boost(queryParams.buildingRange.lpiPaoStartEndBoost)),
      tokens.get(Tokens.paoEndNumber).map(token =>
        constantScoreQuery(matchQuery(
          field = "paf.buildingNumber",
          value = token
        )).boost(queryParams.buildingRange.lpiPaoStartEndBoost)),
      tokens.get(Tokens.paoStartNumber).map(token =>
        constantScoreQuery(matchQuery(
          field = "paf.buildingNumber",
          value = token
        )).boost(queryParams.buildingRange.lpiPaoStartEndBoost))
    ).flatten else Seq.empty
=======
    val paoQuery = if (skipPao) Seq() else
      Seq(
        tokens.get(Tokens.paoStartNumber).map(token =>
          constantScoreQuery(matchQuery(
            field = "lpi.paoStartNumber",
            value = token
          )).boost(queryParams.buildingRange.lpiPaoStartNumberBoost)),
        tokens.get(Tokens.paoStartSuffix).map(token =>
          constantScoreQuery(matchQuery(
            field = "lpi.paoStartSuffix",
            value = token
          )).boost(queryParams.buildingRange.lpiPaoStartSuffixBoost)),
        tokens.get(Tokens.paoEndNumber).map(token =>
          constantScoreQuery(matchQuery(
            field = "lpi.paoEndNumber",
            value = token
          )).boost(queryParams.buildingRange.lpiPaoEndNumberBoost)),
        tokens.get(Tokens.paoEndSuffix).map(token =>
          constantScoreQuery(matchQuery(
            field = "lpi.paoEndSuffix",
            value = token
          )).boost(queryParams.buildingRange.lpiPaoEndSuffixBoost)),
        tokens.get(Tokens.paoEndNumber).map(token =>
          constantScoreQuery(matchQuery(
            field = "lpi.paoStartNumber",
            value = token
          )).boost(queryParams.buildingRange.lpiPaoStartEndBoost)),
        tokens.get(Tokens.paoEndNumber).map(token =>
          constantScoreQuery(matchQuery(
            field = "paf.buildingNumber",
            value = token
          )).boost(queryParams.buildingRange.lpiPaoStartEndBoost)),
        tokens.get(Tokens.paoStartNumber).map(token =>
          constantScoreQuery(matchQuery(
            field = "paf.buildingNumber",
            value = token
          )).boost(queryParams.buildingRange.lpiPaoStartEndBoost)),
        tokens.get(Tokens.paoEndNumber).map(token =>
          constantScoreQuery(matchQuery(
            field = "nisra.buildingNumber",
            value = token
          )).boost(queryParams.buildingRange.lpiPaoStartEndBoost)),
        tokens.get(Tokens.paoStartNumber).map(token =>
          constantScoreQuery(matchQuery(
            field = "nisra.buildingNumber",
            value = token
          )).boost(queryParams.buildingRange.lpiPaoStartEndBoost))
      ).flatten
>>>>>>> 182de351

    val paoBuildingNameMust = for {
      paoStartNumber <- tokens.get(Tokens.paoStartNumber)
      paoStartSuffix <- tokens.get(Tokens.paoStartSuffix)
    } yield constantScoreQuery(must(Seq(
      matchQuery(
        field = "lpi.paoStartNumber",
        value = paoStartNumber
      ),
      matchQuery(
        field = "lpi.paoStartSuffix",
        value = paoStartSuffix
      )
    ))).boost(queryParams.buildingName.lpiPaoStartSuffixBoost)

<<<<<<< HEAD
    val buildingNameQuery: Seq[QueryDefinition] = tokens.get(Tokens.buildingName).map(token => Seq(
      constantScoreQuery(matchQuery(
        field = "paf.buildingName",
        value = token
      ).fuzziness(defaultFuzziness)).boost(queryParams.buildingName.pafBuildingNameBoost),
      constantScoreQuery(matchQuery(
        field = "lpi.paoText",
        value = token
      ).fuzziness(defaultFuzziness).minimumShouldMatch(queryParams.paoSaoMinimumShouldMatch)).boost(queryParams.buildingName.lpiPaoTextBoost)
    )).toList.flatten ++ paoBuildingNameMust

    val buildingNumberQuery = if (skipPao) {
      tokens.get(Tokens.paoStartNumber).map(token => Seq(
=======
    val buildingNameQuery: Seq[QueryDefinition] = Seq(
      tokens.get(Tokens.buildingName).map(token =>
        constantScoreQuery(matchQuery(
          field = "paf.buildingName",
          value = token
        ).fuzziness(defaultFuzziness)).boost(queryParams.buildingName.pafBuildingNameBoost)),
      tokens.get(Tokens.buildingName).map(token =>
        constantScoreQuery(matchQuery(
          field = "nisra.buildingName",
          value = token
        ).fuzziness(defaultFuzziness)).boost(queryParams.buildingName.pafBuildingNameBoost)),
      tokens.get(Tokens.buildingName).map(token =>
        constantScoreQuery(matchQuery(
          field = "lpi.paoText",
          value = token
        ).fuzziness(defaultFuzziness).minimumShouldMatch(queryParams.paoSaoMinimumShouldMatch)).boost(queryParams.buildingName.lpiPaoTextBoost)),

      paoBuildingNameMust

    ).flatten

    val buildingNumberQuery = if (skipPao) Seq(
      tokens.get(Tokens.paoStartNumber).map(token =>
>>>>>>> 182de351
        constantScoreQuery(matchQuery(
          field = "paf.buildingNumber",
          value = token
        )).boost(queryParams.buildingNumber.pafBuildingNumberBoost),
        constantScoreQuery(matchQuery(
          field = "nisra.buildingNumber",
          value = token
        )).boost(queryParams.buildingNumber.pafBuildingNumberBoost)),
      tokens.get(Tokens.paoStartNumber).map(token =>
        constantScoreQuery(matchQuery(
          field = "lpi.paoStartNumber",
          value = token
        )).boost(queryParams.buildingNumber.lpiPaoStartNumberBoost),
        constantScoreQuery(matchQuery(
          field = "lpi.paoEndNumber",
          value = token
<<<<<<< HEAD
        )).boost(queryParams.buildingNumber.lpiPaoEndNumberBoost)
      )).toList.flatten
    } else Seq.empty

    val streetNameQuery = tokens.get(Tokens.streetName).map(token => Seq(
      constantScoreQuery(matchQuery(
        field = "paf.thoroughfare",
        value = token
      ).fuzziness(defaultFuzziness)).boost(queryParams.streetName.pafThoroughfareBoost),
      constantScoreQuery(matchQuery(
        field = "paf.welshThoroughfare",
        value = token
      ).fuzziness(defaultFuzziness)).boost(queryParams.streetName.pafWelshThoroughfareBoost),
      constantScoreQuery(matchQuery(
        field = "paf.dependentThoroughfare",
        value = token
      ).fuzziness(defaultFuzziness)).boost(queryParams.streetName.pafDependentThoroughfareBoost),
      constantScoreQuery(matchQuery(
        field = "paf.welshDependentThoroughfare",
        value = token
      ).fuzziness(defaultFuzziness)).boost(queryParams.streetName.pafWelshDependentThoroughfareBoost),
      constantScoreQuery(matchQuery(
        field = "lpi.streetDescriptor",
        value = token
      ).fuzziness(defaultFuzziness)).boost(queryParams.streetName.lpiStreetDescriptorBoost)
    )).toList.flatten

    val townNameQuery = tokens.get(Tokens.townName).map(token => Seq(
      constantScoreQuery(matchQuery(
        field = "paf.postTown",
        value = token
      ).fuzziness(defaultFuzziness)).boost(queryParams.townName.pafPostTownBoost),
      constantScoreQuery(matchQuery(
        field = "paf.welshPostTown",
        value = token
      ).fuzziness(defaultFuzziness)).boost(queryParams.townName.pafWelshPostTownBoost),
      constantScoreQuery(matchQuery(
        field = "lpi.townName",
        value = token
      ).fuzziness(defaultFuzziness)).boost(queryParams.townName.lpiTownNameBoost),
      constantScoreQuery(matchQuery(
        field = "paf.dependentLocality",
        value = token
      ).fuzziness(defaultFuzziness)).boost(queryParams.townName.pafDependentLocalityBoost),
      constantScoreQuery(matchQuery(
        field = "paf.welshDependentLocality",
        value = token
      ).fuzziness(defaultFuzziness)).boost(queryParams.townName.pafWelshDependentLocalityBoost),
      constantScoreQuery(matchQuery(
        field = "lpi.locality",
        value = token
      ).fuzziness(defaultFuzziness)).boost(queryParams.townName.lpiLocalityBoost),
      constantScoreQuery(matchQuery(
        field = "paf.doubleDependentLocality",
        value = token
      ).fuzziness(defaultFuzziness)).boost(queryParams.townName.pafDoubleDependentLocalityBoost),
      constantScoreQuery(matchQuery(
        field = "paf.welshDoubleDependentLocality",
        value = token
      ).fuzziness(defaultFuzziness)).boost(queryParams.townName.pafWelshDoubleDependentLocalityBoost)
    )).toList.flatten
=======
        )).boost(queryParams.buildingNumber.lpiPaoEndNumberBoost))
    ).flatten else Seq()

    val streetNameQuery = Seq(
      tokens.get(Tokens.streetName).map(token =>
        constantScoreQuery(matchQuery(
          field = "paf.thoroughfare",
          value = token
        ).fuzziness(defaultFuzziness)).boost(queryParams.streetName.pafThoroughfareBoost)),
      tokens.get(Tokens.streetName).map(token =>
        constantScoreQuery(matchQuery(
          field = "nisra.thoroughfare",
          value = token
        ).fuzziness(defaultFuzziness)).boost(queryParams.streetName.pafThoroughfareBoost)),
      tokens.get(Tokens.streetName).map(token =>
        constantScoreQuery(matchQuery(
          field = "paf.welshThoroughfare",
          value = token
        ).fuzziness(defaultFuzziness)).boost(queryParams.streetName.pafWelshThoroughfareBoost)),
      tokens.get(Tokens.streetName).map(token =>
        constantScoreQuery(matchQuery(
          field = "paf.dependentThoroughfare",
          value = token
        ).fuzziness(defaultFuzziness)).boost(queryParams.streetName.pafDependentThoroughfareBoost)),
      tokens.get(Tokens.streetName).map(token =>
        constantScoreQuery(matchQuery(
          field = "paf.welshDependentThoroughfare",
          value = token
        ).fuzziness(defaultFuzziness)).boost(queryParams.streetName.pafWelshDependentThoroughfareBoost)),
      tokens.get(Tokens.streetName).map(token =>
        constantScoreQuery(matchQuery(
          field = "nisra.dependentThoroughfare",
          value = token
        ).fuzziness(defaultFuzziness)).boost(queryParams.streetName.pafWelshDependentThoroughfareBoost)),
      tokens.get(Tokens.streetName).map(token =>
        constantScoreQuery(matchQuery(
          field = "nisra.altThoroughfare",
          value = token
        ).fuzziness(defaultFuzziness)).boost(queryParams.streetName.pafWelshDependentThoroughfareBoost)),
      tokens.get(Tokens.streetName).map(token =>
        constantScoreQuery(matchQuery(
          field = "lpi.streetDescriptor",
          value = token
        ).fuzziness(defaultFuzziness)).boost(queryParams.streetName.lpiStreetDescriptorBoost))
    ).flatten

    val townNameQuery = Seq(
      tokens.get(Tokens.townName).map(token =>
        constantScoreQuery(matchQuery(
          field = "paf.postTown",
          value = token
        ).fuzziness(defaultFuzziness)).boost(queryParams.townName.pafPostTownBoost)),
      tokens.get(Tokens.townName).map(token =>
        constantScoreQuery(matchQuery(
          field = "paf.welshPostTown",
          value = token
        ).fuzziness(defaultFuzziness)).boost(queryParams.townName.pafWelshPostTownBoost)),
      tokens.get(Tokens.townName).map(token =>
        constantScoreQuery(matchQuery(
          field = "nisra.townName",
          value = token
        ).fuzziness(defaultFuzziness)).boost(queryParams.townName.pafPostTownBoost)),
      tokens.get(Tokens.townName).map(token =>
        constantScoreQuery(matchQuery(
          field = "lpi.townName",
          value = token
        ).fuzziness(defaultFuzziness)).boost(queryParams.townName.lpiTownNameBoost)),
      tokens.get(Tokens.townName).map(token =>
        constantScoreQuery(matchQuery(
          field = "paf.dependentLocality",
          value = token
        ).fuzziness(defaultFuzziness)).boost(queryParams.townName.pafDependentLocalityBoost)),
      tokens.get(Tokens.townName).map(token =>
        constantScoreQuery(matchQuery(
          field = "paf.welshDependentLocality",
          value = token
        ).fuzziness(defaultFuzziness)).boost(queryParams.townName.pafWelshDependentLocalityBoost)),
      tokens.get(Tokens.townName).map(token =>
        constantScoreQuery(matchQuery(
          field = "lpi.locality",
          value = token
        ).fuzziness(defaultFuzziness)).boost(queryParams.townName.lpiLocalityBoost)),
      tokens.get(Tokens.townName).map(token =>
        constantScoreQuery(matchQuery(
          field = "paf.doubleDependentLocality",
          value = token
        ).fuzziness(defaultFuzziness)).boost(queryParams.townName.pafDoubleDependentLocalityBoost)),
      tokens.get(Tokens.townName).map(token =>
        constantScoreQuery(matchQuery(
          field = "paf.welshDoubleDependentLocality",
          value = token
        ).fuzziness(defaultFuzziness)).boost(queryParams.townName.pafWelshDoubleDependentLocalityBoost))
    ).flatten
>>>>>>> 182de351

    val postcodeInOutMust = for {
      postcodeOut <- tokens.get(Tokens.postcodeOut)
      postcodeIn <- tokens.get(Tokens.postcodeIn)
    } yield constantScoreQuery(must(Seq(
      matchQuery(
        field = "postcodeOut",
        value = postcodeOut
      ).fuzziness(defaultFuzziness),
      matchQuery(
        field = "postcodeIn",
        value = postcodeIn
      ).fuzziness("2")
    ))).boost(queryParams.postcode.postcodeInOutBoost)

<<<<<<< HEAD
    val postcodeQuery: Seq[ConstantScoreDefinition] = tokens.get(Tokens.postcode).map(token => Seq(
      constantScoreQuery(matchQuery(
        field = "paf.postcode",
        value = token
      )).boost(queryParams.postcode.pafPostcodeBoost),
      constantScoreQuery(matchQuery(
        field = "lpi.postcodeLocator",
        value = token
      )).boost(queryParams.postcode.lpiPostcodeLocatorBoost),
    )).toList.flatten ++ postcodeInOutMust

    val organisationNameQuery = tokens.get(Tokens.organisationName).map(token => Seq(
      constantScoreQuery(matchQuery(
        field = "paf.organisationName",
        value = token
      ).minimumShouldMatch(queryParams.organisationDepartmentMinimumShouldMatch)).boost(queryParams.organisationName.pafOrganisationNameBoost),
      constantScoreQuery(matchQuery(
        field = "lpi.organisation",
        value = token
      ).minimumShouldMatch(queryParams.organisationDepartmentMinimumShouldMatch)).boost(queryParams.organisationName.lpiOrganisationBoost),
      constantScoreQuery(matchQuery(
        field = "lpi.paoText",
        value = token
      ).minimumShouldMatch(queryParams.organisationDepartmentMinimumShouldMatch)).boost(queryParams.organisationName.lpiPaoTextBoost),
      constantScoreQuery(matchQuery(
        field = "lpi.legalName",
        value = token
      ).minimumShouldMatch(queryParams.organisationDepartmentMinimumShouldMatch)).boost(queryParams.organisationName.lpiLegalNameBoost),
      constantScoreQuery(matchQuery(
        field = "lpi.saoText",
        value = token
      ).minimumShouldMatch(queryParams.organisationDepartmentMinimumShouldMatch)).boost(queryParams.organisationName.lpiSaoTextBoost)
    )).toList.flatten

    val departmentNameQuery = tokens.get(Tokens.departmentName).map(token => Seq(
      constantScoreQuery(matchQuery(
        field = "paf.departmentName",
        value = token
      ).minimumShouldMatch(queryParams.organisationDepartmentMinimumShouldMatch)).boost(queryParams.departmentName.pafDepartmentNameBoost),
      constantScoreQuery(matchQuery(
        field = "lpi.legalName",
        value = token
      ).minimumShouldMatch(queryParams.organisationDepartmentMinimumShouldMatch)).boost(queryParams.departmentName.lpiLegalNameBoost)
    )).toList.flatten

    val localityQuery = tokens.get(Tokens.locality).map(token => Seq(
      constantScoreQuery(matchQuery(
        field = "paf.postTown",
        value = token
      ).fuzziness(defaultFuzziness)).boost(queryParams.locality.pafPostTownBoost),
      constantScoreQuery(matchQuery(
        field = "paf.welshPostTown",
        value = token
      ).fuzziness(defaultFuzziness)).boost(queryParams.locality.pafWelshPostTownBoost),
      constantScoreQuery(matchQuery(
        field = "lpi.townName",
        value = token
      ).fuzziness(defaultFuzziness)).boost(queryParams.locality.lpiTownNameBoost),
      constantScoreQuery(matchQuery(
        field = "paf.dependentLocality",
        value = token
      ).fuzziness(defaultFuzziness)).boost(queryParams.locality.pafDependentLocalityBoost),
      constantScoreQuery(matchQuery(
        field = "paf.welshDependentLocality",
        value = token
      ).fuzziness(defaultFuzziness)).boost(queryParams.locality.pafWelshDependentLocalityBoost),
      constantScoreQuery(matchQuery(
        field = "lpi.locality",
        value = token
      ).fuzziness(defaultFuzziness)).boost(queryParams.locality.lpiLocalityBoost),
      constantScoreQuery(matchQuery(
        field = "paf.doubleDependentLocality",
        value = token
      ).fuzziness(defaultFuzziness)).boost(queryParams.locality.pafDoubleDependentLocalityBoost),
      constantScoreQuery(matchQuery(
        field = "paf.welshDoubleDependentLocality",
        value = token
      ).fuzziness(defaultFuzziness)).boost(queryParams.locality.pafWelshDoubleDependentLocalityBoost)
    )).toList.flatten

    val normalizedInput = Tokens.concatenate(tokens)

    val filterType = getFilterType(filters)
    val filterValuePrefix = getFilterValuePrefix(filters)
    val filterValueTerm = getFilterValueTerm(filters)

    // appended to other queries if found
    // was once geoDistanceQueryInner
    val radiusQuery = if (!range.isEmpty)
      Seq(geoDistanceQuery("lpi.location").point(lat.toDouble, lon.toDouble).distance(s"${range}km"))
    else Seq.empty

    val prefixWithGeo = Seq(prefixQuery("classificationCode", filterValuePrefix)) ++ radiusQuery
    val termWithGeo = Seq(termsQuery("classificationCode", filterValueTerm)) ++ radiusQuery

    val fallbackQueryStart: BoolQueryDefinition = bool(
      Seq(dismax(
        matchQuery("lpi.nagAll", normalizedInput)
          .minimumShouldMatch(queryParams.fallback.fallbackMinimumShouldMatch)
          .analyzer(CustomAnalyzer("welsh_split_synonyms_analyzer"))
          .boost(queryParams.fallback.fallbackLpiBoost),
        matchQuery("paf.pafAll", normalizedInput)
          .minimumShouldMatch(queryParams.fallback.fallbackMinimumShouldMatch)
          .analyzer(CustomAnalyzer("welsh_split_synonyms_analyzer"))
          .boost(queryParams.fallback.fallbackPafBoost))
        .tieBreaker(0.0)),
      Seq(dismax(
        matchQuery("lpi.nagAll.bigram", normalizedInput)
          .fuzziness(queryParams.fallback.bigramFuzziness)
          .boost(queryParams.fallback.fallbackLpiBigramBoost),
        matchQuery("paf.pafAll.bigram", normalizedInput)
          .fuzziness(queryParams.fallback.bigramFuzziness)
          .boost(queryParams.fallback.fallbackPafBigramBoost))
        .tieBreaker(0.0)),
      Seq.empty).boost(queryParams.fallback.fallbackQueryBoost)

    val fallbackQuery = filters match {
      case "" => fallbackQueryStart.filter(radiusQuery ++ Seq(dateQuery).flatten)
      case _ => filterType match {
        case "prefix" => fallbackQueryStart.filter(prefixWithGeo ++ Seq(dateQuery).flatten)
        case _ => fallbackQueryStart.filter(termWithGeo ++ Seq(dateQuery).flatten)
      }
    }
=======
    val postcodeQuery = Seq(
      tokens.get(Tokens.postcode).map(token =>
        constantScoreQuery(matchQuery(
          field = "paf.postcode",
          value = token
        )).boost(queryParams.postcode.pafPostcodeBoost)),
      tokens.get(Tokens.postcode).map(token =>
        constantScoreQuery(matchQuery(
          field = "nisra.postcode",
          value = token
        )).boost(queryParams.postcode.pafPostcodeBoost)),
      tokens.get(Tokens.postcode).map(token =>
        constantScoreQuery(matchQuery(
          field = "lpi.postcodeLocator",
          value = token
        )).boost(queryParams.postcode.lpiPostcodeLocatorBoost)),
>>>>>>> 182de351

    val bestOfTheLotQueries = Seq(
      buildingNumberQuery,
      buildingNameQuery,
      subBuildingNameQuery,
      streetNameQuery,
      postcodeQuery,
      organisationNameQuery,
      departmentNameQuery
      // `dismax` dsl does not exist, `: _*` means that we provide a list (`queries`) as arguments (args) for the function
    ).filter(_.nonEmpty).map(queries => dismax(queries: Iterable[QueryDefinition]).tieBreaker(queryParams.excludingDisMaxTieBreaker))

    val townLocalityQueries = Seq(
      townNameQuery,
      localityQuery
      // `dismax` dsl does not exist, `: _*` means that we provide a list (`queries`) as arguments (args) for the function
    ).filter(_.nonEmpty).map(queries => dismax(queries: Iterable[QueryDefinition]).tieBreaker(queryParams.excludingDisMaxTieBreaker))

    val everythingMattersQueries = Seq(
      townLocalityQueries,
      paoQuery,
      saoQuery
      // `dismax` dsl does not exist, `: _*` means that we provide a list (`queries`) as arguments (args) for the function
    ).filter(_.nonEmpty).map(queries => dismax(queries: Iterable[QueryDefinition]).tieBreaker(queryParams.includingDisMaxTieBreaker))

    val shouldQuery = bestOfTheLotQueries ++ everythingMattersQueries

    val queryFilter = if (filters.isEmpty)
      radiusQuery
    else if (filterType == "prefix")
      prefixWithGeo
    else
      termWithGeo

    val query = shouldQuery match {
      case Seq() => fallbackQuery
      case _ => dismax(
        should(shouldQuery.asInstanceOf[Iterable[QueryDefinition]])
          .minimumShouldMatch(queryParams.mainMinimumShouldMatch)
          .filter(queryFilter ++ dateQuery)
        , fallbackQuery)
        .tieBreaker(queryParams.topDisMaxTieBreaker)
    }

    val source = if (historical) {
      if (isBulk) hybridIndexHistoricalBulk else hybridIndexHistoricalAddress
    } else {
      if (isBulk) hybridIndexBulk else hybridIndexAddress
    }

    search(source + getEpochParam(epoch) + hybridMapping).query(query)
      .sortBy(FieldSortDefinition("_score").order(SortOrder.DESC), FieldSortDefinition("uprn").order(SortOrder.ASC))
      .trackScores(true)
      .searchType(SearchType.DfsQueryThenFetch)
  }

  @deprecated
  def queryBulk(requestsData: Stream[BulkAddressRequestData],
                limit: Int,
                startDate: String = "",
                endDate: String = "",
                queryParamsConfig: Option[QueryParamsConfig] = None,
                historical: Boolean = true,
                matchThreshold: Float,
                includeFullAddress: Boolean = false,
                epoch: String = ""): Future[Stream[Either[BulkAddressRequestData, Seq[AddressBulkResponseAddress]]]] = {
    val minimumSample = conf.config.bulk.minimumSample
    val addressRequests = requestsData.map { requestData =>
      val args = AddressArgs(
        tokens = requestData.tokens,
        start = 0,
        limit = max(limit * 2, minimumSample),
        filters = "",
        region = None,
        filterDateRange = DateRange(startDate, endDate),
        queryParamsConfig = queryParamsConfig,
        historical = historical,
        isBulk = true,
        epoch = epoch,
      )
      val bulkAddressRequest: Future[Seq[AddressBulkResponseAddress]] =
        runMultiResultQuery(args).map { case HybridAddressCollection(hybridAddresses, _, _) =>

          // If we didn't find any results for an input, we still need to return
          // something that will indicate an empty result
          val tokens = requestData.tokens
          val emptyBulk = BulkAddress.empty(requestData)
          val emptyScored = HopperScoreHelper.getScoresForAddresses(Seq(AddressResponseAddress.fromHybridAddress(emptyBulk.hybridAddress, verbose = true)), tokens, 1D)
          val emptyBulkAddress = AddressBulkResponseAddress.fromBulkAddress(emptyBulk, emptyScored.head, includeFullAddress = false)
          if (hybridAddresses.isEmpty) Seq(emptyBulkAddress)
          else {
            val bulkAddresses = hybridAddresses.map { hybridAddress =>
              BulkAddress.fromHybridAddress(hybridAddress, requestData)
            }

            val addressResponseAddresses = hybridAddresses.map { hybridAddress =>
              AddressResponseAddress.fromHybridAddress(hybridAddress, verbose = true)
            }

            //  calculate the elastic denominator value which will be used when scoring each address
            val elasticDenominator = Try(ConfidenceScoreHelper.calculateElasticDenominator(addressResponseAddresses.map(_.underlyingScore))).getOrElse(1D)
            // add the Hopper and hybrid scores to the address
            // val matchThreshold = 5
            val threshold = Try((matchThreshold / 100).toDouble).getOrElse(0.05D)
            val scoredAddresses = HopperScoreHelper.getScoresForAddresses(addressResponseAddresses, tokens, elasticDenominator)
            val addressBulkResponseAddresses = (bulkAddresses zip scoredAddresses).map { case (b, s) =>
              AddressBulkResponseAddress.fromBulkAddress(b, s, includeFullAddress)
            }
            val thresholdedAddresses = addressBulkResponseAddresses.filter(_.confidenceScore > threshold).sortBy(_.confidenceScore)(Ordering[Double].reverse).take(limit)

            if (thresholdedAddresses.isEmpty) Seq(emptyBulkAddress) else thresholdedAddresses
          }
        }

      // Successful requests are stored in the `Right`
      // Failed requests will be stored in the `Left`
      bulkAddressRequest.map(Right(_)).recover {
        case exception: Exception =>
          logger.info(s"#bulk query: rejected request to ES (this might be an indicator of low resource) : ${exception.getMessage}")
          Left(requestData.copy(lastFailExceptionMessage = exception.getMessage))
      }
    }

    Future.sequence(addressRequests)
  }

  ////// OLD/NEW

  private def makeDateQuery(dateRange: DateRange): Option[QueryDefinition] = {
    if (dateRange.start.isEmpty && dateRange.end.isEmpty) None
    else Some(should(
      must(rangeQuery("paf.startDate").gte(dateRange.start).format(dateFormat),
        rangeQuery("paf.endDate").lte(dateRange.end).format(dateFormat)),
      must(rangeQuery("lpi.lpiStartDate").gte(dateRange.start).format(dateFormat),
        rangeQuery("lpi.lpiEndDate").lte(dateRange.end).format(dateFormat))))
  }

  private def makeUprnQuery(args: UPRNArgs): SearchDefinition = {
    val term = termQuery("uprn", args.uprn)

    val query = makeDateQuery(args.filterDateRange) match {
      case Some(q) => must(term).filter(q)
      case None => term
    }

    val source = if (args.skinny) {
      if (args.historical) hybridIndexHistoricalSkinnyUprn else hybridIndexSkinnyUprn
    } else {
      if (args.historical) hybridIndexHistoricalUprn else hybridIndexUprn
    }

    search(source + args.epochParam + hybridMapping).query(query)
  }

  /**
    * Generates request to get address from partial string (e.g typeahead)
    * Public for tests
    *
    * old param input      partial string
    * old param filters    classification filter
    * old param startDate  start date
    * old param endDate    end date
    * old param historical historical flag
    * old param fallback   flag to indicate if fallback query is required
    * old param verbose    flag to indicate that skinny index should be used when false
    * @param args partial query arguments (including fallback state)
    * @return Search definition containing query to the ES
    */
  def makePartialSearch(args: PartialArgs): SearchDefinition = {
    if (args.fallback) {
      logger.warn("best fields fallback query invoked for input string " + args.input)
    }

    val slopVal = 4
    val dateQuery = makeDateQuery(args.filterDateRange)
    val abQuery = if (args.verbose) Option(not(termQuery("lpi.addressBasePostal", "N"))) else None
    val fieldsToSearch = Seq("lpi.nagAll.partial", "paf.mixedPaf.partial", "paf.mixedWelshPaf.partial")
    val queryBase = multiMatchQuery(args.input).fields(fieldsToSearch)
    val queryWithMatchType = if (args.fallback) queryBase.matchType("best_fields") else queryBase.matchType("phrase").slop(slopVal)

    val filterSeq = Seq(
      if (args.filters.isEmpty) None
      else if (args.filtersType == "prefix") Some(prefixQuery("classificationCode", args.filtersValuePrefix))
      else Some(termsQuery("classificationCode", args.filtersValueTerm)),
      abQuery,
      dateQuery,
    ).flatten

    // if there is only one number, give boost for pao or sao not both.
    // if there are two or more numbers, boost for either matching pao and first matching sao
    // the usual order is (sao pao) and a higher score is given for this match
    // helper function
    def numMatchQuery(field: String, value: Any) =
      matchQuery(field, value).prefixLength(1).maxExpansions(10).fuzzyTranspositions(false)

    val numberQuery: Seq[QueryDefinition] = args.inputNumbers match {
      case first :: second :: _ if first == second => Seq(
        // allow the target pao and target sao to match once each
        // prevents (a a -> a b) from causing two matches
        numMatchQuery("lpi.paoStartNumber", first).boost(0.5D),
        numMatchQuery("lpi.saoStartNumber", first).boost(0.5D))
      case first :: second :: _ => Seq(
        // allow the input pao and input sao to match once each
        // because they cannot both match the same target, matches should not overlap (usually)
        dismax(numMatchQuery("lpi.paoStartNumber", first).boost(0.2D),
          numMatchQuery("lpi.saoStartNumber", first).boost(0.5D)),
        dismax(numMatchQuery("lpi.paoStartNumber", second).boost(0.5D),
          numMatchQuery("lpi.saoStartNumber", second).boost(0.2D)))
      case Seq(first) => Seq(
        // otherwise, match either
        dismax(numMatchQuery("lpi.paoStartNumber", first).boost(0.5D),
          numMatchQuery("lpi.saoStartNumber", first).boost(0.2D)))
      case _ => Seq.empty
    }

    val query = must(queryWithMatchType).filter(filterSeq).should(numberQuery)

    val source = if (args.historical) {
      if (args.verbose) hybridIndexHistoricalPartial else hybridIndexHistoricalSkinnyPartial
    } else {
      if (args.verbose) hybridIndexPartial else hybridIndexSkinnyPartial
    }

    search(source + args.epochParam + hybridMapping)
      .query(query)
      .start(args.start)
      .limit(args.limit)
  }

  private def makePostcodeQuery(args: PostcodeArgs): SearchDefinition = {

    val postcodeFormatted: String = if (!args.postcode.contains(" ")) {
      val (postcodeStart, postcodeEnd) = args.postcode.splitAt(args.postcode.length() - 3)
      (postcodeStart + " " + postcodeEnd).toUpperCase
    } else {
      args.postcode.toUpperCase
    }

    val dateQuery = makeDateQuery(args.filterDateRange)
    val abQuery = if (args.verbose) Option(not(termQuery("lpi.addressBasePostal", "N"))) else None

    val queryFilter = if (args.filters.isEmpty) {
      Seq(abQuery, dateQuery)
    } else {
      if (args.filtersType == "prefix")
        Seq(Option(prefixQuery("classificationCode", args.filtersValuePrefix)), abQuery, dateQuery)
      else
        Seq(Option(termsQuery("classificationCode", args.filtersValueTerm)), abQuery, dateQuery)
    }

    val query = must(termQuery("lpi.postcodeLocator", postcodeFormatted)).filter(queryFilter.flatten)

    val source = if (args.historical) {
      if (args.verbose) hybridIndexHistoricalPostcode else hybridIndexHistoricalSkinnyPostcode
    } else {
      if (args.verbose) hybridIndexPostcode else hybridIndexSkinnyPostcode
    }

    val searchBase = search(source + args.epochParam + hybridMapping)

    searchBase.query(query)
      .sortBy(FieldSortDefinition("lpi.streetDescriptor.keyword").asc(),
        FieldSortDefinition("lpi.paoStartNumber").asc(),
        FieldSortDefinition("lpi.paoStartSuffix.keyword").asc(),
        FieldSortDefinition("uprn").asc())
      .start(args.start)
      .limit(args.limit)
  }

  private def makeRandomQuery(args: RandomArgs): SearchDefinition = {

    val timestamp: Long = System.currentTimeMillis

    val abQuery = if (args.verbose) Option(not(termQuery("lpi.addressBasePostal", "N"))) else None

    val queryInner = if (args.filters.isEmpty)
      None
    else args.filtersType match {
      case "prefix" => Option(prefixQuery("classificationCode", args.filtersValuePrefix))
      case _ => Option(termsQuery("classificationCode", args.filtersValueTerm))
    }

    val query = functionScoreQuery()
      .functions(randomScore(timestamp.toInt))
      .query(boolQuery().filter(Seq(queryInner, abQuery).flatten))
      .boostMode("replace")

    val source = if (args.historical) {
      if (args.verbose) hybridIndexHistoricalRandom else hybridIndexHistoricalSkinnyRandom
    } else {
      if (args.verbose) hybridIndexRandom else hybridIndexSkinnyRandom
    }

    search(source + args.epochParam + hybridMapping)
      .query(query)
      .limit(args.limit)
  }

  private def makeAddressQuery(args: AddressArgs): SearchDefinition = {
    val queryParams = args.queryParamsConfig.getOrElse(conf.config.elasticSearch.queryParams)
    val defaultFuzziness = "1"

    // this part of query should be blank unless there is an end number or end suffix
    val saoEndNumber = args.tokens.getOrElse(Tokens.saoEndNumber, "")
    val saoEndSuffix = args.tokens.getOrElse(Tokens.saoEndSuffix, "")
    val skipSao = saoEndNumber == "" && saoEndSuffix == ""

    val dateQuery = makeDateQuery(args.filterDateRange)

    val saoQuery = if (skipSao) Seq.empty else
      Seq(
        args.tokens.get(Tokens.saoStartNumber).map(token =>
          constantScoreQuery(matchQuery(
            field = "lpi.saoStartNumber",
            value = token
          )).boost(queryParams.subBuildingRange.lpiSaoStartNumberBoost)),
        args.tokens.get(Tokens.saoStartSuffix).map(token =>
          constantScoreQuery(matchQuery(
            field = "lpi.saoStartSuffix",
            value = token
          )).boost(queryParams.subBuildingRange.lpiSaoStartSuffixBoost)),
        args.tokens.get(Tokens.saoEndNumber).map(token =>
          constantScoreQuery(matchQuery(
            field = "lpi.saoEndNumber",
            value = token
          )).boost(queryParams.subBuildingRange.lpiSaoEndNumberBoost)),
        args.tokens.get(Tokens.saoEndSuffix).map(token =>
          constantScoreQuery(matchQuery(
            field = "lpi.saoEndSuffix",
            value = token
          )).boost(queryParams.subBuildingRange.lpiSaoEndSuffixBoost)),
        args.tokens.get(Tokens.saoEndNumber).map(token =>
          constantScoreQuery(matchQuery(
            field = "lpi.saoStartNumber",
            value = token
          )).boost(queryParams.subBuildingRange.lpiSaoStartEndBoost))
      ).flatten

    val subBuildingNameQueryOld: Seq[QueryDefinition] = Seq(Seq(
      args.tokens.get(Tokens.subBuildingName).map(token =>
        constantScoreQuery(matchQuery(
<<<<<<< HEAD
          field = "paf.subBuildingName",
=======
          field = "nisra.organisationName",
          value = token
        ).minimumShouldMatch(queryParams.organisationDepartmentMinimumShouldMatch)).boost(queryParams.organisationName.pafOrganisationNameBoost)),
      tokens.get(Tokens.organisationName).map(token =>
        constantScoreQuery(matchQuery(
          field = "lpi.organisation",
>>>>>>> 182de351
          value = token
        )).boost(queryParams.subBuildingName.pafSubBuildingNameBoost)),
      args.tokens.get(Tokens.subBuildingName).map(token =>
        constantScoreQuery(matchQuery(
          field = "lpi.saoText",
          value = token
        ).minimumShouldMatch(queryParams.paoSaoMinimumShouldMatch))
          .boost(queryParams.subBuildingName.lpiSaoTextBoost))
    ).flatten,
      Seq(Seq(
        args.tokens.get(Tokens.saoStartNumber).map(token =>
          constantScoreQuery(matchQuery(
            field = "lpi.saoStartNumber",
            value = token
          )).boost(queryParams.subBuildingName.lpiSaoStartNumberBoost)),
        args.tokens.get(Tokens.saoStartSuffix).map(token =>
          constantScoreQuery(matchQuery(
            field = "lpi.saoStartSuffix",
            value = token
          )).boost(queryParams.subBuildingName.lpiSaoStartSuffixBoost))
      ).flatten
      ).filter(_.nonEmpty).map(queries => dismax(queries: Iterable[QueryDefinition])
        .tieBreaker(queryParams.includingDisMaxTieBreaker))
    ).flatten

    val subBuildingNameQuery: Seq[QueryDefinition] = Seq(
      args.tokens.get(Tokens.subBuildingName).map(token => Seq(
        constantScoreQuery(matchQuery(
          field = "paf.subBuildingName",
          value = token
        )).boost(queryParams.subBuildingName.pafSubBuildingNameBoost),
        constantScoreQuery(matchQuery(
          field = "lpi.saoText",
          value = token
        ).minimumShouldMatch(queryParams.paoSaoMinimumShouldMatch))
          .boost(queryParams.subBuildingName.lpiSaoTextBoost)
      )),
      Seq(
        args.tokens.get(Tokens.saoStartNumber).map(token =>
          constantScoreQuery(matchQuery(
            field = "lpi.saoStartNumber",
            value = token
          )).boost(queryParams.subBuildingName.lpiSaoStartNumberBoost)),
        args.tokens.get(Tokens.saoStartSuffix).map(token =>
          constantScoreQuery(matchQuery(
            field = "lpi.saoStartSuffix",
            value = token
          )).boost(queryParams.subBuildingName.lpiSaoStartSuffixBoost))
      ).flatten match {
        case Seq() => None
        case s => Some(Seq(dismax(s: Iterable[QueryDefinition]).tieBreaker(queryParams.includingDisMaxTieBreaker)))
      }
    ).flatten.flatten

    // this part of query should be blank unless there is an end number or end suffix
    val paoEndNumber = args.tokens.getOrElse(Tokens.paoEndNumber, "")
    val paoEndSuffix = args.tokens.getOrElse(Tokens.paoEndSuffix, "")
    val skipPao = paoEndNumber == "" && paoEndSuffix == ""

    val paoQuery: Seq[ConstantScoreDefinition] = if (!skipPao) Seq(
      args.tokens.get(Tokens.paoStartNumber).map(token =>
        constantScoreQuery(matchQuery(
          field = "lpi.paoStartNumber",
          value = token
        )).boost(queryParams.buildingRange.lpiPaoStartNumberBoost)),
      args.tokens.get(Tokens.paoStartSuffix).map(token =>
        constantScoreQuery(matchQuery(
          field = "lpi.paoStartSuffix",
          value = token
        )).boost(queryParams.buildingRange.lpiPaoStartSuffixBoost)),
      args.tokens.get(Tokens.paoEndNumber).map(token =>
        constantScoreQuery(matchQuery(
          field = "lpi.paoEndNumber",
          value = token
        )).boost(queryParams.buildingRange.lpiPaoEndNumberBoost)),
      args.tokens.get(Tokens.paoEndSuffix).map(token =>
        constantScoreQuery(matchQuery(
<<<<<<< HEAD
          field = "lpi.paoEndSuffix",
=======
          field = "nisra.townland",
          value = token
        ).fuzziness(defaultFuzziness)).boost(queryParams.locality.pafPostTownBoost)),
      tokens.get(Tokens.locality).map(token =>
        constantScoreQuery(matchQuery(
          field = "paf.welshPostTown",
>>>>>>> 182de351
          value = token
        )).boost(queryParams.buildingRange.lpiPaoEndSuffixBoost)),
      args.tokens.get(Tokens.paoEndNumber).map(token =>
        constantScoreQuery(matchQuery(
          field = "lpi.paoStartNumber",
          value = token
        )).boost(queryParams.buildingRange.lpiPaoStartEndBoost)),
      args.tokens.get(Tokens.paoEndNumber).map(token =>
        constantScoreQuery(matchQuery(
          field = "paf.buildingNumber",
          value = token
        )).boost(queryParams.buildingRange.lpiPaoStartEndBoost)),
      args.tokens.get(Tokens.paoStartNumber).map(token =>
        constantScoreQuery(matchQuery(
          field = "paf.buildingNumber",
          value = token
        )).boost(queryParams.buildingRange.lpiPaoStartEndBoost))
    ).flatten else Seq.empty

    val paoBuildingNameMust = for {
      paoStartNumber <- args.tokens.get(Tokens.paoStartNumber)
      paoStartSuffix <- args.tokens.get(Tokens.paoStartSuffix)
    } yield constantScoreQuery(must(Seq(
      matchQuery(
        field = "lpi.paoStartNumber",
        value = paoStartNumber
      ),
      matchQuery(
        field = "lpi.paoStartSuffix",
        value = paoStartSuffix
      )
    ))).boost(queryParams.buildingName.lpiPaoStartSuffixBoost)

    val buildingNameQuery: Seq[QueryDefinition] = args.tokens.get(Tokens.buildingName).map(token => Seq(
      constantScoreQuery(matchQuery(
        field = "paf.buildingName",
        value = token
      ).fuzziness(defaultFuzziness)).boost(queryParams.buildingName.pafBuildingNameBoost),
      constantScoreQuery(matchQuery(
        field = "lpi.paoText",
        value = token
      ).fuzziness(defaultFuzziness).minimumShouldMatch(queryParams.paoSaoMinimumShouldMatch)).boost(queryParams.buildingName.lpiPaoTextBoost)
    )).toList.flatten ++ paoBuildingNameMust

    val buildingNumberQuery = if (skipPao) {
      args.tokens.get(Tokens.paoStartNumber).map(token => Seq(
        constantScoreQuery(matchQuery(
<<<<<<< HEAD
          field = "paf.buildingNumber",
=======
          field = "nisra.locality",
          value = token
        ).fuzziness(defaultFuzziness)).boost(queryParams.locality.lpiLocalityBoost)),
      tokens.get(Tokens.locality).map(token =>
        constantScoreQuery(matchQuery(
          field = "lpi.locality",
>>>>>>> 182de351
          value = token
        )).boost(queryParams.buildingNumber.pafBuildingNumberBoost),
        constantScoreQuery(matchQuery(
          field = "lpi.paoStartNumber",
          value = token
        )).boost(queryParams.buildingNumber.lpiPaoStartNumberBoost),
        constantScoreQuery(matchQuery(
          field = "lpi.paoEndNumber",
          value = token
        )).boost(queryParams.buildingNumber.lpiPaoEndNumberBoost)
      )).toList.flatten
    } else Seq.empty

    val streetNameQuery = args.tokens.get(Tokens.streetName).map(token => Seq(
      constantScoreQuery(matchQuery(
        field = "paf.thoroughfare",
        value = token
      ).fuzziness(defaultFuzziness)).boost(queryParams.streetName.pafThoroughfareBoost),
      constantScoreQuery(matchQuery(
        field = "paf.welshThoroughfare",
        value = token
      ).fuzziness(defaultFuzziness)).boost(queryParams.streetName.pafWelshThoroughfareBoost),
      constantScoreQuery(matchQuery(
        field = "paf.dependentThoroughfare",
        value = token
      ).fuzziness(defaultFuzziness)).boost(queryParams.streetName.pafDependentThoroughfareBoost),
      constantScoreQuery(matchQuery(
        field = "paf.welshDependentThoroughfare",
        value = token
      ).fuzziness(defaultFuzziness)).boost(queryParams.streetName.pafWelshDependentThoroughfareBoost),
      constantScoreQuery(matchQuery(
        field = "lpi.streetDescriptor",
        value = token
      ).fuzziness(defaultFuzziness)).boost(queryParams.streetName.lpiStreetDescriptorBoost)
    )).toList.flatten

    val townNameQuery = args.tokens.get(Tokens.townName).map(token => Seq(
      constantScoreQuery(matchQuery(
        field = "paf.postTown",
        value = token
      ).fuzziness(defaultFuzziness)).boost(queryParams.townName.pafPostTownBoost),
      constantScoreQuery(matchQuery(
        field = "paf.welshPostTown",
        value = token
      ).fuzziness(defaultFuzziness)).boost(queryParams.townName.pafWelshPostTownBoost),
      constantScoreQuery(matchQuery(
        field = "lpi.townName",
        value = token
      ).fuzziness(defaultFuzziness)).boost(queryParams.townName.lpiTownNameBoost),
      constantScoreQuery(matchQuery(
        field = "paf.dependentLocality",
        value = token
      ).fuzziness(defaultFuzziness)).boost(queryParams.townName.pafDependentLocalityBoost),
      constantScoreQuery(matchQuery(
        field = "paf.welshDependentLocality",
        value = token
      ).fuzziness(defaultFuzziness)).boost(queryParams.townName.pafWelshDependentLocalityBoost),
      constantScoreQuery(matchQuery(
        field = "lpi.locality",
        value = token
      ).fuzziness(defaultFuzziness)).boost(queryParams.townName.lpiLocalityBoost),
      constantScoreQuery(matchQuery(
        field = "paf.doubleDependentLocality",
        value = token
      ).fuzziness(defaultFuzziness)).boost(queryParams.townName.pafDoubleDependentLocalityBoost),
      constantScoreQuery(matchQuery(
        field = "paf.welshDoubleDependentLocality",
        value = token
      ).fuzziness(defaultFuzziness)).boost(queryParams.townName.pafWelshDoubleDependentLocalityBoost)
    )).toList.flatten

    val postcodeInOutMust = for {
      postcodeOut <- args.tokens.get(Tokens.postcodeOut)
      postcodeIn <- args.tokens.get(Tokens.postcodeIn)
    } yield constantScoreQuery(must(Seq(
      matchQuery(
        field = "postcodeOut",
        value = postcodeOut
      ).fuzziness(defaultFuzziness),
      matchQuery(
        field = "postcodeIn",
        value = postcodeIn
      ).fuzziness("2")
    ))).boost(queryParams.postcode.postcodeInOutBoost)

    val postcodeQuery: Seq[ConstantScoreDefinition] = args.tokens.get(Tokens.postcode).map(token => Seq(
      constantScoreQuery(matchQuery(
        field = "paf.postcode",
        value = token
      )).boost(queryParams.postcode.pafPostcodeBoost),
      constantScoreQuery(matchQuery(
        field = "lpi.postcodeLocator",
        value = token
      )).boost(queryParams.postcode.lpiPostcodeLocatorBoost),
    )).toList.flatten ++ postcodeInOutMust

    val organisationNameQuery = args.tokens.get(Tokens.organisationName).map(token => Seq(
      constantScoreQuery(matchQuery(
        field = "paf.organisationName",
        value = token
      ).minimumShouldMatch(queryParams.organisationDepartmentMinimumShouldMatch)).boost(queryParams.organisationName.pafOrganisationNameBoost),
      constantScoreQuery(matchQuery(
        field = "lpi.organisation",
        value = token
      ).minimumShouldMatch(queryParams.organisationDepartmentMinimumShouldMatch)).boost(queryParams.organisationName.lpiOrganisationBoost),
      constantScoreQuery(matchQuery(
        field = "lpi.paoText",
        value = token
      ).minimumShouldMatch(queryParams.organisationDepartmentMinimumShouldMatch)).boost(queryParams.organisationName.lpiPaoTextBoost),
      constantScoreQuery(matchQuery(
        field = "lpi.legalName",
        value = token
      ).minimumShouldMatch(queryParams.organisationDepartmentMinimumShouldMatch)).boost(queryParams.organisationName.lpiLegalNameBoost),
      constantScoreQuery(matchQuery(
        field = "lpi.saoText",
        value = token
      ).minimumShouldMatch(queryParams.organisationDepartmentMinimumShouldMatch)).boost(queryParams.organisationName.lpiSaoTextBoost)
    )).toList.flatten

    val departmentNameQuery = args.tokens.get(Tokens.departmentName).map(token => Seq(
      constantScoreQuery(matchQuery(
        field = "paf.departmentName",
        value = token
      ).minimumShouldMatch(queryParams.organisationDepartmentMinimumShouldMatch)).boost(queryParams.departmentName.pafDepartmentNameBoost),
      constantScoreQuery(matchQuery(
        field = "lpi.legalName",
        value = token
      ).minimumShouldMatch(queryParams.organisationDepartmentMinimumShouldMatch)).boost(queryParams.departmentName.lpiLegalNameBoost)
    )).toList.flatten

    val localityQuery = args.tokens.get(Tokens.locality).map(token => Seq(
      constantScoreQuery(matchQuery(
        field = "paf.postTown",
        value = token
      ).fuzziness(defaultFuzziness)).boost(queryParams.locality.pafPostTownBoost),
      constantScoreQuery(matchQuery(
        field = "paf.welshPostTown",
        value = token
      ).fuzziness(defaultFuzziness)).boost(queryParams.locality.pafWelshPostTownBoost),
      constantScoreQuery(matchQuery(
        field = "lpi.townName",
        value = token
      ).fuzziness(defaultFuzziness)).boost(queryParams.locality.lpiTownNameBoost),
      constantScoreQuery(matchQuery(
        field = "paf.dependentLocality",
        value = token
      ).fuzziness(defaultFuzziness)).boost(queryParams.locality.pafDependentLocalityBoost),
      constantScoreQuery(matchQuery(
        field = "paf.welshDependentLocality",
        value = token
      ).fuzziness(defaultFuzziness)).boost(queryParams.locality.pafWelshDependentLocalityBoost),
      constantScoreQuery(matchQuery(
        field = "lpi.locality",
        value = token
      ).fuzziness(defaultFuzziness)).boost(queryParams.locality.lpiLocalityBoost),
      constantScoreQuery(matchQuery(
        field = "paf.doubleDependentLocality",
        value = token
      ).fuzziness(defaultFuzziness)).boost(queryParams.locality.pafDoubleDependentLocalityBoost),
      constantScoreQuery(matchQuery(
        field = "paf.welshDoubleDependentLocality",
        value = token
      ).fuzziness(defaultFuzziness)).boost(queryParams.locality.pafWelshDoubleDependentLocalityBoost)
    )).toList.flatten

    val normalizedInput = Tokens.concatenate(args.tokens)

    // appended to other queries if found
    // was once geoDistanceQueryInner
    val radiusQuery = args.region match {
      case Some(Region(range, lat, lon)) =>
        Seq(geoDistanceQuery("lpi.location").point(lat, lon).distance(s"${range}km"))
      case None => Seq.empty
    }

    val prefixWithGeo = Seq(prefixQuery("classificationCode", args.filtersValuePrefix)) ++ radiusQuery
    val termWithGeo = Seq(termsQuery("classificationCode", args.filtersValueTerm)) ++ radiusQuery

    val fallbackQueryStart: BoolQueryDefinition = bool(
      Seq(dismax(
        matchQuery("lpi.nagAll", normalizedInput)
          .minimumShouldMatch(queryParams.fallback.fallbackMinimumShouldMatch)
          .analyzer(CustomAnalyzer("welsh_split_synonyms_analyzer"))
          .boost(queryParams.fallback.fallbackLpiBoost),
        matchQuery("paf.pafAll", normalizedInput)
          .minimumShouldMatch(queryParams.fallback.fallbackMinimumShouldMatch)
          .analyzer(CustomAnalyzer("welsh_split_synonyms_analyzer"))
          .boost(queryParams.fallback.fallbackPafBoost))
        .tieBreaker(0.0)),
      Seq(dismax(
        matchQuery("lpi.nagAll.bigram", normalizedInput)
          .fuzziness(queryParams.fallback.bigramFuzziness)
          .boost(queryParams.fallback.fallbackLpiBigramBoost),
        matchQuery("paf.pafAll.bigram", normalizedInput)
          .fuzziness(queryParams.fallback.bigramFuzziness)
          .boost(queryParams.fallback.fallbackPafBigramBoost))
        .tieBreaker(0.0)),
      Seq.empty).boost(queryParams.fallback.fallbackQueryBoost)

    val fallbackQueryFilter = if (args.filters.isEmpty)
      radiusQuery
    else args.filtersType match {
      case "prefix" => prefixWithGeo
      case _ => termWithGeo
    }

    val fallbackQuery = fallbackQueryStart.filter(fallbackQueryFilter ++ Seq(dateQuery).flatten)

<<<<<<< HEAD
=======
    val radiusQuery = {
      if (range.equals(""))
        Seq()
      else
        Seq(
          geoDistanceQuery("lpi.location").point(lat.toDouble, lon.toDouble).distance(s"${range}km")
        )
    }

    val prefixWithGeo = if (range.equals(""))
      Seq(prefixQuery("classificationCode", filterValuePrefix))
    else
      Seq(prefixQuery("classificationCode", filterValuePrefix),geoDistanceQuery("lpi.location").point(lat.toDouble, lon.toDouble).distance(s"${range}km"))

    val termWithGeo = if (range.equals(""))
      Seq(termsQuery("classificationCode", filterValueTerm))
    else
      Seq(termsQuery("classificationCode", filterValueTerm),geoDistanceQuery("lpi.location").point(lat.toDouble, lon.toDouble).distance(s"${range}km"))

    val fallbackQuery =
      if (filters.isEmpty) {
        bool(
          Seq(dismax(
            matchQuery("lpi.nagAll", normalizedInput)
              .minimumShouldMatch(queryParams.fallback.fallbackMinimumShouldMatch)
              .analyzer(CustomAnalyzer("welsh_split_synonyms_analyzer"))
              .boost(queryParams.fallback.fallbackLpiBoost),
            matchQuery("nisra.nisraAll", normalizedInput)
              .minimumShouldMatch(queryParams.fallback.fallbackMinimumShouldMatch)
              .analyzer(CustomAnalyzer("welsh_split_synonyms_analyzer"))
              .boost(queryParams.fallback.fallbackLpiBoost),
            matchQuery("paf.pafAll", normalizedInput)
              .minimumShouldMatch(queryParams.fallback.fallbackMinimumShouldMatch)
              .analyzer(CustomAnalyzer("welsh_split_synonyms_analyzer"))
              .boost(queryParams.fallback.fallbackPafBoost))
            .tieBreaker(0.0)),
          Seq(dismax(
            matchQuery("lpi.nagAll.bigram", normalizedInput)
              .fuzziness(queryParams.fallback.bigramFuzziness)
              .boost(queryParams.fallback.fallbackLpiBigramBoost),
            matchQuery("nisra.nisraAll.bigram", normalizedInput)
              .fuzziness(queryParams.fallback.bigramFuzziness)
              .boost(queryParams.fallback.fallbackLpiBigramBoost),
            matchQuery("paf.pafAll.bigram", normalizedInput)
              .fuzziness(queryParams.fallback.bigramFuzziness)
              .boost(queryParams.fallback.fallbackPafBigramBoost))
            .tieBreaker(0.0)),
          Seq()).boost(queryParams.fallback.fallbackQueryBoost).filter(radiusQuery ++ Seq(dateQuery).flatten)
      }
      else {
        if (filterType == "prefix") {
          bool(
            Seq(dismax(
              matchQuery("lpi.nagAll", normalizedInput)
                .minimumShouldMatch(queryParams.fallback.fallbackMinimumShouldMatch)
                .analyzer(CustomAnalyzer("welsh_split_synonyms_analyzer"))
                .boost(queryParams.fallback.fallbackLpiBoost),
              matchQuery("nisra.nisraAll", normalizedInput)
                .minimumShouldMatch(queryParams.fallback.fallbackMinimumShouldMatch)
                .analyzer(CustomAnalyzer("welsh_split_synonyms_analyzer"))
                .boost(queryParams.fallback.fallbackLpiBoost),
              matchQuery("paf.pafAll", normalizedInput)
                .minimumShouldMatch(queryParams.fallback.fallbackMinimumShouldMatch)
                .analyzer(CustomAnalyzer("welsh_split_synonyms_analyzer"))
                .boost(queryParams.fallback.fallbackPafBoost))
              .tieBreaker(0.0)),
            Seq(dismax(
              matchQuery("lpi.nagAll.bigram", normalizedInput)
                .fuzziness(queryParams.fallback.bigramFuzziness)
                .boost(queryParams.fallback.fallbackLpiBigramBoost),
              matchQuery("nisra.nisraAll.bigram", normalizedInput)
                .fuzziness(queryParams.fallback.bigramFuzziness)
                .boost(queryParams.fallback.fallbackLpiBigramBoost),
              matchQuery("paf.pafAll.bigram", normalizedInput)
                .fuzziness(queryParams.fallback.bigramFuzziness)
                .boost(queryParams.fallback.fallbackPafBigramBoost))
              .tieBreaker(0.0)),
            Seq()).boost(queryParams.fallback.fallbackQueryBoost)
            .filter(prefixWithGeo ++ Seq(dateQuery).flatten)
        }
        else {
          bool(
            Seq(dismax(
              matchQuery("lpi.nagAll", normalizedInput)
                .minimumShouldMatch(queryParams.fallback.fallbackMinimumShouldMatch)
                .analyzer(CustomAnalyzer("welsh_split_synonyms_analyzer"))
                .boost(queryParams.fallback.fallbackLpiBoost),
              matchQuery("nisra.nisraAll", normalizedInput)
                .minimumShouldMatch(queryParams.fallback.fallbackMinimumShouldMatch)
                .analyzer(CustomAnalyzer("welsh_split_synonyms_analyzer"))
                .boost(queryParams.fallback.fallbackLpiBoost),
              matchQuery("paf.pafAll", normalizedInput)
                .minimumShouldMatch(queryParams.fallback.fallbackMinimumShouldMatch)
                .analyzer(CustomAnalyzer("welsh_split_synonyms_analyzer"))
                .boost(queryParams.fallback.fallbackPafBoost))
              .tieBreaker(0.0)),
            Seq(dismax(
              matchQuery("lpi.nagAll.bigram", normalizedInput)
                .fuzziness(queryParams.fallback.bigramFuzziness)
                .boost(queryParams.fallback.fallbackLpiBigramBoost),
              matchQuery("nisra.nisraAll.bigram", normalizedInput)
                .fuzziness(queryParams.fallback.bigramFuzziness)
                .boost(queryParams.fallback.fallbackLpiBigramBoost),
              matchQuery("paf.pafAll.bigram", normalizedInput)
                .fuzziness(queryParams.fallback.bigramFuzziness)
                .boost(queryParams.fallback.fallbackPafBigramBoost))
              .tieBreaker(0.0)),
            Seq()).boost(queryParams.fallback.fallbackQueryBoost).filter(termWithGeo ++ Seq(dateQuery).flatten)
        }
      }
>>>>>>> 182de351
    val bestOfTheLotQueries = Seq(
      buildingNumberQuery,
      buildingNameQuery,
      subBuildingNameQuery,
      streetNameQuery,
      postcodeQuery,
      organisationNameQuery,
      departmentNameQuery
      // `dismax` dsl does not exist, `: _*` means that we provide a list (`queries`) as arguments (args) for the function
    ).filter(_.nonEmpty).map(queries => dismax(queries: Iterable[QueryDefinition]).tieBreaker(queryParams.excludingDisMaxTieBreaker))

    val townLocalityQueries = Seq(
      townNameQuery,
      localityQuery
      // `dismax` dsl does not exist, `: _*` means that we provide a list (`queries`) as arguments (args) for the function
    ).filter(_.nonEmpty).map(queries => dismax(queries: Iterable[QueryDefinition]).tieBreaker(queryParams.excludingDisMaxTieBreaker))

    val everythingMattersQueries = Seq(
      townLocalityQueries,
      paoQuery,
      saoQuery
      // `dismax` dsl does not exist, `: _*` means that we provide a list (`queries`) as arguments (args) for the function
    ).filter(_.nonEmpty).map(queries => dismax(queries: Iterable[QueryDefinition]).tieBreaker(queryParams.includingDisMaxTieBreaker))

    val shouldQuery = bestOfTheLotQueries ++ everythingMattersQueries

    val queryFilter = if (args.filters.isEmpty) radiusQuery
    else if (args.filtersType == "prefix") prefixWithGeo
    else termWithGeo

    val query = if (shouldQuery.isEmpty)
      fallbackQuery
    else {
      dismax(
        should(shouldQuery.asInstanceOf[Iterable[QueryDefinition]])
          .minimumShouldMatch(queryParams.mainMinimumShouldMatch)
          .filter(queryFilter ++ dateQuery)
        , fallbackQuery)
        .tieBreaker(queryParams.topDisMaxTieBreaker)
    }

    val source = if (args.historical) {
      if (args.isBulk) hybridIndexHistoricalBulk else hybridIndexHistoricalAddress
    } else {
      if (args.isBulk) hybridIndexBulk else hybridIndexAddress
    }

    search(source + args.epochParam + hybridMapping).query(query)
      .sortBy(FieldSortDefinition("_score").order(SortOrder.DESC), FieldSortDefinition("uprn").order(SortOrder.ASC))
      .trackScores(true)
      .searchType(SearchType.DfsQueryThenFetch)
      .start(args.start)
      .limit(args.limit)
  }

  override def makeQuery(queryArgs: QueryArgs): SearchDefinition = queryArgs match {
    case uprnArgs: UPRNArgs =>
      makeUprnQuery(uprnArgs)
    // uprn normally runs .map(_.addresses.headOption)
    case partialArgs: PartialArgs =>
      makePartialSearch(partialArgs)
    case postcodeArgs: PostcodeArgs =>
      makePostcodeQuery(postcodeArgs)
    case randomArgs: RandomArgs =>
      makeRandomQuery(randomArgs)
    case addressArgs: AddressArgs =>
      makeAddressQuery(addressArgs)
    case _: BulkArgs =>
      null
  }

  override def runUPRNQuery(args: UPRNArgs): Future[Option[HybridAddressOpt]] = {
    val query = makeQuery(args)
    logger.trace(query.toString)
    client.execute(query).map(HybridAddressCollection.fromEither).map(_.addresses.headOption)
  }

  override def runMultiResultQuery(args: MultiResultArgs): Future[HybridAddressCollection] = {
    val query = makeQuery(args)

    args match {
      case partialArgs: PartialArgs =>
        lazy val fallbackQuery = makePartialSearch(partialArgs.copy(fallback = true))
        val partResult = client.execute(query).map(HybridAddressCollection.fromEither)
        // if there are no results for the "phrase" query, delegate to an alternative "best fields" query
        partResult.map { adds =>
          if (adds.addresses.isEmpty) client.execute(fallbackQuery).map(HybridAddressCollection.fromEither)
          else partResult
        }.flatten
      case _ =>
        // activates for postcode, random, address
        logger.trace(query.toString)
        client.execute(query).map(HybridAddressCollection.fromEither)
    }
  }

  override def runBulkQuery(args: BulkArgs): Future[Stream[Either[BulkAddressRequestData, Seq[AddressBulkResponseAddress]]]] = {
    val minimumSample = conf.config.bulk.minimumSample
    val addressRequests = args.requestsData.map { requestData =>
      val addressArgs = AddressArgs(
        tokens = requestData.tokens,
        start = 0,
        limit = max(args.limit * 2, minimumSample),
        filters = "",
        region = None,
        filterDateRange = DateRange(args.filterDateRange.start, args.filterDateRange.end),
        queryParamsConfig = args.queryParamsConfig,
        historical = args.historical,
        isBulk = true,
        epoch = args.epoch,
      )
      val bulkAddressRequest: Future[Seq[AddressBulkResponseAddress]] =
        runMultiResultQuery(addressArgs).map { case HybridAddressCollection(hybridAddresses, _, _) =>

          // If we didn't find any results for an input, we still need to return
          // something that will indicate an empty result
          val tokens = requestData.tokens
          val emptyBulk = BulkAddress.empty(requestData)
          val emptyScored = HopperScoreHelper.getScoresForAddresses(Seq(AddressResponseAddress.fromHybridAddress(emptyBulk.hybridAddress, verbose = true)), tokens, 1D)
          val emptyBulkAddress = AddressBulkResponseAddress.fromBulkAddress(emptyBulk, emptyScored.head, includeFullAddress = false)
          if (hybridAddresses.isEmpty) Seq(emptyBulkAddress)
          else {
            val bulkAddresses = hybridAddresses.map { hybridAddress =>
              BulkAddress.fromHybridAddress(hybridAddress, requestData)
            }

            val addressResponseAddresses = hybridAddresses.map { hybridAddress =>
              AddressResponseAddress.fromHybridAddress(hybridAddress, verbose = true)
            }

            //  calculate the elastic denominator value which will be used when scoring each address
            val elasticDenominator = Try(ConfidenceScoreHelper.calculateElasticDenominator(addressResponseAddresses.map(_.underlyingScore))).getOrElse(1D)
            // add the Hopper and hybrid scores to the address
            // val matchThreshold = 5
            val threshold = Try((args.matchThreshold / 100).toDouble).getOrElse(0.05D)
            val scoredAddresses = HopperScoreHelper.getScoresForAddresses(addressResponseAddresses, tokens, elasticDenominator)
            val addressBulkResponseAddresses = (bulkAddresses zip scoredAddresses).map { case (b, s) =>
              AddressBulkResponseAddress.fromBulkAddress(b, s, args.includeFullAddress)
            }
            val thresholdedAddresses = addressBulkResponseAddresses.filter(_.confidenceScore > threshold).sortBy(_.confidenceScore)(Ordering[Double].reverse).take(args.limit)

            if (thresholdedAddresses.isEmpty) Seq(emptyBulkAddress) else thresholdedAddresses
          }
        }

      // Successful requests are stored in the `Right`
      // Failed requests will be stored in the `Left`
      bulkAddressRequest.map(Right(_)).recover {
        case exception: Exception =>
          logger.info(s"#bulk query: rejected request to ES (this might be an indicator of low resource) : ${exception.getMessage}")
          Left(requestData.copy(lastFailExceptionMessage = exception.getMessage))
      }
    }

    Future.sequence(addressRequests)
  }
}<|MERGE_RESOLUTION|>--- conflicted
+++ resolved
@@ -3,16 +3,11 @@
 import com.sksamuel.elastic4s.analyzers.CustomAnalyzer
 import com.sksamuel.elastic4s.http.ElasticDsl.{geoDistanceQuery, _}
 import com.sksamuel.elastic4s.http.HttpClient
-<<<<<<< HEAD
-import com.sksamuel.elastic4s.searches.queries.{BoolQueryDefinition, ConstantScoreDefinition, DisMaxQueryDefinition, QueryDefinition}
-=======
 //import com.sksamuel.elastic4s.http.search.SearchBodyBuilderFn
 import com.sksamuel.elastic4s.searches.queries.QueryDefinition
->>>>>>> 182de351
 import com.sksamuel.elastic4s.searches.sort.{FieldSortDefinition, SortOrder}
 import com.sksamuel.elastic4s.searches.{SearchDefinition, SearchType}
 import javax.inject.{Inject, Singleton}
-//import play.api.libs.json.Json
 import uk.gov.ons.addressIndex.model.config.QueryParamsConfig
 import uk.gov.ons.addressIndex.model.db.index._
 import uk.gov.ons.addressIndex.model.db.{BulkAddress, BulkAddressRequestData}
@@ -84,7 +79,6 @@
     case _ => "term"
   }
 
-<<<<<<< HEAD
   private def getFilterValuePrefix(filters: String): String = filters match {
     case "residential" => "R"
     case "commercial" => "C"
@@ -93,1429 +87,10 @@
   }
 
   private def getFilterValueTerm(filters: String): Seq[String] = filters.toUpperCase.split(",")
-=======
-  def queryUprn(uprn: String, historical: Boolean = true, epoch: String): Future[Option[HybridAddress]] = {
-
-    val request = generateQueryUprnRequest(uprn, historical, epoch)
->>>>>>> 182de351
 
   private def getEpochParam(epoch: String): String = if (epoch.isEmpty) "_current" else "_" + epoch
 
-  private def makeDateQuery(startDate: String, endDate: String): Option[QueryDefinition] = {
-    if (startDate.isEmpty && endDate.isEmpty) None
-    else Some(should(
-      must(rangeQuery("paf.startDate").gte(startDate).format(dateFormat),
-        rangeQuery("paf.endDate").lte(endDate).format(dateFormat)),
-      must(rangeQuery("lpi.lpiStartDate").gte(startDate).format(dateFormat),
-        rangeQuery("lpi.lpiEndDate").lte(endDate).format(dateFormat))))
-  }
-
   def queryHealth(): Future[String] = client.execute(clusterHealth()).map(_.toString)
-
-  def generateUprnQueryDefinition(uprn: String, startDate: String = "", endDate: String = ""): QueryDefinition = {
-    val query = termQuery("uprn", uprn)
-    makeDateQuery(startDate, endDate) match {
-      case Some(q) => must(query).filter(q)
-      case None => query
-    }
-  }
-
-  /**
-    * Generates request to get address from ES by UPRN
-    * Public for tests
-    *
-    * @param uprn the uprn of the fetched address
-    * @return Search definition containing query to the ES
-    */
-<<<<<<< HEAD
-  @deprecated
-  def generateQueryUprnRequest(uprn: String,
-                               startDate: String = "",
-                               endDate: String = "",
-                               historical: Boolean = true,
-                               epoch: String): SearchDefinition = {
-
-    val query = generateUprnQueryDefinition(uprn, startDate, endDate)
-
-    val epochParam = getEpochParam(epoch)
-
-    val source = if (historical) hybridIndexHistoricalUprn else hybridIndexUprn
-
-    search(source + epochParam + hybridMapping).query(query)
-  }
-
-  /**
-    * Generates request to get address from ES by UPRN
-    * Public for tests
-    *
-    * @param uprn the uprn of the fetched address
-    * @return Seqrch definition containing query to the ES
-    */
-  @deprecated
-  def generateQueryUprnSkinnyRequest(uprn: String,
-                                     startDate: String = "",
-                                     endDate: String = "",
-                                     historical: Boolean = true,
-                                     epoch: String): SearchDefinition = {
-
-    val query = generateUprnQueryDefinition(uprn, startDate, endDate)
-
-    val epochParam = getEpochParam(epoch)
-
-    val source = if (historical) hybridIndexHistoricalSkinnyUprn else hybridIndexSkinnyUprn
-
-    search(source + epochParam + hybridMapping).query(query)
-  }
-
-  @deprecated
-  def queryUprn(uprn: String,
-                startDate: String = "",
-                endDate: String = "",
-                historical: Boolean = true,
-                epoch: String): Future[Option[HybridAddressOpt]] = {
-
-    val request = generateQueryUprnRequest(uprn, startDate, endDate, historical, epoch)
-
-    logger.trace(request.toString)
-
-    client.execute(request)
-      .map(HybridAddressCollection.fromEither)
-      .map(_.addresses.headOption)
-  }
-
-  @deprecated
-  def queryUprnSkinny(uprn: String,
-                      startDate: String = "",
-                      endDate: String = "",
-                      historical: Boolean = true,
-                      epoch: String): Future[Option[HybridAddressSkinny]] = {
-
-    val request = generateQueryUprnSkinnyRequest(uprn, startDate, endDate, historical, epoch)
-
-    logger.trace(request.toString)
-
-    client.execute(request)
-      .map(HybridAddressesSkinny.fromEither)
-      .map(_.addresses.headOption)
-  }
-
-=======
-  def generateQueryUprnRequest(uprn: String, historical: Boolean = true, epoch: String): SearchDefinition = {
-
-    val query = termQuery("uprn", uprn)
-
-    val epochParam = {if(epoch != "") {"_" + epoch} else {"_current"}}
-
-    if (historical) {
-      search(hybridIndexHistoricalUprn + epochParam + hybridMapping).query(query)
-    } else {
-      search(hybridIndexUprn + epochParam + hybridMapping).query(query)
-    }
-  }
-
->>>>>>> 182de351
-  /**
-    * Generates request to get address from partial string (e.g typeahead)
-    * Pass on to fallback if needed
-    *
-<<<<<<< HEAD
-    * @param input      the partial string to be searched
-    * @param start      start result
-    * @param limit      maximum number of results
-    * @param filters    classification filter
-    * @param startDate  start date
-    * @param endDate    end date
-    * @param historical historical flag
-    * @param verbose    verbose flag (use skinny index if false)
-=======
-    * @param input             the partial string to be searched
-    * @param start start result
-    * @param limit maximum number of results
-    * @param filters           classification filter
-    * @param startDate         start date
-    * @param endDate           end date
-    * @param historical        historical flag
-    * @param verbose           verbose flag (use skinny index if false)
->>>>>>> 182de351
-    * @return Search definition containing query to the ES
-    */
-  @deprecated
-  def queryPartialAddress(input: String, start: Int, limit: Int, filters: String, startDate: String = "", endDate: String = "", historical: Boolean = true, verbose: Boolean = true, epoch: String = ""): Future[HybridAddressCollection] = {
-
-    val request = generateQueryPartialAddressRequest(input, filters, startDate, endDate, historical, fallback = false, verbose, epoch).start(start).limit(limit)
-    val partResult = client.execute(request).map(HybridAddressCollection.fromEither)
-
-    // if there are no results for the "phrase" query, delegate to an alternative "best fields" query
-    partResult.map { adds =>
-      if (adds.addresses.isEmpty) queryPartialAddressFallback(input, start, limit, filters, startDate, endDate, historical, verbose, epoch)
-      else partResult
-    }.flatten
-  }
-
-  /**
-    * Generates request to get address from partial string (e.g typeahead)
-    * Pass on to fallback if needed
-    *
-<<<<<<< HEAD
-    * @param input      the partial string to be searched
-    * @param start      start result
-    * @param limit      maximum number of results
-    * @param filters    classification filter
-    * @param startDate  start date
-    * @param endDate    end date
-    * @param historical historical flag
-    * @param verbose    verbose flag (use skinny index if false)
-=======
-    * @param input             the partial string to be searched
-    * @param start start result
-    * @param limit maximum number of results
-    * @param filters           classification filter
-    * @param startDate         start date
-    * @param endDate           end date
-    * @param historical        historical flag
-    * @param verbose           verbose flag (use skinny index if false)
->>>>>>> 182de351
-    * @return Search definition containing query to the ES
-    */
-  @deprecated
-  def queryPartialAddressSkinny(input: String, start: Int, limit: Int, filters: String, startDate: String = "", endDate: String = "", historical: Boolean = true, verbose: Boolean = false, epoch: String = ""): Future[HybridAddressesSkinny] = {
-
-<<<<<<< HEAD
-    val request = generateQueryPartialAddressRequest(input, filters, startDate, endDate, historical, fallback = false, verbose, epoch).start(start).limit(limit)
-=======
-    val request = generateQueryPartialAddressRequest(input, filters, startDate, endDate, historical, fallback=false, verbose, epoch).start(start).limit(limit)
->>>>>>> 182de351
-    val partResult = client.execute(request).map(HybridAddressesSkinny.fromEither)
-
-    // if there are no results for the "phrase" query, delegate to an alternative "best fields" query
-    partResult.map { adds =>
-      if (adds.addresses.isEmpty) queryPartialAddressFallbackSkinny(input, start, limit, filters, startDate, endDate, historical, verbose, epoch)
-      else partResult
-    }.flatten
-  }
-
-  /**
-    * Generates request to get address from partial string (e.g typeahead)
-    * Fallback version
-    *
-<<<<<<< HEAD
-    * @param input      the partial string to be searched
-    * @param start      start result
-    * @param limit      maximum number of results
-    * @param filters    classification filter
-    * @param startDate  start date
-    * @param endDate    end date
-=======
-    * @param input the partial string to be searched
-    * @param start start result
-    * @param limit maximum number of results
-    * @param filters classification filter
-    * @param startDate start date
-    * @param endDate end date
->>>>>>> 182de351
-    * @param historical historical flag
-    * @param verbose    verbose flag (use skinny index if false)
-    * @return Search definition containing query to the ES
-    */
-  @deprecated
-  def queryPartialAddressFallback(input: String, start: Int, limit: Int, filters: String, startDate: String = "", endDate: String = "", historical: Boolean = true, verbose: Boolean = true, epoch: String = ""): Future[HybridAddressCollection] = {
-    logger.warn("best fields fallback query invoked for input string " + input)
-    val fallback = generateQueryPartialAddressRequest(input, filters, startDate, endDate, historical, fallback = true, verbose, epoch).start(start).limit(limit)
-    client.execute(fallback).map(HybridAddressCollection.fromEither)
-  }
-
-  /**
-    * Generates request to get address from partial string (e.g typeahead)
-    * Fallback version
-    *
-<<<<<<< HEAD
-    * @param input      the partial string to be searched
-    * @param start      start result
-    * @param limit      maximum number of results
-    * @param filters    classification filter
-    * @param startDate  start date
-    * @param endDate    end date
-=======
-    * @param input the partial string to be searched
-    * @param start start result
-    * @param limit maximum number of results
-    * @param filters classification filter
-    * @param startDate start date
-    * @param endDate end date
->>>>>>> 182de351
-    * @param historical historical flag
-    * @param verbose    verbose flag (use skinny index if false)
-    * @param epoch      Epoch param
-    * @return Search definition containing query to the ES
-    */
-  @deprecated
-  def queryPartialAddressFallbackSkinny(input: String, start: Int, limit: Int, filters: String, startDate: String = "", endDate: String = "", historical: Boolean = true, verbose: Boolean = false, epoch: String): Future[HybridAddressesSkinny] = {
-    logger.warn("best fields fallback query invoked for input string " + input)
-<<<<<<< HEAD
-    val fallback = generateQueryPartialAddressRequest(input, filters, startDate, endDate, historical, fallback = true, verbose = verbose, epoch).start(start).limit(limit)
-=======
-    val fallback = generateQueryPartialAddressRequest(input, filters, startDate, endDate, historical, fallback=true, verbose, epoch).start(start).limit(limit)
->>>>>>> 182de351
-    client.execute(fallback).map(HybridAddressesSkinny.fromEither)
-  }
-
-  /**
-    * Generates request to get address from partial string (e.g typeahead)
-    * Public for tests
-    *
-<<<<<<< HEAD
-    * @param input      partial string
-    * @param filters    classification filter
-    * @param startDate  start date
-    * @param endDate    end date
-=======
-    * @param input partial string
-    * @param filters classification filter
-    * @param startDate start date
-    * @param endDate end date
->>>>>>> 182de351
-    * @param historical historical flag
-    * @param fallback   flag to indicate if fallback query is required
-    * @param verbose    flag to indicate that skinny index should be used when false
-    * @return Search definition containing query to the ES
-    */
-  @deprecated
-  def generateQueryPartialAddressRequest(input: String, filters: String, startDate: String, endDate: String, historical: Boolean = true, fallback: Boolean = false, verbose: Boolean = true, epoch: String): SearchDefinition = {
-
-    val filterType = getFilterType(filters)
-    val filterValuePrefix = getFilterValuePrefix(filters)
-    val filterValueTerm = getFilterValueTerm(filters)
-
-    // collect all numbers in input as separate tokens
-    val inputNumberList: List[String] = input.split("\\D+").filter(_.nonEmpty).toList
-
-    val slopVal = 4
-
-    val dateQuery = makeDateQuery(startDate, endDate)
-
-<<<<<<< HEAD
-    val abQuery: Option[QueryDefinition] = {
-      if (verbose) {
-        Option(not(termQuery("lpi.addressBasePostal", "N")))
-      } else None
-    }
-
-    val fieldsToSearch = Seq("lpi.nagAll.partial", "paf.mixedPaf.partial", "paf.mixedWelshPaf.partial")
-
-    val queryBase = multiMatchQuery(input).fields(fieldsToSearch)
-=======
-    val fieldsToSearch = Seq("lpi.nagAll.partial", "paf.mixedPaf.partial", "paf.mixedWelshPaf.partial", "nisra.mixedNisra.partial")
-
-    val query =
-      if (inputNumberList.isEmpty) {
-        if (filters.isEmpty) {
-          if (fallback) {
-            must(multiMatchQuery(input)
-              .matchType("best_fields")
-              .fields(fieldsToSearch))
-              .filter(Seq(dateQuery)
-                .flatten)
-          }
-          else {
-            must(multiMatchQuery(input)
-              .matchType("phrase")
-              .slop(slopVal)
-              .fields(fieldsToSearch))
-              .filter(Seq(dateQuery)
-                .flatten)
-          }
-        } else {
-          if (filterType == "prefix") {
-            if (fallback) {
-              must(multiMatchQuery(input)
-                .matchType("best_fields")
-                .fields(fieldsToSearch))
-                .filter(Seq(Option(prefixQuery("classificationCode", filterValuePrefix)), dateQuery)
-                  .flatten)
-            }
-            else {
-              must(multiMatchQuery(input)
-                .matchType("phrase")
-                .slop(slopVal)
-                .fields(fieldsToSearch))
-                .filter(Seq(Option(prefixQuery("classificationCode", filterValuePrefix)), dateQuery)
-                  .flatten)
-            }
-          }
-          else {
-            if (fallback) {
-              must(multiMatchQuery(input)
-                .matchType("best_fields")
-                .fields(fieldsToSearch))
-                .filter(Seq(Option(termsQuery("classificationCode", filterValueTerm)), dateQuery)
-                  .flatten)
-            }
-            else {
-              must(multiMatchQuery(input)
-                .matchType("phrase").slop(slopVal)
-                .fields(fieldsToSearch))
-                .filter(Seq(Option(termsQuery("classificationCode", filterValueTerm)), dateQuery)
-                  .flatten)
-            }
-          }
-        }
-      }
-      else {
-        // if there is only one number, give boost for pao or sao not both.
-        // if there are two or more numbers, boost for either matching pao and first matching sao
-        val numberQuery =
-        if (inputNumberList.length == 1) {
-          Seq(dismax(Seq(matchQuery("lpi.paoStartNumber",inputNumberList(0)).prefixLength(1).maxExpansions(10).boost(0.5D).fuzzyTranspositions(false),
-            matchQuery("lpi.saoStartNumber",inputNumberList(0)).prefixLength(1).maxExpansions(10).boost(0.2D).fuzzyTranspositions(false),
-            matchQuery("nisra.buildingNumber",inputNumberList(0)).prefixLength(1).maxExpansions(10).boost(0.5D).fuzzyTranspositions(false))))
-        } else {
-          Seq(matchQuery("lpi.paoStartNumber",inputNumberList(0)).prefixLength(1).maxExpansions(10).boost(0.5D).fuzzyTranspositions(false),
-            matchQuery("lpi.paoStartNumber",inputNumberList(1)).prefixLength(1).maxExpansions(10).boost(0.5D).fuzzyTranspositions(false),
-            matchQuery("nisra.buildingNumber",inputNumberList(0)).prefixLength(1).maxExpansions(10).boost(0.5D).fuzzyTranspositions(false),
-            matchQuery("nisra.buildingNumber",inputNumberList(1)).prefixLength(1).maxExpansions(10).boost(0.5D).fuzzyTranspositions(false),
-            matchQuery("lpi.saoStartNumber",inputNumberList(0)).prefixLength(1).maxExpansions(10).boost(0.2D).fuzzyTranspositions(false))
-        }
-        if (filters.isEmpty) {
-          if (fallback) {
-            must(multiMatchQuery(input)
-              .matchType("best_fields")
-              .fields(fieldsToSearch))
-              .should(numberQuery)
-              .filter(Seq(dateQuery)
-                .flatten)
-          }
-          else {
-            must(multiMatchQuery(input)
-              .matchType("phrase").slop(slopVal)
-              .fields(fieldsToSearch))
-              .should(numberQuery)
-              .filter(Seq(dateQuery)
-                .flatten)
-          }
-        } else {
-          if (filterType == "prefix") {
-            if (fallback) {
-              must(multiMatchQuery(input)
-                .matchType("best_fields")
-                .fields(fieldsToSearch))
-                .should(numberQuery)
-                .filter(Seq(Option(prefixQuery("classificationCode", filterValuePrefix)), dateQuery)
-                  .flatten)
-            }
-            else {
-              must(multiMatchQuery(input)
-                .matchType("phrase")
-                .slop(slopVal)
-                .fields(fieldsToSearch))
-                .should(numberQuery)
-                .filter(Seq(Option(prefixQuery("classificationCode", filterValuePrefix)), dateQuery)
-                  .flatten)
-            }
-          }
-          else {
-            if (fallback) {
-              must(multiMatchQuery(input)
-                .matchType("best_fields")
-                .fields(fieldsToSearch))
-                .should(numberQuery)
-                .filter(Seq(Option(termsQuery("classificationCode", filterValueTerm)), dateQuery)
-                  .flatten)
-            }
-            else {
-              must(multiMatchQuery(input)
-                .matchType("phrase").slop(slopVal)
-                .fields(fieldsToSearch))
-                .should(numberQuery)
-                .filter(Seq(Option(termsQuery("classificationCode", filterValueTerm)), dateQuery)
-                  .flatten)
-            }
-          }
-        }
-      }
->>>>>>> 182de351
-
-    val queryWithMatchType =
-      if (fallback) queryBase.matchType("best_fields")
-      else queryBase.matchType("phrase").slop(slopVal)
-
-    val filterSeq = Seq(
-      if (filters.isEmpty) {
-        None
-      } else if (filterType == "prefix") {
-        Some(prefixQuery("classificationCode", filterValuePrefix))
-      } else {
-        Some(termsQuery("classificationCode", filterValueTerm))
-      },
-      abQuery,
-      dateQuery,
-    ).flatten
-
-    // if there is only one number, give boost for pao or sao not both.
-    // if there are two or more numbers, boost for either matching pao and first matching sao
-    // the usual order is (sao pao) and a higher score is given for this match
-    // helper function
-    @deprecated
-    def numMatchQuery(field: String, value: Any) = matchQuery(field, value).prefixLength(1).maxExpansions(10).fuzzyTranspositions(false)
-
-    val numberQuery: Seq[QueryDefinition] = inputNumberList match {
-      case first :: second :: _ if first == second => Seq(
-        // allow the target pao and target sao to match once each
-        // prevents (a a -> a b) from causing two matches
-        numMatchQuery("lpi.paoStartNumber", first).boost(0.5D),
-        numMatchQuery("lpi.saoStartNumber", first).boost(0.5D))
-      case first :: second :: _ => Seq(
-        // allow the input pao and input sao to match once each
-        // because they cannot both match the same target, matches should not overlap (usually)
-        dismax(
-          numMatchQuery("lpi.paoStartNumber", first).boost(0.2D),
-          numMatchQuery("lpi.saoStartNumber", first).boost(0.5D)),
-        dismax(
-          numMatchQuery("lpi.paoStartNumber", second).boost(0.5D),
-          numMatchQuery("lpi.saoStartNumber", second).boost(0.2D)))
-      case Seq(first) => Seq(
-        // otherwise, match either
-        dismax(
-          numMatchQuery("lpi.paoStartNumber", first).boost(0.5D),
-          numMatchQuery("lpi.saoStartNumber", first).boost(0.2D)))
-      case _ => Seq.empty
-    }
-
-    val query = must(queryWithMatchType).filter(filterSeq).should(numberQuery)
-
-    val epochParam = getEpochParam(epoch)
-
-    val source = if (historical) {
-      if (verbose) hybridIndexHistoricalPartial else hybridIndexHistoricalSkinnyPartial
-    } else {
-      if (verbose) hybridIndexPartial else hybridIndexSkinnyPartial
-    }
-
-    search(source + epochParam + hybridMapping).query(query)
-  }
-
-<<<<<<< HEAD
-  @deprecated
-  def queryPostcode(postcode: String, start: Int, limit: Int, filters: String, startDate: String = "", endDate: String = "", historical: Boolean = true, verbose: Boolean = true, epoch: String): Future[HybridAddressCollection] = {
-    val request = generateQueryPostcodeRequest(postcode, filters, startDate, endDate, historical, verbose, epoch).start(start).limit(limit)
-=======
-  def queryPostcode(postcode: String, start: Int, limit: Int, filters: String, historical: Boolean = true, verbose: Boolean = true, epoch: String): Future[HybridAddresses] = {
-    val request = generateQueryPostcodeRequest(postcode, filters, historical, verbose, epoch).start(start).limit(limit)
-//    val result = SearchBodyBuilderFn(generateQueryPostcodeRequest(postcode, filters, historical, verbose, epoch)).string()
-//    logger.warn(result)
->>>>>>> 182de351
-    logger.trace(request.toString)
-    client.execute(request).map(HybridAddressCollection.fromEither)
-  }
-
-<<<<<<< HEAD
-  @deprecated
-  def queryPostcodeSkinny(postcode: String, start: Int, limit: Int, filters: String, startDate: String = "", endDate: String = "", historical: Boolean = true, verbose: Boolean = false, epoch: String): Future[HybridAddressesSkinny] = {
-    val request = generateQueryPostcodeRequest(postcode, filters, startDate, endDate, historical, verbose, epoch).start(start).limit(limit)
-=======
-  def queryPostcodeSkinny(postcode: String, start: Int, limit: Int, filters: String, historical: Boolean = true, verbose: Boolean = false, epoch: String): Future[HybridAddressesSkinny] = {
-    val request = generateQueryPostcodeRequest(postcode, filters, historical, verbose, epoch).start(start).limit(limit)
-//    val result = SearchBodyBuilderFn(generateQueryPostcodeRequest(postcode, filters, historical, verbose, epoch)).string()
-//    logger.warn(result)
->>>>>>> 182de351
-    logger.trace(request.toString)
-    client.execute(request).map(HybridAddressesSkinny.fromEither)
-  }
-
-  /**
-    * Generates request to get address from ES by Postcode
-    * Public for tests
-    *
-    * @param postcode the postcode of the fetched address
-    * @param verbose  flag to indicate that skinny index should be used when false
-    * @return Search definition containing query to the ES
-    */
-<<<<<<< HEAD
-  @deprecated
-  def generateQueryPostcodeRequest(postcode: String, filters: String, startDate: String, endDate: String, historical: Boolean = true, verbose: Boolean = true, epoch: String): SearchDefinition = {
-=======
-  def generateQueryPostcodeRequest(postcode: String, filters: String, historical: Boolean = true, verbose:  Boolean = true, epoch: String): SearchDefinition = {
-
-    val filterType: String = {
-      if (filters == "residential" || filters == "commercial" || filters.endsWith("*")) "prefix"
-      else "term"
-    }
-
-    val filterValuePrefix: String = {
-      if (filters == "residential") "R"
-      else if (filters == "commercial") "C"
-      else if (filters.endsWith("*")) filters.substring(0, filters.length - 1).toUpperCase
-      else filters.toUpperCase
-    }
->>>>>>> 182de351
-
-    val filterType = getFilterType(filters)
-    val filterValuePrefix = getFilterValuePrefix(filters)
-    val filterValueTerm = getFilterValueTerm(filters)
-
-    val postcodeFormatted: String = {
-      if (!postcode.contains(" ")) {
-        val postcodeLength = postcode.length()
-        val (postcodeStart, postcodeEnd) = postcode.splitAt(postcodeLength - 3)
-        (postcodeStart + " " + postcodeEnd).toUpperCase
-      }
-      else postcode.toUpperCase
-    }
-
-<<<<<<< HEAD
-    val dateQuery = makeDateQuery(startDate, endDate)
-
-    val abQuery: Option[QueryDefinition] = {
-      if (verbose) Option(not(termQuery("lpi.addressBasePostal", "N")))
-      else None
-    }
-
-    val queryFilter = if (filters.isEmpty) {
-      Seq(abQuery, dateQuery)
-    } else {
-      if (filterType == "prefix") Seq(Option(prefixQuery("classificationCode", filterValuePrefix)), abQuery, dateQuery)
-      else Seq(Option(termsQuery("classificationCode", filterValueTerm)), abQuery, dateQuery)
-    }
-=======
-    val query =
-      if (filters.isEmpty) {
-        must(termQuery("postcode", postcodeFormatted))
-    }else {
-        if (filterType == "prefix") {
-          must(termQuery("postcode", postcodeFormatted)).filter(Seq(Option(prefixQuery("classificationCode", filterValuePrefix))).flatten)
-        }
-        else {
-          must(termQuery("postcode", postcodeFormatted)).filter(Seq(Option(termsQuery("classificationCode", filterValueTerm))).flatten)
-        }
-      }
->>>>>>> 182de351
-
-    val query = must(termQuery("lpi.postcodeLocator", postcodeFormatted)).filter(queryFilter.flatten)
-
-<<<<<<< HEAD
-    val epochParam = getEpochParam(epoch)
-
-    val source = if (historical) {
-      if (verbose) hybridIndexHistoricalPostcode else hybridIndexHistoricalSkinnyPostcode
-    } else {
-      if (verbose) hybridIndexPostcode else hybridIndexSkinnyPostcode
-=======
-    if (historical) {
-      if (verbose) {
-        search(hybridIndexHistoricalPostcode + epochParam + hybridMapping).query(query)
-          .sortBy(FieldSortDefinition("lpi.streetDescriptor.keyword").order(SortOrder.ASC), FieldSortDefinition("lpi.paoStartNumber").order(SortOrder.ASC), FieldSortDefinition("lpi.paoStartSuffix.keyword").order(SortOrder.ASC), FieldSortDefinition("nisra.thoroughfare.keyword").order(SortOrder.ASC), FieldSortDefinition("nisra.buildingNumber.keyword").order(SortOrder.ASC), FieldSortDefinition("uprn").order(SortOrder.ASC))
-      } else {
-        search(hybridIndexHistoricalSkinnyPostcode + epochParam + hybridMapping).query(query)
-          .sortBy(FieldSortDefinition("lpi.streetDescriptor.keyword").order(SortOrder.ASC), FieldSortDefinition("lpi.paoStartNumber").order(SortOrder.ASC), FieldSortDefinition("lpi.paoStartSuffix.keyword").order(SortOrder.ASC), FieldSortDefinition("nisra.thoroughfare.keyword").order(SortOrder.ASC), FieldSortDefinition("nisra.buildingNumber.keyword").order(SortOrder.ASC), FieldSortDefinition("uprn").order(SortOrder.ASC))
-      }
-    } else {
-      if (verbose) {
-        search(hybridIndexPostcode + epochParam + hybridMapping).query(query)
-          .sortBy(FieldSortDefinition("lpi.streetDescriptor.keyword").order(SortOrder.ASC), FieldSortDefinition("lpi.paoStartNumber").order(SortOrder.ASC), FieldSortDefinition("lpi.paoStartSuffix.keyword").order(SortOrder.ASC), FieldSortDefinition("nisra.thoroughfare.keyword").order(SortOrder.ASC), FieldSortDefinition("nisra.buildingNumber.keyword").order(SortOrder.ASC), FieldSortDefinition("uprn").order(SortOrder.ASC))
-      } else {
-        search(hybridIndexSkinnyPostcode + epochParam + hybridMapping).query(query)
-          .sortBy(FieldSortDefinition("lpi.streetDescriptor.keyword").order(SortOrder.ASC), FieldSortDefinition("lpi.paoStartNumber").order(SortOrder.ASC), FieldSortDefinition("lpi.paoStartSuffix.keyword").order(SortOrder.ASC), FieldSortDefinition("nisra.thoroughfare.keyword").order(SortOrder.ASC), FieldSortDefinition("nisra.buildingNumber.keyword").order(SortOrder.ASC), FieldSortDefinition("uprn").order(SortOrder.ASC))
-      }
->>>>>>> 182de351
-    }
-
-    val searchBase = search(source + epochParam + hybridMapping)
-
-    searchBase.query(query)
-      .sortBy(FieldSortDefinition("lpi.streetDescriptor.keyword").asc(),
-        FieldSortDefinition("lpi.paoStartNumber").asc(),
-        FieldSortDefinition("lpi.paoStartSuffix.keyword").asc(),
-        FieldSortDefinition("uprn").asc())
-  }
-
-  @deprecated
-  def queryRandom(filters: String, limit: Int, historical: Boolean = true, verbose: Boolean = true, epoch: String): Future[HybridAddressCollection] = {
-    val request = generateQueryRandomRequest(filters, historical, verbose, epoch).limit(limit)
-    logger.trace(request.toString)
-    client.execute(request).map(HybridAddressCollection.fromEither)
-  }
-
-  @deprecated
-  def queryRandomSkinny(filters: String, limit: Int, historical: Boolean = true, verbose: Boolean = false, epoch: String): Future[HybridAddressesSkinny] = {
-    val request = generateQueryRandomRequest(filters, historical, verbose, epoch).limit(limit)
-    logger.trace(request.toString)
-    client.execute(request).map(HybridAddressesSkinny.fromEither)
-  }
-
-  /**
-    * Generates request to get random address from ES
-    * Public for tests
-    *
-    * @return Search definition containing query to the ES
-    */
-  @deprecated
-  def generateQueryRandomRequest(filters: String, historical: Boolean = true, verbose: Boolean = false, epoch: String): SearchDefinition = {
-
-    val filterType = getFilterType(filters)
-    val filterValuePrefix = getFilterValuePrefix(filters)
-    val filterValueTerm = getFilterValueTerm(filters)
-
-    val timestamp: Long = System.currentTimeMillis
-
-<<<<<<< HEAD
-    val abQuery: Option[QueryDefinition] = {
-      if (verbose) {
-        Option(not(termQuery("lpi.addressBasePostal", "N")))
-      }
-      else None
-    }
-
-    val queryInner = filters match {
-      case "" => boolQuery().filter(Seq(abQuery).flatten)
-      case _ => filterType match {
-        case "prefix" => boolQuery().filter(Seq(Option(prefixQuery("classificationCode", filterValuePrefix)), abQuery).flatten)
-        case _ => boolQuery().filter(Seq(Option(termsQuery("classificationCode", filterValueTerm)), abQuery).flatten)
-=======
-    val query =
-
-      if (filters.isEmpty) { functionScoreQuery().functions(randomScore(timestamp.toInt))
-        .query(boolQuery())
-          .boostMode("replace")
-      }else {
-        if (filterType == "prefix") { functionScoreQuery().functions(randomScore(timestamp.toInt))
-          .query(boolQuery().filter(Seq(Option(prefixQuery("classificationCode", filterValuePrefix))).flatten))
-          .boostMode("replace")
-        }
-        else { functionScoreQuery().functions(randomScore(timestamp.toInt))
-          .query(boolQuery().filter(Seq(Option(termsQuery("classificationCode", filterValueTerm))).flatten))
-          .boostMode("replace")
-        }
->>>>>>> 182de351
-      }
-    }
-
-    val query = functionScoreQuery()
-      .functions(randomScore(timestamp.toInt))
-      .query(queryInner)
-      .boostMode("replace")
-
-    val epochParam = getEpochParam(epoch)
-
-    val source = if (historical) {
-      if (verbose) hybridIndexHistoricalRandom else hybridIndexHistoricalSkinnyRandom
-    } else {
-      if (verbose) hybridIndexRandom else hybridIndexSkinnyRandom
-    }
-
-    search(source + epochParam + hybridMapping).query(query)
-  }
-
-  @deprecated
-  def queryAddresses(tokens: Map[String, String],
-                     start: Int,
-                     limit: Int,
-                     filters: String,
-                     range: String,
-                     lat: String,
-                     lon: String,
-                     startDate: String,
-                     endDate: String,
-                     queryParamsConfig: Option[QueryParamsConfig] = None,
-                     historical: Boolean = true,
-                     isBulk: Boolean = false,
-                     epoch: String): Future[HybridAddressCollection] = {
-
-    val request = generateQueryAddressRequest(tokens, filters, range, lat, lon, startDate, endDate, queryParamsConfig, historical, isBulk, epoch).start(start).limit(limit)
-
-    logger.trace(request.toString)
-
-    client.execute(request).map(HybridAddressCollection.fromEither)
-  }
-
-  @deprecated
-  def generateQueryAddressRequest(tokens: Map[String, String],
-                                  filters: String,
-                                  range: String,
-                                  lat: String,
-                                  lon: String,
-                                  startDate: String,
-                                  endDate: String,
-                                  queryParamsConfig: Option[QueryParamsConfig] = None,
-                                  historical: Boolean = true,
-                                  isBulk: Boolean = false,
-                                  epoch: String): SearchDefinition = {
-
-    val queryParams = queryParamsConfig.getOrElse(conf.config.elasticSearch.queryParams)
-    val defaultFuzziness = "1"
-
-    // this part of query should be blank unless there is an end number or end suffix
-    val saoEndNumber = tokens.getOrElse(Tokens.saoEndNumber, "")
-    val saoEndSuffix = tokens.getOrElse(Tokens.saoEndSuffix, "")
-    val skipSao = saoEndNumber == "" && saoEndSuffix == ""
-
-    val dateQuery = makeDateQuery(startDate, endDate)
-
-    val saoQuery = if (skipSao) Seq.empty else
-      Seq(
-        tokens.get(Tokens.saoStartNumber).map(token =>
-          constantScoreQuery(matchQuery(
-            field = "lpi.saoStartNumber",
-            value = token
-          )).boost(queryParams.subBuildingRange.lpiSaoStartNumberBoost)),
-        tokens.get(Tokens.saoStartSuffix).map(token =>
-          constantScoreQuery(matchQuery(
-            field = "lpi.saoStartSuffix",
-            value = token
-          )).boost(queryParams.subBuildingRange.lpiSaoStartSuffixBoost)),
-        tokens.get(Tokens.saoEndNumber).map(token =>
-          constantScoreQuery(matchQuery(
-            field = "lpi.saoEndNumber",
-            value = token
-          )).boost(queryParams.subBuildingRange.lpiSaoEndNumberBoost)),
-        tokens.get(Tokens.saoEndSuffix).map(token =>
-          constantScoreQuery(matchQuery(
-            field = "lpi.saoEndSuffix",
-            value = token
-          )).boost(queryParams.subBuildingRange.lpiSaoEndSuffixBoost)),
-        tokens.get(Tokens.saoEndNumber).map(token =>
-          constantScoreQuery(matchQuery(
-            field = "lpi.saoStartNumber",
-            value = token
-          )).boost(queryParams.subBuildingRange.lpiSaoStartEndBoost))
-      ).flatten
-
-    val subBuildingNameQuery: Seq[QueryDefinition] = Seq(Seq(
-      tokens.get(Tokens.subBuildingName).map(token =>
-        constantScoreQuery(matchQuery(
-          field = "paf.subBuildingName",
-          value = token
-        )).boost(queryParams.subBuildingName.pafSubBuildingNameBoost)),
-      tokens.get(Tokens.subBuildingName).map(token =>
-        constantScoreQuery(matchQuery(
-          field = "nisra.subBuildingName",
-          value = token
-        )).boost(queryParams.subBuildingName.pafSubBuildingNameBoost)),
-      tokens.get(Tokens.subBuildingName).map(token =>
-        constantScoreQuery(matchQuery(
-          field = "lpi.saoText",
-          value = token
-        ).minimumShouldMatch(queryParams.paoSaoMinimumShouldMatch))
-          .boost(queryParams.subBuildingName.lpiSaoTextBoost))
-    ).flatten,
-      Seq(Seq(
-        tokens.get(Tokens.saoStartNumber).map(token =>
-          constantScoreQuery(matchQuery(
-            field = "lpi.saoStartNumber",
-            value = token
-          )).boost(queryParams.subBuildingName.lpiSaoStartNumberBoost)),
-        tokens.get(Tokens.saoStartSuffix).map(token =>
-          constantScoreQuery(matchQuery(
-            field = "lpi.saoStartSuffix",
-            value = token
-          )).boost(queryParams.subBuildingName.lpiSaoStartSuffixBoost))
-      ).flatten
-      ).filter(_.nonEmpty).map(queries => dismax(queries: Iterable[QueryDefinition])
-        .tieBreaker(queryParams.includingDisMaxTieBreaker))
-    ).flatten
-
-    // this part of query should be blank unless there is an end number or end suffix
-    val paoEndNumber = tokens.getOrElse(Tokens.paoEndNumber, "")
-    val paoEndSuffix = tokens.getOrElse(Tokens.paoEndSuffix, "")
-    val skipPao = paoEndNumber == "" && paoEndSuffix == ""
-
-<<<<<<< HEAD
-    val paoQuery: Seq[ConstantScoreDefinition] = if (!skipPao) Seq(
-      tokens.get(Tokens.paoStartNumber).map(token =>
-        constantScoreQuery(matchQuery(
-          field = "lpi.paoStartNumber",
-          value = token
-        )).boost(queryParams.buildingRange.lpiPaoStartNumberBoost)),
-      tokens.get(Tokens.paoStartSuffix).map(token =>
-        constantScoreQuery(matchQuery(
-          field = "lpi.paoStartSuffix",
-          value = token
-        )).boost(queryParams.buildingRange.lpiPaoStartSuffixBoost)),
-      tokens.get(Tokens.paoEndNumber).map(token =>
-        constantScoreQuery(matchQuery(
-          field = "lpi.paoEndNumber",
-          value = token
-        )).boost(queryParams.buildingRange.lpiPaoEndNumberBoost)),
-      tokens.get(Tokens.paoEndSuffix).map(token =>
-        constantScoreQuery(matchQuery(
-          field = "lpi.paoEndSuffix",
-          value = token
-        )).boost(queryParams.buildingRange.lpiPaoEndSuffixBoost)),
-      tokens.get(Tokens.paoEndNumber).map(token =>
-        constantScoreQuery(matchQuery(
-          field = "lpi.paoStartNumber",
-          value = token
-        )).boost(queryParams.buildingRange.lpiPaoStartEndBoost)),
-      tokens.get(Tokens.paoEndNumber).map(token =>
-        constantScoreQuery(matchQuery(
-          field = "paf.buildingNumber",
-          value = token
-        )).boost(queryParams.buildingRange.lpiPaoStartEndBoost)),
-      tokens.get(Tokens.paoStartNumber).map(token =>
-        constantScoreQuery(matchQuery(
-          field = "paf.buildingNumber",
-          value = token
-        )).boost(queryParams.buildingRange.lpiPaoStartEndBoost))
-    ).flatten else Seq.empty
-=======
-    val paoQuery = if (skipPao) Seq() else
-      Seq(
-        tokens.get(Tokens.paoStartNumber).map(token =>
-          constantScoreQuery(matchQuery(
-            field = "lpi.paoStartNumber",
-            value = token
-          )).boost(queryParams.buildingRange.lpiPaoStartNumberBoost)),
-        tokens.get(Tokens.paoStartSuffix).map(token =>
-          constantScoreQuery(matchQuery(
-            field = "lpi.paoStartSuffix",
-            value = token
-          )).boost(queryParams.buildingRange.lpiPaoStartSuffixBoost)),
-        tokens.get(Tokens.paoEndNumber).map(token =>
-          constantScoreQuery(matchQuery(
-            field = "lpi.paoEndNumber",
-            value = token
-          )).boost(queryParams.buildingRange.lpiPaoEndNumberBoost)),
-        tokens.get(Tokens.paoEndSuffix).map(token =>
-          constantScoreQuery(matchQuery(
-            field = "lpi.paoEndSuffix",
-            value = token
-          )).boost(queryParams.buildingRange.lpiPaoEndSuffixBoost)),
-        tokens.get(Tokens.paoEndNumber).map(token =>
-          constantScoreQuery(matchQuery(
-            field = "lpi.paoStartNumber",
-            value = token
-          )).boost(queryParams.buildingRange.lpiPaoStartEndBoost)),
-        tokens.get(Tokens.paoEndNumber).map(token =>
-          constantScoreQuery(matchQuery(
-            field = "paf.buildingNumber",
-            value = token
-          )).boost(queryParams.buildingRange.lpiPaoStartEndBoost)),
-        tokens.get(Tokens.paoStartNumber).map(token =>
-          constantScoreQuery(matchQuery(
-            field = "paf.buildingNumber",
-            value = token
-          )).boost(queryParams.buildingRange.lpiPaoStartEndBoost)),
-        tokens.get(Tokens.paoEndNumber).map(token =>
-          constantScoreQuery(matchQuery(
-            field = "nisra.buildingNumber",
-            value = token
-          )).boost(queryParams.buildingRange.lpiPaoStartEndBoost)),
-        tokens.get(Tokens.paoStartNumber).map(token =>
-          constantScoreQuery(matchQuery(
-            field = "nisra.buildingNumber",
-            value = token
-          )).boost(queryParams.buildingRange.lpiPaoStartEndBoost))
-      ).flatten
->>>>>>> 182de351
-
-    val paoBuildingNameMust = for {
-      paoStartNumber <- tokens.get(Tokens.paoStartNumber)
-      paoStartSuffix <- tokens.get(Tokens.paoStartSuffix)
-    } yield constantScoreQuery(must(Seq(
-      matchQuery(
-        field = "lpi.paoStartNumber",
-        value = paoStartNumber
-      ),
-      matchQuery(
-        field = "lpi.paoStartSuffix",
-        value = paoStartSuffix
-      )
-    ))).boost(queryParams.buildingName.lpiPaoStartSuffixBoost)
-
-<<<<<<< HEAD
-    val buildingNameQuery: Seq[QueryDefinition] = tokens.get(Tokens.buildingName).map(token => Seq(
-      constantScoreQuery(matchQuery(
-        field = "paf.buildingName",
-        value = token
-      ).fuzziness(defaultFuzziness)).boost(queryParams.buildingName.pafBuildingNameBoost),
-      constantScoreQuery(matchQuery(
-        field = "lpi.paoText",
-        value = token
-      ).fuzziness(defaultFuzziness).minimumShouldMatch(queryParams.paoSaoMinimumShouldMatch)).boost(queryParams.buildingName.lpiPaoTextBoost)
-    )).toList.flatten ++ paoBuildingNameMust
-
-    val buildingNumberQuery = if (skipPao) {
-      tokens.get(Tokens.paoStartNumber).map(token => Seq(
-=======
-    val buildingNameQuery: Seq[QueryDefinition] = Seq(
-      tokens.get(Tokens.buildingName).map(token =>
-        constantScoreQuery(matchQuery(
-          field = "paf.buildingName",
-          value = token
-        ).fuzziness(defaultFuzziness)).boost(queryParams.buildingName.pafBuildingNameBoost)),
-      tokens.get(Tokens.buildingName).map(token =>
-        constantScoreQuery(matchQuery(
-          field = "nisra.buildingName",
-          value = token
-        ).fuzziness(defaultFuzziness)).boost(queryParams.buildingName.pafBuildingNameBoost)),
-      tokens.get(Tokens.buildingName).map(token =>
-        constantScoreQuery(matchQuery(
-          field = "lpi.paoText",
-          value = token
-        ).fuzziness(defaultFuzziness).minimumShouldMatch(queryParams.paoSaoMinimumShouldMatch)).boost(queryParams.buildingName.lpiPaoTextBoost)),
-
-      paoBuildingNameMust
-
-    ).flatten
-
-    val buildingNumberQuery = if (skipPao) Seq(
-      tokens.get(Tokens.paoStartNumber).map(token =>
->>>>>>> 182de351
-        constantScoreQuery(matchQuery(
-          field = "paf.buildingNumber",
-          value = token
-        )).boost(queryParams.buildingNumber.pafBuildingNumberBoost),
-        constantScoreQuery(matchQuery(
-          field = "nisra.buildingNumber",
-          value = token
-        )).boost(queryParams.buildingNumber.pafBuildingNumberBoost)),
-      tokens.get(Tokens.paoStartNumber).map(token =>
-        constantScoreQuery(matchQuery(
-          field = "lpi.paoStartNumber",
-          value = token
-        )).boost(queryParams.buildingNumber.lpiPaoStartNumberBoost),
-        constantScoreQuery(matchQuery(
-          field = "lpi.paoEndNumber",
-          value = token
-<<<<<<< HEAD
-        )).boost(queryParams.buildingNumber.lpiPaoEndNumberBoost)
-      )).toList.flatten
-    } else Seq.empty
-
-    val streetNameQuery = tokens.get(Tokens.streetName).map(token => Seq(
-      constantScoreQuery(matchQuery(
-        field = "paf.thoroughfare",
-        value = token
-      ).fuzziness(defaultFuzziness)).boost(queryParams.streetName.pafThoroughfareBoost),
-      constantScoreQuery(matchQuery(
-        field = "paf.welshThoroughfare",
-        value = token
-      ).fuzziness(defaultFuzziness)).boost(queryParams.streetName.pafWelshThoroughfareBoost),
-      constantScoreQuery(matchQuery(
-        field = "paf.dependentThoroughfare",
-        value = token
-      ).fuzziness(defaultFuzziness)).boost(queryParams.streetName.pafDependentThoroughfareBoost),
-      constantScoreQuery(matchQuery(
-        field = "paf.welshDependentThoroughfare",
-        value = token
-      ).fuzziness(defaultFuzziness)).boost(queryParams.streetName.pafWelshDependentThoroughfareBoost),
-      constantScoreQuery(matchQuery(
-        field = "lpi.streetDescriptor",
-        value = token
-      ).fuzziness(defaultFuzziness)).boost(queryParams.streetName.lpiStreetDescriptorBoost)
-    )).toList.flatten
-
-    val townNameQuery = tokens.get(Tokens.townName).map(token => Seq(
-      constantScoreQuery(matchQuery(
-        field = "paf.postTown",
-        value = token
-      ).fuzziness(defaultFuzziness)).boost(queryParams.townName.pafPostTownBoost),
-      constantScoreQuery(matchQuery(
-        field = "paf.welshPostTown",
-        value = token
-      ).fuzziness(defaultFuzziness)).boost(queryParams.townName.pafWelshPostTownBoost),
-      constantScoreQuery(matchQuery(
-        field = "lpi.townName",
-        value = token
-      ).fuzziness(defaultFuzziness)).boost(queryParams.townName.lpiTownNameBoost),
-      constantScoreQuery(matchQuery(
-        field = "paf.dependentLocality",
-        value = token
-      ).fuzziness(defaultFuzziness)).boost(queryParams.townName.pafDependentLocalityBoost),
-      constantScoreQuery(matchQuery(
-        field = "paf.welshDependentLocality",
-        value = token
-      ).fuzziness(defaultFuzziness)).boost(queryParams.townName.pafWelshDependentLocalityBoost),
-      constantScoreQuery(matchQuery(
-        field = "lpi.locality",
-        value = token
-      ).fuzziness(defaultFuzziness)).boost(queryParams.townName.lpiLocalityBoost),
-      constantScoreQuery(matchQuery(
-        field = "paf.doubleDependentLocality",
-        value = token
-      ).fuzziness(defaultFuzziness)).boost(queryParams.townName.pafDoubleDependentLocalityBoost),
-      constantScoreQuery(matchQuery(
-        field = "paf.welshDoubleDependentLocality",
-        value = token
-      ).fuzziness(defaultFuzziness)).boost(queryParams.townName.pafWelshDoubleDependentLocalityBoost)
-    )).toList.flatten
-=======
-        )).boost(queryParams.buildingNumber.lpiPaoEndNumberBoost))
-    ).flatten else Seq()
-
-    val streetNameQuery = Seq(
-      tokens.get(Tokens.streetName).map(token =>
-        constantScoreQuery(matchQuery(
-          field = "paf.thoroughfare",
-          value = token
-        ).fuzziness(defaultFuzziness)).boost(queryParams.streetName.pafThoroughfareBoost)),
-      tokens.get(Tokens.streetName).map(token =>
-        constantScoreQuery(matchQuery(
-          field = "nisra.thoroughfare",
-          value = token
-        ).fuzziness(defaultFuzziness)).boost(queryParams.streetName.pafThoroughfareBoost)),
-      tokens.get(Tokens.streetName).map(token =>
-        constantScoreQuery(matchQuery(
-          field = "paf.welshThoroughfare",
-          value = token
-        ).fuzziness(defaultFuzziness)).boost(queryParams.streetName.pafWelshThoroughfareBoost)),
-      tokens.get(Tokens.streetName).map(token =>
-        constantScoreQuery(matchQuery(
-          field = "paf.dependentThoroughfare",
-          value = token
-        ).fuzziness(defaultFuzziness)).boost(queryParams.streetName.pafDependentThoroughfareBoost)),
-      tokens.get(Tokens.streetName).map(token =>
-        constantScoreQuery(matchQuery(
-          field = "paf.welshDependentThoroughfare",
-          value = token
-        ).fuzziness(defaultFuzziness)).boost(queryParams.streetName.pafWelshDependentThoroughfareBoost)),
-      tokens.get(Tokens.streetName).map(token =>
-        constantScoreQuery(matchQuery(
-          field = "nisra.dependentThoroughfare",
-          value = token
-        ).fuzziness(defaultFuzziness)).boost(queryParams.streetName.pafWelshDependentThoroughfareBoost)),
-      tokens.get(Tokens.streetName).map(token =>
-        constantScoreQuery(matchQuery(
-          field = "nisra.altThoroughfare",
-          value = token
-        ).fuzziness(defaultFuzziness)).boost(queryParams.streetName.pafWelshDependentThoroughfareBoost)),
-      tokens.get(Tokens.streetName).map(token =>
-        constantScoreQuery(matchQuery(
-          field = "lpi.streetDescriptor",
-          value = token
-        ).fuzziness(defaultFuzziness)).boost(queryParams.streetName.lpiStreetDescriptorBoost))
-    ).flatten
-
-    val townNameQuery = Seq(
-      tokens.get(Tokens.townName).map(token =>
-        constantScoreQuery(matchQuery(
-          field = "paf.postTown",
-          value = token
-        ).fuzziness(defaultFuzziness)).boost(queryParams.townName.pafPostTownBoost)),
-      tokens.get(Tokens.townName).map(token =>
-        constantScoreQuery(matchQuery(
-          field = "paf.welshPostTown",
-          value = token
-        ).fuzziness(defaultFuzziness)).boost(queryParams.townName.pafWelshPostTownBoost)),
-      tokens.get(Tokens.townName).map(token =>
-        constantScoreQuery(matchQuery(
-          field = "nisra.townName",
-          value = token
-        ).fuzziness(defaultFuzziness)).boost(queryParams.townName.pafPostTownBoost)),
-      tokens.get(Tokens.townName).map(token =>
-        constantScoreQuery(matchQuery(
-          field = "lpi.townName",
-          value = token
-        ).fuzziness(defaultFuzziness)).boost(queryParams.townName.lpiTownNameBoost)),
-      tokens.get(Tokens.townName).map(token =>
-        constantScoreQuery(matchQuery(
-          field = "paf.dependentLocality",
-          value = token
-        ).fuzziness(defaultFuzziness)).boost(queryParams.townName.pafDependentLocalityBoost)),
-      tokens.get(Tokens.townName).map(token =>
-        constantScoreQuery(matchQuery(
-          field = "paf.welshDependentLocality",
-          value = token
-        ).fuzziness(defaultFuzziness)).boost(queryParams.townName.pafWelshDependentLocalityBoost)),
-      tokens.get(Tokens.townName).map(token =>
-        constantScoreQuery(matchQuery(
-          field = "lpi.locality",
-          value = token
-        ).fuzziness(defaultFuzziness)).boost(queryParams.townName.lpiLocalityBoost)),
-      tokens.get(Tokens.townName).map(token =>
-        constantScoreQuery(matchQuery(
-          field = "paf.doubleDependentLocality",
-          value = token
-        ).fuzziness(defaultFuzziness)).boost(queryParams.townName.pafDoubleDependentLocalityBoost)),
-      tokens.get(Tokens.townName).map(token =>
-        constantScoreQuery(matchQuery(
-          field = "paf.welshDoubleDependentLocality",
-          value = token
-        ).fuzziness(defaultFuzziness)).boost(queryParams.townName.pafWelshDoubleDependentLocalityBoost))
-    ).flatten
->>>>>>> 182de351
-
-    val postcodeInOutMust = for {
-      postcodeOut <- tokens.get(Tokens.postcodeOut)
-      postcodeIn <- tokens.get(Tokens.postcodeIn)
-    } yield constantScoreQuery(must(Seq(
-      matchQuery(
-        field = "postcodeOut",
-        value = postcodeOut
-      ).fuzziness(defaultFuzziness),
-      matchQuery(
-        field = "postcodeIn",
-        value = postcodeIn
-      ).fuzziness("2")
-    ))).boost(queryParams.postcode.postcodeInOutBoost)
-
-<<<<<<< HEAD
-    val postcodeQuery: Seq[ConstantScoreDefinition] = tokens.get(Tokens.postcode).map(token => Seq(
-      constantScoreQuery(matchQuery(
-        field = "paf.postcode",
-        value = token
-      )).boost(queryParams.postcode.pafPostcodeBoost),
-      constantScoreQuery(matchQuery(
-        field = "lpi.postcodeLocator",
-        value = token
-      )).boost(queryParams.postcode.lpiPostcodeLocatorBoost),
-    )).toList.flatten ++ postcodeInOutMust
-
-    val organisationNameQuery = tokens.get(Tokens.organisationName).map(token => Seq(
-      constantScoreQuery(matchQuery(
-        field = "paf.organisationName",
-        value = token
-      ).minimumShouldMatch(queryParams.organisationDepartmentMinimumShouldMatch)).boost(queryParams.organisationName.pafOrganisationNameBoost),
-      constantScoreQuery(matchQuery(
-        field = "lpi.organisation",
-        value = token
-      ).minimumShouldMatch(queryParams.organisationDepartmentMinimumShouldMatch)).boost(queryParams.organisationName.lpiOrganisationBoost),
-      constantScoreQuery(matchQuery(
-        field = "lpi.paoText",
-        value = token
-      ).minimumShouldMatch(queryParams.organisationDepartmentMinimumShouldMatch)).boost(queryParams.organisationName.lpiPaoTextBoost),
-      constantScoreQuery(matchQuery(
-        field = "lpi.legalName",
-        value = token
-      ).minimumShouldMatch(queryParams.organisationDepartmentMinimumShouldMatch)).boost(queryParams.organisationName.lpiLegalNameBoost),
-      constantScoreQuery(matchQuery(
-        field = "lpi.saoText",
-        value = token
-      ).minimumShouldMatch(queryParams.organisationDepartmentMinimumShouldMatch)).boost(queryParams.organisationName.lpiSaoTextBoost)
-    )).toList.flatten
-
-    val departmentNameQuery = tokens.get(Tokens.departmentName).map(token => Seq(
-      constantScoreQuery(matchQuery(
-        field = "paf.departmentName",
-        value = token
-      ).minimumShouldMatch(queryParams.organisationDepartmentMinimumShouldMatch)).boost(queryParams.departmentName.pafDepartmentNameBoost),
-      constantScoreQuery(matchQuery(
-        field = "lpi.legalName",
-        value = token
-      ).minimumShouldMatch(queryParams.organisationDepartmentMinimumShouldMatch)).boost(queryParams.departmentName.lpiLegalNameBoost)
-    )).toList.flatten
-
-    val localityQuery = tokens.get(Tokens.locality).map(token => Seq(
-      constantScoreQuery(matchQuery(
-        field = "paf.postTown",
-        value = token
-      ).fuzziness(defaultFuzziness)).boost(queryParams.locality.pafPostTownBoost),
-      constantScoreQuery(matchQuery(
-        field = "paf.welshPostTown",
-        value = token
-      ).fuzziness(defaultFuzziness)).boost(queryParams.locality.pafWelshPostTownBoost),
-      constantScoreQuery(matchQuery(
-        field = "lpi.townName",
-        value = token
-      ).fuzziness(defaultFuzziness)).boost(queryParams.locality.lpiTownNameBoost),
-      constantScoreQuery(matchQuery(
-        field = "paf.dependentLocality",
-        value = token
-      ).fuzziness(defaultFuzziness)).boost(queryParams.locality.pafDependentLocalityBoost),
-      constantScoreQuery(matchQuery(
-        field = "paf.welshDependentLocality",
-        value = token
-      ).fuzziness(defaultFuzziness)).boost(queryParams.locality.pafWelshDependentLocalityBoost),
-      constantScoreQuery(matchQuery(
-        field = "lpi.locality",
-        value = token
-      ).fuzziness(defaultFuzziness)).boost(queryParams.locality.lpiLocalityBoost),
-      constantScoreQuery(matchQuery(
-        field = "paf.doubleDependentLocality",
-        value = token
-      ).fuzziness(defaultFuzziness)).boost(queryParams.locality.pafDoubleDependentLocalityBoost),
-      constantScoreQuery(matchQuery(
-        field = "paf.welshDoubleDependentLocality",
-        value = token
-      ).fuzziness(defaultFuzziness)).boost(queryParams.locality.pafWelshDoubleDependentLocalityBoost)
-    )).toList.flatten
-
-    val normalizedInput = Tokens.concatenate(tokens)
-
-    val filterType = getFilterType(filters)
-    val filterValuePrefix = getFilterValuePrefix(filters)
-    val filterValueTerm = getFilterValueTerm(filters)
-
-    // appended to other queries if found
-    // was once geoDistanceQueryInner
-    val radiusQuery = if (!range.isEmpty)
-      Seq(geoDistanceQuery("lpi.location").point(lat.toDouble, lon.toDouble).distance(s"${range}km"))
-    else Seq.empty
-
-    val prefixWithGeo = Seq(prefixQuery("classificationCode", filterValuePrefix)) ++ radiusQuery
-    val termWithGeo = Seq(termsQuery("classificationCode", filterValueTerm)) ++ radiusQuery
-
-    val fallbackQueryStart: BoolQueryDefinition = bool(
-      Seq(dismax(
-        matchQuery("lpi.nagAll", normalizedInput)
-          .minimumShouldMatch(queryParams.fallback.fallbackMinimumShouldMatch)
-          .analyzer(CustomAnalyzer("welsh_split_synonyms_analyzer"))
-          .boost(queryParams.fallback.fallbackLpiBoost),
-        matchQuery("paf.pafAll", normalizedInput)
-          .minimumShouldMatch(queryParams.fallback.fallbackMinimumShouldMatch)
-          .analyzer(CustomAnalyzer("welsh_split_synonyms_analyzer"))
-          .boost(queryParams.fallback.fallbackPafBoost))
-        .tieBreaker(0.0)),
-      Seq(dismax(
-        matchQuery("lpi.nagAll.bigram", normalizedInput)
-          .fuzziness(queryParams.fallback.bigramFuzziness)
-          .boost(queryParams.fallback.fallbackLpiBigramBoost),
-        matchQuery("paf.pafAll.bigram", normalizedInput)
-          .fuzziness(queryParams.fallback.bigramFuzziness)
-          .boost(queryParams.fallback.fallbackPafBigramBoost))
-        .tieBreaker(0.0)),
-      Seq.empty).boost(queryParams.fallback.fallbackQueryBoost)
-
-    val fallbackQuery = filters match {
-      case "" => fallbackQueryStart.filter(radiusQuery ++ Seq(dateQuery).flatten)
-      case _ => filterType match {
-        case "prefix" => fallbackQueryStart.filter(prefixWithGeo ++ Seq(dateQuery).flatten)
-        case _ => fallbackQueryStart.filter(termWithGeo ++ Seq(dateQuery).flatten)
-      }
-    }
-=======
-    val postcodeQuery = Seq(
-      tokens.get(Tokens.postcode).map(token =>
-        constantScoreQuery(matchQuery(
-          field = "paf.postcode",
-          value = token
-        )).boost(queryParams.postcode.pafPostcodeBoost)),
-      tokens.get(Tokens.postcode).map(token =>
-        constantScoreQuery(matchQuery(
-          field = "nisra.postcode",
-          value = token
-        )).boost(queryParams.postcode.pafPostcodeBoost)),
-      tokens.get(Tokens.postcode).map(token =>
-        constantScoreQuery(matchQuery(
-          field = "lpi.postcodeLocator",
-          value = token
-        )).boost(queryParams.postcode.lpiPostcodeLocatorBoost)),
->>>>>>> 182de351
-
-    val bestOfTheLotQueries = Seq(
-      buildingNumberQuery,
-      buildingNameQuery,
-      subBuildingNameQuery,
-      streetNameQuery,
-      postcodeQuery,
-      organisationNameQuery,
-      departmentNameQuery
-      // `dismax` dsl does not exist, `: _*` means that we provide a list (`queries`) as arguments (args) for the function
-    ).filter(_.nonEmpty).map(queries => dismax(queries: Iterable[QueryDefinition]).tieBreaker(queryParams.excludingDisMaxTieBreaker))
-
-    val townLocalityQueries = Seq(
-      townNameQuery,
-      localityQuery
-      // `dismax` dsl does not exist, `: _*` means that we provide a list (`queries`) as arguments (args) for the function
-    ).filter(_.nonEmpty).map(queries => dismax(queries: Iterable[QueryDefinition]).tieBreaker(queryParams.excludingDisMaxTieBreaker))
-
-    val everythingMattersQueries = Seq(
-      townLocalityQueries,
-      paoQuery,
-      saoQuery
-      // `dismax` dsl does not exist, `: _*` means that we provide a list (`queries`) as arguments (args) for the function
-    ).filter(_.nonEmpty).map(queries => dismax(queries: Iterable[QueryDefinition]).tieBreaker(queryParams.includingDisMaxTieBreaker))
-
-    val shouldQuery = bestOfTheLotQueries ++ everythingMattersQueries
-
-    val queryFilter = if (filters.isEmpty)
-      radiusQuery
-    else if (filterType == "prefix")
-      prefixWithGeo
-    else
-      termWithGeo
-
-    val query = shouldQuery match {
-      case Seq() => fallbackQuery
-      case _ => dismax(
-        should(shouldQuery.asInstanceOf[Iterable[QueryDefinition]])
-          .minimumShouldMatch(queryParams.mainMinimumShouldMatch)
-          .filter(queryFilter ++ dateQuery)
-        , fallbackQuery)
-        .tieBreaker(queryParams.topDisMaxTieBreaker)
-    }
-
-    val source = if (historical) {
-      if (isBulk) hybridIndexHistoricalBulk else hybridIndexHistoricalAddress
-    } else {
-      if (isBulk) hybridIndexBulk else hybridIndexAddress
-    }
-
-    search(source + getEpochParam(epoch) + hybridMapping).query(query)
-      .sortBy(FieldSortDefinition("_score").order(SortOrder.DESC), FieldSortDefinition("uprn").order(SortOrder.ASC))
-      .trackScores(true)
-      .searchType(SearchType.DfsQueryThenFetch)
-  }
-
-  @deprecated
-  def queryBulk(requestsData: Stream[BulkAddressRequestData],
-                limit: Int,
-                startDate: String = "",
-                endDate: String = "",
-                queryParamsConfig: Option[QueryParamsConfig] = None,
-                historical: Boolean = true,
-                matchThreshold: Float,
-                includeFullAddress: Boolean = false,
-                epoch: String = ""): Future[Stream[Either[BulkAddressRequestData, Seq[AddressBulkResponseAddress]]]] = {
-    val minimumSample = conf.config.bulk.minimumSample
-    val addressRequests = requestsData.map { requestData =>
-      val args = AddressArgs(
-        tokens = requestData.tokens,
-        start = 0,
-        limit = max(limit * 2, minimumSample),
-        filters = "",
-        region = None,
-        filterDateRange = DateRange(startDate, endDate),
-        queryParamsConfig = queryParamsConfig,
-        historical = historical,
-        isBulk = true,
-        epoch = epoch,
-      )
-      val bulkAddressRequest: Future[Seq[AddressBulkResponseAddress]] =
-        runMultiResultQuery(args).map { case HybridAddressCollection(hybridAddresses, _, _) =>
-
-          // If we didn't find any results for an input, we still need to return
-          // something that will indicate an empty result
-          val tokens = requestData.tokens
-          val emptyBulk = BulkAddress.empty(requestData)
-          val emptyScored = HopperScoreHelper.getScoresForAddresses(Seq(AddressResponseAddress.fromHybridAddress(emptyBulk.hybridAddress, verbose = true)), tokens, 1D)
-          val emptyBulkAddress = AddressBulkResponseAddress.fromBulkAddress(emptyBulk, emptyScored.head, includeFullAddress = false)
-          if (hybridAddresses.isEmpty) Seq(emptyBulkAddress)
-          else {
-            val bulkAddresses = hybridAddresses.map { hybridAddress =>
-              BulkAddress.fromHybridAddress(hybridAddress, requestData)
-            }
-
-            val addressResponseAddresses = hybridAddresses.map { hybridAddress =>
-              AddressResponseAddress.fromHybridAddress(hybridAddress, verbose = true)
-            }
-
-            //  calculate the elastic denominator value which will be used when scoring each address
-            val elasticDenominator = Try(ConfidenceScoreHelper.calculateElasticDenominator(addressResponseAddresses.map(_.underlyingScore))).getOrElse(1D)
-            // add the Hopper and hybrid scores to the address
-            // val matchThreshold = 5
-            val threshold = Try((matchThreshold / 100).toDouble).getOrElse(0.05D)
-            val scoredAddresses = HopperScoreHelper.getScoresForAddresses(addressResponseAddresses, tokens, elasticDenominator)
-            val addressBulkResponseAddresses = (bulkAddresses zip scoredAddresses).map { case (b, s) =>
-              AddressBulkResponseAddress.fromBulkAddress(b, s, includeFullAddress)
-            }
-            val thresholdedAddresses = addressBulkResponseAddresses.filter(_.confidenceScore > threshold).sortBy(_.confidenceScore)(Ordering[Double].reverse).take(limit)
-
-            if (thresholdedAddresses.isEmpty) Seq(emptyBulkAddress) else thresholdedAddresses
-          }
-        }
-
-      // Successful requests are stored in the `Right`
-      // Failed requests will be stored in the `Left`
-      bulkAddressRequest.map(Right(_)).recover {
-        case exception: Exception =>
-          logger.info(s"#bulk query: rejected request to ES (this might be an indicator of low resource) : ${exception.getMessage}")
-          Left(requestData.copy(lastFailExceptionMessage = exception.getMessage))
-      }
-    }
-
-    Future.sequence(addressRequests)
-  }
-
-  ////// OLD/NEW
 
   private def makeDateQuery(dateRange: DateRange): Option[QueryDefinition] = {
     if (dateRange.start.isEmpty && dateRange.end.isEmpty) None
@@ -1527,18 +102,9 @@
   }
 
   private def makeUprnQuery(args: UPRNArgs): SearchDefinition = {
-    val term = termQuery("uprn", args.uprn)
-
-    val query = makeDateQuery(args.filterDateRange) match {
-      case Some(q) => must(term).filter(q)
-      case None => term
-    }
-
-    val source = if (args.skinny) {
-      if (args.historical) hybridIndexHistoricalSkinnyUprn else hybridIndexSkinnyUprn
-    } else {
-      if (args.historical) hybridIndexHistoricalUprn else hybridIndexUprn
-    }
+    val query = termQuery("uprn", args.uprn)
+
+    val source = if (args.historical) hybridIndexHistoricalUprn else hybridIndexUprn
 
     search(source + args.epochParam + hybridMapping).query(query)
   }
@@ -1554,6 +120,7 @@
     * old param historical historical flag
     * old param fallback   flag to indicate if fallback query is required
     * old param verbose    flag to indicate that skinny index should be used when false
+    *
     * @param args partial query arguments (including fallback state)
     * @return Search definition containing query to the ES
     */
@@ -1564,7 +131,6 @@
 
     val slopVal = 4
     val dateQuery = makeDateQuery(args.filterDateRange)
-    val abQuery = if (args.verbose) Option(not(termQuery("lpi.addressBasePostal", "N"))) else None
     val fieldsToSearch = Seq("lpi.nagAll.partial", "paf.mixedPaf.partial", "paf.mixedWelshPaf.partial")
     val queryBase = multiMatchQuery(args.input).fields(fieldsToSearch)
     val queryWithMatchType = if (args.fallback) queryBase.matchType("best_fields") else queryBase.matchType("phrase").slop(slopVal)
@@ -1573,7 +139,6 @@
       if (args.filters.isEmpty) None
       else if (args.filtersType == "prefix") Some(prefixQuery("classificationCode", args.filtersValuePrefix))
       else Some(termsQuery("classificationCode", args.filtersValueTerm)),
-      abQuery,
       dateQuery,
     ).flatten
 
@@ -1589,18 +154,22 @@
         // allow the target pao and target sao to match once each
         // prevents (a a -> a b) from causing two matches
         numMatchQuery("lpi.paoStartNumber", first).boost(0.5D),
-        numMatchQuery("lpi.saoStartNumber", first).boost(0.5D))
+        numMatchQuery("lpi.saoStartNumber", first).boost(0.5D),
+        numMatchQuery("nisra.buildingNumber", first).boost(0.5D))
       case first :: second :: _ => Seq(
         // allow the input pao and input sao to match once each
         // because they cannot both match the same target, matches should not overlap (usually)
         dismax(numMatchQuery("lpi.paoStartNumber", first).boost(0.2D),
-          numMatchQuery("lpi.saoStartNumber", first).boost(0.5D)),
+          numMatchQuery("lpi.saoStartNumber", first).boost(0.5D),
+          numMatchQuery("nisra.buildingNumber", first).boost(0.5D)),
         dismax(numMatchQuery("lpi.paoStartNumber", second).boost(0.5D),
-          numMatchQuery("lpi.saoStartNumber", second).boost(0.2D)))
+          numMatchQuery("lpi.saoStartNumber", second).boost(0.2D),
+          numMatchQuery("nisra.buildingNumber", second).boost(0.5D)))
       case Seq(first) => Seq(
         // otherwise, match either
         dismax(numMatchQuery("lpi.paoStartNumber", first).boost(0.5D),
-          numMatchQuery("lpi.saoStartNumber", first).boost(0.2D)))
+          numMatchQuery("lpi.saoStartNumber", first).boost(0.2D),
+          numMatchQuery("nisra.buildingNumber", first).boost(0.5D)))
       case _ => Seq.empty
     }
 
@@ -1619,7 +188,6 @@
   }
 
   private def makePostcodeQuery(args: PostcodeArgs): SearchDefinition = {
-
     val postcodeFormatted: String = if (!args.postcode.contains(" ")) {
       val (postcodeStart, postcodeEnd) = args.postcode.splitAt(args.postcode.length() - 3)
       (postcodeStart + " " + postcodeEnd).toUpperCase
@@ -1627,16 +195,13 @@
       args.postcode.toUpperCase
     }
 
-    val dateQuery = makeDateQuery(args.filterDateRange)
-    val abQuery = if (args.verbose) Option(not(termQuery("lpi.addressBasePostal", "N"))) else None
-
     val queryFilter = if (args.filters.isEmpty) {
-      Seq(abQuery, dateQuery)
+      Seq.empty()
     } else {
       if (args.filtersType == "prefix")
-        Seq(Option(prefixQuery("classificationCode", args.filtersValuePrefix)), abQuery, dateQuery)
+        Seq(Option(prefixQuery("classificationCode", args.filtersValuePrefix)))
       else
-        Seq(Option(termsQuery("classificationCode", args.filtersValueTerm)), abQuery, dateQuery)
+        Seq(Option(termsQuery("classificationCode", args.filtersValueTerm)))
     }
 
     val query = must(termQuery("lpi.postcodeLocator", postcodeFormatted)).filter(queryFilter.flatten)
@@ -1653,16 +218,15 @@
       .sortBy(FieldSortDefinition("lpi.streetDescriptor.keyword").asc(),
         FieldSortDefinition("lpi.paoStartNumber").asc(),
         FieldSortDefinition("lpi.paoStartSuffix.keyword").asc(),
+        FieldSortDefinition("nisra.thoroughfare.keyword").asc(),
+        FieldSortDefinition("nisra.buildingNumber.keyword").asc(),
         FieldSortDefinition("uprn").asc())
       .start(args.start)
       .limit(args.limit)
   }
 
   private def makeRandomQuery(args: RandomArgs): SearchDefinition = {
-
     val timestamp: Long = System.currentTimeMillis
-
-    val abQuery = if (args.verbose) Option(not(termQuery("lpi.addressBasePostal", "N"))) else None
 
     val queryInner = if (args.filters.isEmpty)
       None
@@ -1673,7 +237,7 @@
 
     val query = functionScoreQuery()
       .functions(randomScore(timestamp.toInt))
-      .query(boolQuery().filter(Seq(queryInner, abQuery).flatten))
+      .query(boolQuery().filter(Seq(queryInner).flatten))
       .boostMode("replace")
 
     val source = if (args.historical) {
@@ -1730,16 +294,7 @@
     val subBuildingNameQueryOld: Seq[QueryDefinition] = Seq(Seq(
       args.tokens.get(Tokens.subBuildingName).map(token =>
         constantScoreQuery(matchQuery(
-<<<<<<< HEAD
           field = "paf.subBuildingName",
-=======
-          field = "nisra.organisationName",
-          value = token
-        ).minimumShouldMatch(queryParams.organisationDepartmentMinimumShouldMatch)).boost(queryParams.organisationName.pafOrganisationNameBoost)),
-      tokens.get(Tokens.organisationName).map(token =>
-        constantScoreQuery(matchQuery(
-          field = "lpi.organisation",
->>>>>>> 182de351
           value = token
         )).boost(queryParams.subBuildingName.pafSubBuildingNameBoost)),
       args.tokens.get(Tokens.subBuildingName).map(token =>
@@ -1799,6 +354,7 @@
     val paoEndSuffix = args.tokens.getOrElse(Tokens.paoEndSuffix, "")
     val skipPao = paoEndNumber == "" && paoEndSuffix == ""
 
+    // TODO merge parts of this together
     val paoQuery: Seq[ConstantScoreDefinition] = if (!skipPao) Seq(
       args.tokens.get(Tokens.paoStartNumber).map(token =>
         constantScoreQuery(matchQuery(
@@ -1817,16 +373,7 @@
         )).boost(queryParams.buildingRange.lpiPaoEndNumberBoost)),
       args.tokens.get(Tokens.paoEndSuffix).map(token =>
         constantScoreQuery(matchQuery(
-<<<<<<< HEAD
           field = "lpi.paoEndSuffix",
-=======
-          field = "nisra.townland",
-          value = token
-        ).fuzziness(defaultFuzziness)).boost(queryParams.locality.pafPostTownBoost)),
-      tokens.get(Tokens.locality).map(token =>
-        constantScoreQuery(matchQuery(
-          field = "paf.welshPostTown",
->>>>>>> 182de351
           value = token
         )).boost(queryParams.buildingRange.lpiPaoEndSuffixBoost)),
       args.tokens.get(Tokens.paoEndNumber).map(token =>
@@ -1842,6 +389,16 @@
       args.tokens.get(Tokens.paoStartNumber).map(token =>
         constantScoreQuery(matchQuery(
           field = "paf.buildingNumber",
+          value = token
+        )).boost(queryParams.buildingRange.lpiPaoStartEndBoost)),
+      args.tokens.get(Tokens.paoEndNumber).map(token =>
+        constantScoreQuery(matchQuery(
+          field = "nisra.buildingNumber",
+          value = token
+        )).boost(queryParams.buildingRange.lpiPaoStartEndBoost)),
+      args.tokens.get(Tokens.paoStartNumber).map(token =>
+        constantScoreQuery(matchQuery(
+          field = "nisra.buildingNumber",
           value = token
         )).boost(queryParams.buildingRange.lpiPaoStartEndBoost))
     ).flatten else Seq.empty
@@ -1866,24 +423,20 @@
         value = token
       ).fuzziness(defaultFuzziness)).boost(queryParams.buildingName.pafBuildingNameBoost),
       constantScoreQuery(matchQuery(
+        field = "nisra.buildingName",
+        value = token
+      ).fuzziness(defaultFuzziness)).boost(queryParams.buildingName.pafBuildingNameBoost),
+      constantScoreQuery(matchQuery(
         field = "lpi.paoText",
         value = token
-      ).fuzziness(defaultFuzziness).minimumShouldMatch(queryParams.paoSaoMinimumShouldMatch)).boost(queryParams.buildingName.lpiPaoTextBoost)
+      ).fuzziness(defaultFuzziness).minimumShouldMatch(queryParams.paoSaoMinimumShouldMatch))
+        .boost(queryParams.buildingName.lpiPaoTextBoost)
     )).toList.flatten ++ paoBuildingNameMust
 
     val buildingNumberQuery = if (skipPao) {
       args.tokens.get(Tokens.paoStartNumber).map(token => Seq(
         constantScoreQuery(matchQuery(
-<<<<<<< HEAD
           field = "paf.buildingNumber",
-=======
-          field = "nisra.locality",
-          value = token
-        ).fuzziness(defaultFuzziness)).boost(queryParams.locality.lpiLocalityBoost)),
-      tokens.get(Tokens.locality).map(token =>
-        constantScoreQuery(matchQuery(
-          field = "lpi.locality",
->>>>>>> 182de351
           value = token
         )).boost(queryParams.buildingNumber.pafBuildingNumberBoost),
         constantScoreQuery(matchQuery(
@@ -1903,6 +456,10 @@
         value = token
       ).fuzziness(defaultFuzziness)).boost(queryParams.streetName.pafThoroughfareBoost),
       constantScoreQuery(matchQuery(
+        field = "nisra.thoroughfare",
+        value = token
+      ).fuzziness(defaultFuzziness)).boost(queryParams.streetName.pafThoroughfareBoost),
+      constantScoreQuery(matchQuery(
         field = "paf.welshThoroughfare",
         value = token
       ).fuzziness(defaultFuzziness)).boost(queryParams.streetName.pafWelshThoroughfareBoost),
@@ -1912,6 +469,14 @@
       ).fuzziness(defaultFuzziness)).boost(queryParams.streetName.pafDependentThoroughfareBoost),
       constantScoreQuery(matchQuery(
         field = "paf.welshDependentThoroughfare",
+        value = token
+      ).fuzziness(defaultFuzziness)).boost(queryParams.streetName.pafWelshDependentThoroughfareBoost),
+      constantScoreQuery(matchQuery(
+        field = "nisra.dependentThoroughfare",
+        value = token
+      ).fuzziness(defaultFuzziness)).boost(queryParams.streetName.pafWelshDependentThoroughfareBoost),
+      constantScoreQuery(matchQuery(
+        field = "nisra.altThoroughfare",
         value = token
       ).fuzziness(defaultFuzziness)).boost(queryParams.streetName.pafWelshDependentThoroughfareBoost),
       constantScoreQuery(matchQuery(
@@ -1929,6 +494,10 @@
         field = "paf.welshPostTown",
         value = token
       ).fuzziness(defaultFuzziness)).boost(queryParams.townName.pafWelshPostTownBoost),
+      constantScoreQuery(matchQuery(
+        field = "nisra.townName",
+        value = token
+      ).fuzziness(defaultFuzziness)).boost(queryParams.townName.pafPostTownBoost),
       constantScoreQuery(matchQuery(
         field = "lpi.townName",
         value = token
@@ -1975,6 +544,10 @@
         value = token
       )).boost(queryParams.postcode.pafPostcodeBoost),
       constantScoreQuery(matchQuery(
+        field = "nisra.postcode",
+        value = token
+      )).boost(queryParams.postcode.pafPostcodeBoost),
+      constantScoreQuery(matchQuery(
         field = "lpi.postcodeLocator",
         value = token
       )).boost(queryParams.postcode.lpiPostcodeLocatorBoost),
@@ -1986,6 +559,10 @@
         value = token
       ).minimumShouldMatch(queryParams.organisationDepartmentMinimumShouldMatch)).boost(queryParams.organisationName.pafOrganisationNameBoost),
       constantScoreQuery(matchQuery(
+        field = "nisra.organisationName",
+        value = token
+      ).minimumShouldMatch(queryParams.organisationDepartmentMinimumShouldMatch)).boost(queryParams.organisationName.pafOrganisationNameBoost),
+      constantScoreQuery(matchQuery(
         field = "lpi.organisation",
         value = token
       ).minimumShouldMatch(queryParams.organisationDepartmentMinimumShouldMatch)).boost(queryParams.organisationName.lpiOrganisationBoost),
@@ -2020,6 +597,10 @@
         value = token
       ).fuzziness(defaultFuzziness)).boost(queryParams.locality.pafPostTownBoost),
       constantScoreQuery(matchQuery(
+        field = "nisra.townland",
+        value = token
+      ).fuzziness(defaultFuzziness)).boost(queryParams.locality.pafPostTownBoost),
+      constantScoreQuery(matchQuery(
         field = "paf.welshPostTown",
         value = token
       ).fuzziness(defaultFuzziness)).boost(queryParams.locality.pafWelshPostTownBoost),
@@ -2035,6 +616,10 @@
         field = "paf.welshDependentLocality",
         value = token
       ).fuzziness(defaultFuzziness)).boost(queryParams.locality.pafWelshDependentLocalityBoost),
+      constantScoreQuery(matchQuery(
+        field = "nisra.locality",
+        value = token
+      ).fuzziness(defaultFuzziness)).boost(queryParams.locality.lpiLocalityBoost),
       constantScoreQuery(matchQuery(
         field = "lpi.locality",
         value = token
@@ -2065,6 +650,10 @@
     val fallbackQueryStart: BoolQueryDefinition = bool(
       Seq(dismax(
         matchQuery("lpi.nagAll", normalizedInput)
+          .minimumShouldMatch(queryParams.fallback.fallbackMinimumShouldMatch)
+          .analyzer(CustomAnalyzer("welsh_split_synonyms_analyzer"))
+          .boost(queryParams.fallback.fallbackLpiBoost),
+        matchQuery("nisra.nisraAll", normalizedInput)
           .minimumShouldMatch(queryParams.fallback.fallbackMinimumShouldMatch)
           .analyzer(CustomAnalyzer("welsh_split_synonyms_analyzer"))
           .boost(queryParams.fallback.fallbackLpiBoost),
@@ -2077,6 +666,9 @@
         matchQuery("lpi.nagAll.bigram", normalizedInput)
           .fuzziness(queryParams.fallback.bigramFuzziness)
           .boost(queryParams.fallback.fallbackLpiBigramBoost),
+        matchQuery("nisra.nisraAll.bigram", normalizedInput)
+          .fuzziness(queryParams.fallback.bigramFuzziness)
+          .boost(queryParams.fallback.fallbackLpiBigramBoost),
         matchQuery("paf.pafAll.bigram", normalizedInput)
           .fuzziness(queryParams.fallback.bigramFuzziness)
           .boost(queryParams.fallback.fallbackPafBigramBoost))
@@ -2092,119 +684,6 @@
 
     val fallbackQuery = fallbackQueryStart.filter(fallbackQueryFilter ++ Seq(dateQuery).flatten)
 
-<<<<<<< HEAD
-=======
-    val radiusQuery = {
-      if (range.equals(""))
-        Seq()
-      else
-        Seq(
-          geoDistanceQuery("lpi.location").point(lat.toDouble, lon.toDouble).distance(s"${range}km")
-        )
-    }
-
-    val prefixWithGeo = if (range.equals(""))
-      Seq(prefixQuery("classificationCode", filterValuePrefix))
-    else
-      Seq(prefixQuery("classificationCode", filterValuePrefix),geoDistanceQuery("lpi.location").point(lat.toDouble, lon.toDouble).distance(s"${range}km"))
-
-    val termWithGeo = if (range.equals(""))
-      Seq(termsQuery("classificationCode", filterValueTerm))
-    else
-      Seq(termsQuery("classificationCode", filterValueTerm),geoDistanceQuery("lpi.location").point(lat.toDouble, lon.toDouble).distance(s"${range}km"))
-
-    val fallbackQuery =
-      if (filters.isEmpty) {
-        bool(
-          Seq(dismax(
-            matchQuery("lpi.nagAll", normalizedInput)
-              .minimumShouldMatch(queryParams.fallback.fallbackMinimumShouldMatch)
-              .analyzer(CustomAnalyzer("welsh_split_synonyms_analyzer"))
-              .boost(queryParams.fallback.fallbackLpiBoost),
-            matchQuery("nisra.nisraAll", normalizedInput)
-              .minimumShouldMatch(queryParams.fallback.fallbackMinimumShouldMatch)
-              .analyzer(CustomAnalyzer("welsh_split_synonyms_analyzer"))
-              .boost(queryParams.fallback.fallbackLpiBoost),
-            matchQuery("paf.pafAll", normalizedInput)
-              .minimumShouldMatch(queryParams.fallback.fallbackMinimumShouldMatch)
-              .analyzer(CustomAnalyzer("welsh_split_synonyms_analyzer"))
-              .boost(queryParams.fallback.fallbackPafBoost))
-            .tieBreaker(0.0)),
-          Seq(dismax(
-            matchQuery("lpi.nagAll.bigram", normalizedInput)
-              .fuzziness(queryParams.fallback.bigramFuzziness)
-              .boost(queryParams.fallback.fallbackLpiBigramBoost),
-            matchQuery("nisra.nisraAll.bigram", normalizedInput)
-              .fuzziness(queryParams.fallback.bigramFuzziness)
-              .boost(queryParams.fallback.fallbackLpiBigramBoost),
-            matchQuery("paf.pafAll.bigram", normalizedInput)
-              .fuzziness(queryParams.fallback.bigramFuzziness)
-              .boost(queryParams.fallback.fallbackPafBigramBoost))
-            .tieBreaker(0.0)),
-          Seq()).boost(queryParams.fallback.fallbackQueryBoost).filter(radiusQuery ++ Seq(dateQuery).flatten)
-      }
-      else {
-        if (filterType == "prefix") {
-          bool(
-            Seq(dismax(
-              matchQuery("lpi.nagAll", normalizedInput)
-                .minimumShouldMatch(queryParams.fallback.fallbackMinimumShouldMatch)
-                .analyzer(CustomAnalyzer("welsh_split_synonyms_analyzer"))
-                .boost(queryParams.fallback.fallbackLpiBoost),
-              matchQuery("nisra.nisraAll", normalizedInput)
-                .minimumShouldMatch(queryParams.fallback.fallbackMinimumShouldMatch)
-                .analyzer(CustomAnalyzer("welsh_split_synonyms_analyzer"))
-                .boost(queryParams.fallback.fallbackLpiBoost),
-              matchQuery("paf.pafAll", normalizedInput)
-                .minimumShouldMatch(queryParams.fallback.fallbackMinimumShouldMatch)
-                .analyzer(CustomAnalyzer("welsh_split_synonyms_analyzer"))
-                .boost(queryParams.fallback.fallbackPafBoost))
-              .tieBreaker(0.0)),
-            Seq(dismax(
-              matchQuery("lpi.nagAll.bigram", normalizedInput)
-                .fuzziness(queryParams.fallback.bigramFuzziness)
-                .boost(queryParams.fallback.fallbackLpiBigramBoost),
-              matchQuery("nisra.nisraAll.bigram", normalizedInput)
-                .fuzziness(queryParams.fallback.bigramFuzziness)
-                .boost(queryParams.fallback.fallbackLpiBigramBoost),
-              matchQuery("paf.pafAll.bigram", normalizedInput)
-                .fuzziness(queryParams.fallback.bigramFuzziness)
-                .boost(queryParams.fallback.fallbackPafBigramBoost))
-              .tieBreaker(0.0)),
-            Seq()).boost(queryParams.fallback.fallbackQueryBoost)
-            .filter(prefixWithGeo ++ Seq(dateQuery).flatten)
-        }
-        else {
-          bool(
-            Seq(dismax(
-              matchQuery("lpi.nagAll", normalizedInput)
-                .minimumShouldMatch(queryParams.fallback.fallbackMinimumShouldMatch)
-                .analyzer(CustomAnalyzer("welsh_split_synonyms_analyzer"))
-                .boost(queryParams.fallback.fallbackLpiBoost),
-              matchQuery("nisra.nisraAll", normalizedInput)
-                .minimumShouldMatch(queryParams.fallback.fallbackMinimumShouldMatch)
-                .analyzer(CustomAnalyzer("welsh_split_synonyms_analyzer"))
-                .boost(queryParams.fallback.fallbackLpiBoost),
-              matchQuery("paf.pafAll", normalizedInput)
-                .minimumShouldMatch(queryParams.fallback.fallbackMinimumShouldMatch)
-                .analyzer(CustomAnalyzer("welsh_split_synonyms_analyzer"))
-                .boost(queryParams.fallback.fallbackPafBoost))
-              .tieBreaker(0.0)),
-            Seq(dismax(
-              matchQuery("lpi.nagAll.bigram", normalizedInput)
-                .fuzziness(queryParams.fallback.bigramFuzziness)
-                .boost(queryParams.fallback.fallbackLpiBigramBoost),
-              matchQuery("nisra.nisraAll.bigram", normalizedInput)
-                .fuzziness(queryParams.fallback.bigramFuzziness)
-                .boost(queryParams.fallback.fallbackLpiBigramBoost),
-              matchQuery("paf.pafAll.bigram", normalizedInput)
-                .fuzziness(queryParams.fallback.bigramFuzziness)
-                .boost(queryParams.fallback.fallbackPafBigramBoost))
-              .tieBreaker(0.0)),
-            Seq()).boost(queryParams.fallback.fallbackQueryBoost).filter(termWithGeo ++ Seq(dateQuery).flatten)
-        }
-      }
->>>>>>> 182de351
     val bestOfTheLotQueries = Seq(
       buildingNumberQuery,
       buildingNameQuery,
@@ -2361,4 +840,6 @@
 
     Future.sequence(addressRequests)
   }
+
+
 }