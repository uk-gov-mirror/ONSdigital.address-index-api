--- conflicted
+++ resolved
@@ -6,11 +6,8 @@
 import com.sksamuel.elastic4s.analyzers.CustomAnalyzer
 import com.sksamuel.elastic4s.http.ElasticDsl.{geoDistanceQuery, _}
 import com.sksamuel.elastic4s.http.HttpClient
-<<<<<<< HEAD
-=======
 import com.sksamuel.elastic4s.http.search.SearchBodyBuilderFn
 import com.sksamuel.elastic4s.searches.{SearchDefinition, SearchType}
->>>>>>> fe368304
 import com.sksamuel.elastic4s.searches.queries.QueryDefinition
 import com.sksamuel.elastic4s.searches.sort.{FieldSortDefinition, SortOrder}
 import com.sksamuel.elastic4s.searches.{QueryBuilderFn, SearchDefinition, SearchType}
@@ -182,7 +179,10 @@
       else filters.toUpperCase
     }
 
-<<<<<<< HEAD
+    val inputNumberOnlyPattern = "([0-9]+)".r
+
+    val inputNumber = input.replaceAll("[^0-9]", "")
+
     val dateQuery: Option[QueryDefinition] = {
       if (!startDate.isEmpty && !endDate.isEmpty) {
         Some(
@@ -196,46 +196,28 @@
     }
 
     val query =
-      if (filters.isEmpty) {
-        must(matchQuery("lpi.nagAll.typeahead", input))
-          .filter(Seq(Option(not(termQuery("lpi.addressBasePostal", "N"))), dateQuery).flatten)
-      }else {
-        if (filterType == "prefix") {
-          must(matchQuery("lpi.nagAll.typeahead", input))
-            .filter(Seq(Option(prefixQuery("lpi.classificationCode", filterValue)), Option(not(termQuery("lpi.addressBasePostal", "N"))), dateQuery).flatten)
-        }
-        else {
-          must(matchQuery("lpi.nagAll.typeahead", input))
-            .filter(Seq(Option(termQuery("lpi.classificationCode", filterValue)), Option(not(termQuery("lpi.addressBasePostal", "N"))), dateQuery).flatten)
-=======
-    val inputNumberOnlyPattern = "([0-9]+)".r
-
-    val inputNumber = input.replaceAll("[^0-9]", "")
-
-    val query =
       if (inputNumber.isEmpty) {
         if (filters.isEmpty) {
-          must(multiMatchQuery(input).matchType("best_fields").fields("lpi.nagAll.partial")).filter(not(termQuery("lpi.addressBasePostal", "N")))
+          must(multiMatchQuery(input).matchType("best_fields").fields("lpi.nagAll.partial")).filter(Seq(Option(not(termQuery("lpi.addressBasePostal", "N"))), dateQuery).flatten)
         }else {
           if (filterType == "prefix") {
-            must(multiMatchQuery(input).matchType("best_fields").fields("lpi.nagAll.partial")).filter(prefixQuery("lpi.classificationCode", filterValue), not(termQuery("lpi.addressBasePostal", "N")))
+            must(multiMatchQuery(input).matchType("best_fields").fields("lpi.nagAll.partial")).filter(Seq(Option(prefixQuery("lpi.classificationCode", filterValue)), Option(not(termQuery("lpi.addressBasePostal", "N"))), dateQuery).flatten)
           }
           else {
-            must(multiMatchQuery(input).matchType("best_fields").fields("lpi.nagAll.partial")).filter(termQuery("lpi.classificationCode", filterValue), not(termQuery("lpi.addressBasePostal", "N")))
+            must(multiMatchQuery(input).matchType("best_fields").fields("lpi.nagAll.partial")).filter(Seq(Option(termQuery("lpi.classificationCode", filterValue)), Option(not(termQuery("lpi.addressBasePostal", "N"))), dateQuery).flatten)
           }
         }
       }
       else {
         if (filters.isEmpty) {
-          must(multiMatchQuery(input).matchType("best_fields").fields("lpi.nagAll.partial")).should(matchQuery("lpi.paoStartNumber",inputNumber)).filter(not(termQuery("lpi.addressBasePostal", "N")))
+          must(multiMatchQuery(input).matchType("best_fields").fields("lpi.nagAll.partial")).should(matchQuery("lpi.paoStartNumber",inputNumber)).filter(Seq(Option(not(termQuery("lpi.addressBasePostal", "N"))), dateQuery).flatten)
         }else {
           if (filterType == "prefix") {
-            must(multiMatchQuery(input).matchType("best_fields").fields("lpi.nagAll.partial")).should(matchQuery("lpi.paoStartNumber",inputNumber)).filter(prefixQuery("lpi.classificationCode", filterValue), not(termQuery("lpi.addressBasePostal", "N")))
+            must(multiMatchQuery(input).matchType("best_fields").fields("lpi.nagAll.partial")).should(matchQuery("lpi.paoStartNumber",inputNumber)).filter(Seq(Option(prefixQuery("lpi.classificationCode", filterValue)), Option(not(termQuery("lpi.addressBasePostal", "N"))), dateQuery).flatten)
           }
           else {
-            must(multiMatchQuery(input).matchType("best_fields").fields("lpi.nagAll.partial")).should(matchQuery("lpi.paoStartNumber",inputNumber)).filter(termQuery("lpi.classificationCode", filterValue), not(termQuery("lpi.addressBasePostal", "N")))
+            must(multiMatchQuery(input).matchType("best_fields").fields("lpi.nagAll.partial")).should(matchQuery("lpi.paoStartNumber",inputNumber)).filter(Seq(Option(termQuery("lpi.classificationCode", filterValue)), Option(not(termQuery("lpi.addressBasePostal", "N"))), dateQuery).flatten)
           }
->>>>>>> fe368304
         }
       }
 
