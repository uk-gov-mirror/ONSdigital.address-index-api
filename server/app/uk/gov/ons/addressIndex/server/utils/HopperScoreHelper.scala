package uk.gov.ons.addressIndex.server.utils

import uk.gov.ons.addressIndex.model.db.BulkAddress
import uk.gov.ons.addressIndex.model.server.response.address.{AddressResponseAddress}
import uk.gov.ons.addressIndex.parsers.Tokens

import scala.util.Try

/**
  * Utility class to calculate Hopper matching scores
  * Takes the address response and adds the scores to each result
  * Uses an external file to lookup the scoring matrices
  */
object HopperScoreHelper {

  val logger = GenericLogger("HopperScoreHelper")
  val empty = "@"
  val defaultBuildingScore = "99"
  val defaultLocalityScore = "9999"
  val defaultUnitScore = "9999"

  // load score matrix from external file in parsers
  lazy val scoreMatrix: Map[String, String] = Tokens.fileToMap("scorematrix.txt")

  /**
    * Creates a new immutable sequence of addresses with the scores set
    * Currently doesn't sort by any of the new scores but could do
    *
    * @param addresses sequence of matching addresses, typically 10
    * @param tokens    matching input tokens created by parser
    * @return scored addresses
    */
  def getScoresForAddresses(addresses: Seq[AddressResponseAddress], tokens: Map[String, String], elasticDenominator: Double): Seq[AddressResponseAddress] = {
    val startingTime = System.currentTimeMillis()
    val localityParams = addresses.map(address => getLocalityParams(address, tokens))
    val scoredAddresses = addresses.zipWithIndex.map { case (address, index) => addScoresToAddress(index, address, tokens, localityParams, elasticDenominator) }
    val endingTime = System.currentTimeMillis()
    logger.trace("Hopper Score calculation time = " + (endingTime - startingTime) + " milliseconds")
    scoredAddresses
  }

  def getScoresForBulks(addresses: Seq[BulkAddress], tokens: Map[String, String], elasticDenominator: Double): Seq[AddressResponseAddress] = {
    val startingTime = System.currentTimeMillis()
    val localityParams = addresses.map(address => getLocalityParams(AddressResponseAddress.fromHybridAddress(address.hybridAddress, verbose = true), tokens))
    val scoredAddresses = addresses.zipWithIndex.map { case (address, index) => addScoresToAddress(index, AddressResponseAddress.fromHybridAddress(address.hybridAddress, verbose = true), tokens, localityParams, elasticDenominator) }
    val endingTime = System.currentTimeMillis()
    logger.trace("Hopper Score calculation time = " + (endingTime - startingTime) + " milliseconds")
    scoredAddresses
  }

  def getLocalityParams(address: AddressResponseAddress, tokens: Map[String, String]): (String, String) = {
    val organisationName = tokens.getOrElse(Tokens.organisationName, empty)
    val buildingName = tokens.getOrElse(Tokens.buildingName, empty)
    val streetName = tokens.getOrElse(Tokens.streetName, empty)
    val locality = tokens.getOrElse(Tokens.locality, empty)
    val townName = tokens.getOrElse(Tokens.townName, empty)
    val postcode = tokens.getOrElse(Tokens.postcode, empty)
    val postcodeIn = tokens.getOrElse(Tokens.postcodeIn, empty)
    val postcodeOut = tokens.getOrElse(Tokens.postcodeOut, empty)

    val pafPostcode = address.paf.map(_.postcode).getOrElse("").toUpperCase
    val nagPostcode = address.nag.getOrElse(Nil).headOption.map(_.postcodeLocator).getOrElse("").toUpperCase
    val nisraPostcode = address.nisra.map(_.postcode).getOrElse("").toUpperCase
    val postcodeToUse = if (nisraPostcode != "") nisraPostcode else if (pafPostcode != "") pafPostcode else nagPostcode

    (calculateLocalityScore(
      address,
      postcode,
      postcodeIn,
      postcodeOut,
      locality,
      townName,
      streetName,
      organisationName,
      buildingName),
      getSector(postcodeToUse))
  }

  /**
    * Calculates the Hopper scores for a single address
    *
    * @param address single address response object
    * @param tokens  list of tokens handed down
    * @return new address response oobject with scores
    */
  def addScoresToAddress(addNo: Int, address: AddressResponseAddress,
                         tokens: Map[String, String],
                         localityParams: Seq[(String, String)], elasticDenominator: Double): AddressResponseAddress = {

    val organisationName = tokens.getOrElse(Tokens.organisationName, empty)
    val subBuildingName = tokens.getOrElse(Tokens.subBuildingName, empty)
    val buildingName = tokens.getOrElse(Tokens.buildingName, empty)
    val buildingNumber = tokens.getOrElse(Tokens.buildingNumber, empty)
    val paoStartNumber = tokens.getOrElse(Tokens.paoStartNumber, empty)
    val paoStartSuffix = tokens.getOrElse(Tokens.paoStartSuffix, empty)
    val paoEndNumber = tokens.getOrElse(Tokens.paoEndNumber, empty)
    val paoEndSuffix = tokens.getOrElse(Tokens.paoEndSuffix, empty)
    val saoStartNumber = tokens.getOrElse(Tokens.saoStartNumber, empty)
    val saoStartSuffix = tokens.getOrElse(Tokens.saoStartSuffix, empty)
    val saoEndNumber = tokens.getOrElse(Tokens.saoEndNumber, empty)
    val saoEndSuffix = tokens.getOrElse(Tokens.saoEndSuffix, empty)

    val buildingScoreDebug = calculateBuildingScore(address,
      buildingName,
      buildingNumber,
      paoStartNumber,
      paoEndNumber,
      paoStartSuffix,
      paoEndSuffix,
      organisationName)

    val buildingScore = Try(scoreMatrix(buildingScoreDebug).toDouble).getOrElse(0d)

    //  extract locality score from values previously calculated for ambiguity calculation
    val localityScoreDebug = localityParams.lift(addNo).getOrElse(("", ""))._1

    val ambiguityPenalty = calculateAmbiguityPenalty(localityScoreDebug, localityParams)

    val localityScore = Try(scoreMatrix(localityScoreDebug).toDouble).getOrElse(0d) / ambiguityPenalty

    val unitScoreDebug = calculateUnitScore(
      address,
      subBuildingName,
      saoStartNumber,
      saoEndNumber,
      saoStartSuffix,
      saoEndSuffix,
      organisationName)

    val unitScore = Try(scoreMatrix(unitScoreDebug).toDouble).getOrElse(0d)
    val structuralScore = calculateStructuralScore(buildingScore, localityScore)
    val safeDenominator = if (elasticDenominator == 0) 1 else elasticDenominator
    val elasticRatio = if (elasticDenominator == -1D) 1.2D else Try(address.underlyingScore).getOrElse(1F) / safeDenominator
    val confidenceScore = ConfidenceScoreHelper.calculateConfidenceScore(tokens, structuralScore, unitScore, elasticRatio)

    address.copy(confidenceScore = confidenceScore)
  }

  /**
    * The object cscore is the product of the structural score and the unit score
    * except where the building unambiguously identifies the object when it is set to missing (?)
    *
    * @param buildingScore building score
    * @param localityScore locality score
    * @param unitScore     unit score
    * @return score as a double rounded to 4dp
    */
  def calculateObjectScore(buildingScore: Double, localityScore: Double, unitScore: Double): Double = {
    val score = if (unitScore == -1D) -1 else buildingScore * localityScore * unitScore
    BigDecimal(score).setScale(4, BigDecimal.RoundingMode.HALF_UP).toDouble
  }

  /**
    * The structural score is the product of the locality score and the building score
    *
    * @param buildingScore building score
    * @param localityScore locality score
    * @return score as a double rounded to 4dp
    */
  def calculateStructuralScore(buildingScore: Double, localityScore: Double): Double = {
    val score = buildingScore * localityScore
    BigDecimal(score).setScale(4, BigDecimal.RoundingMode.HALF_UP).toDouble
  }

  /**
    * The building score captures how the the building level identifiers match in source and reference
    *
    * @param address          address
    * @param buildingName     building name
    * @param buildingNumber   building number
    * @param paoStartNumber   pao start number
    * @param paoEndNumber     pao end number
    * @param paoStartSuffix   pao start suffix
    * @param paoEndSuffix     pao end suffix
    * @param organisationName organisation name
    * @return score between 0 and 1 (during testing lookup string returned instead for diagnostic purposes)
    */
  def calculateBuildingScore(address: AddressResponseAddress,
                             buildingName: String,
                             buildingNumber: String,
                             paoStartNumber: String,
                             paoEndNumber: String,
                             paoStartSuffix: String,
                             paoEndSuffix: String,
                             organisationName: String): String = {

    val fromSource = address.fromSource

    // get paf values
    val pafBuildingName = address.paf.map(_.buildingName).getOrElse("").toUpperCase
    val pafBuildingNumber = address.paf.map(_.buildingNumber).getOrElse("").toUpperCase
    val pafOrganisationName = address.paf.map(_.organisationName).getOrElse("").toUpperCase

    // get nisra values
    val nisraBuildingName = address.nisra.map(_.buildingName).getOrElse("").toUpperCase
    val nisraBuildingNumber = address.nisra.map(_.buildingNumber).getOrElse("").toUpperCase
    val nisraOrganisationName = address.nisra.map(_.organisationName).getOrElse("").toUpperCase

    //get nag values
    val nagPaoStartNumber = address.nag.getOrElse(Nil).headOption.map(_.pao.paoStartNumber).getOrElse("").toUpperCase
    val nagPaoEndNumber = address.nag.getOrElse(Nil).headOption.map(_.pao.paoEndNumber).getOrElse("").toUpperCase
    val nagPaoStartSuffix = address.nag.getOrElse(Nil).headOption.map(_.pao.paoStartSuffix).getOrElse("").toUpperCase
    val nagPaoEndSuffix = address.nag.getOrElse(Nil).headOption.map(_.pao.paoEndSuffix).getOrElse("").toUpperCase
    val nagPaoText = address.nag.getOrElse(Nil).headOption.map(_.pao.paoText).getOrElse("").toUpperCase
    val nagSaoText = address.nag.getOrElse(Nil).headOption.map(_.sao.saoText).getOrElse("").toUpperCase
    val nagOrganisationName = address.nag.getOrElse(Nil).headOption.map(_.organisation).getOrElse("").toUpperCase

    // each element score is the better match of paf and nag

    val detailedOrganisationBuildingNamePafScore = calculateDetailedOrganisationBuildingNamePafScore(
      atSignForEmpty(getNonNumberPartsFromName(buildingName)),
      getNonNumberPartsFromName(pafBuildingName),
      organisationName,
      pafOrganisationName)

    val detailedOrganisationBuildingNameNagScore = calculateDetailedOrganisationBuildingNameNagScore(
      atSignForEmpty(getNonNumberPartsFromName(buildingName)),
      getNonNumberPartsFromName(nagPaoText),
      getNonNumberPartsFromName(nagSaoText),
      organisationName,
      nagOrganisationName)

    val detailedOrganisationBuildingNameNisraScore = calculateDetailedOrganisationBuildingNameNisraScore (
      atSignForEmpty(getNonNumberPartsFromName(buildingName)),
      getNonNumberPartsFromName(nisraBuildingName),
      organisationName,
      nisraOrganisationName)

    val detailedOrganisationBuildingNameParam =
      if (fromSource == "NI") detailedOrganisationBuildingNameNisraScore
      else detailedOrganisationBuildingNamePafScore.min(detailedOrganisationBuildingNameNagScore)

    val buildingNumberPafScore = calculateBuildingNumPafScore(
      atSignForEmpty(getNumberPartsFromName(buildingName)),
      getNumberPartsFromName(pafBuildingName),
      pafBuildingNumber,
      paoStartSuffix,
      paoEndSuffix,
      buildingNumber,
      paoStartNumber,
      paoEndNumber)

    val buildingNumberNagScore = calculateBuildingNumNagScore(
      atSignForEmpty(getNumberPartsFromName(buildingName)),
      nagPaoStartNumber,
      nagPaoEndNumber,
      nagPaoStartSuffix,
      nagPaoEndSuffix,
      paoEndSuffix,
      paoStartSuffix,
      buildingNumber,
      paoStartNumber,
      paoEndNumber)

    val buildingNumberNisraScore = calculateBuildingNumNisraScore (
      atSignForEmpty(getNumberPartsFromName(buildingName)),
      getNumberPartsFromName(nisraBuildingName),
      nisraBuildingNumber,
      buildingNumber)

    val buildingNumberParam =
      if (fromSource == "NI") buildingNumberNisraScore
      else buildingNumberPafScore.min(buildingNumberNagScore)

    "building." + detailedOrganisationBuildingNameParam + buildingNumberParam
  }

  /**
    * Detailed match of organisation and building name using PAF
    *
    * @param buildingName        building name
    * @param pafBuildingName     paf building name
    * @param organisationName    organisation name
    * @param pafOrganisationName paf organisation name
    * @return
    */
  def calculateDetailedOrganisationBuildingNamePafScore(buildingName: String,
                                                        pafBuildingName: String,
                                                        organisationName: String,
                                                        pafOrganisationName: String): Int = {

    // match building name
    val pafBuildingMatchScore = if (buildingName == empty) 4
    else matchNames(buildingName, pafBuildingName).min(matchNames(pafBuildingName, buildingName))

    // match  organisation
    val pafOrganisationMatchScore = if (organisationName == empty) 4
    else matchNames(organisationName, pafOrganisationName).min(matchNames(pafOrganisationName, organisationName))

    // cross reference
    val pafXrefMatchScore = if (organisationName == empty || buildingName == empty) 4
    else matchNames(organisationName, pafBuildingName).min(matchNames(pafOrganisationName, buildingName))

    // Match buildingName against buildingName and organisationName against OrganisationName (and cross-ref)
    if (buildingName == pafBuildingName || organisationName == pafOrganisationName || buildingName == pafOrganisationName || organisationName == pafBuildingName) 1
    else if (pafOrganisationMatchScore < 2 || pafBuildingMatchScore < 2 || pafXrefMatchScore < 2) 2
    else if (pafOrganisationMatchScore < 3 || pafBuildingMatchScore < 3 || pafXrefMatchScore < 3) 3
    else if (buildingName == empty && organisationName == empty && pafOrganisationName == "" && pafBuildingName == "") 9
    else if (!((buildingName != empty && pafBuildingName != "") || (organisationName != empty && pafOrganisationName != ""))) 7
    else 6
  }

  /**
    * Detailed match of organisation and building name using NISRA
    * @param buildingName building name
    * @param pafBuildingName nisra building name
    * @param organisationName organisation name
    * @param pafOrganisationName nisra organisation name
    * @return
    */
  def calculateDetailedOrganisationBuildingNameNisraScore (
                                                          buildingName: String,
                                                          nisraBuildingName:  String,
                                                          organisationName: String,
                                                          nisraOrganisationName: String) : Int = {

    // match building name
    val nisraBuildingMatchScore = if (buildingName == empty) 4
    else matchNames(buildingName,nisraBuildingName).min(matchNames(nisraBuildingName,buildingName))

    // match  organisation
    val nisraOrganisationMatchScore = if (organisationName == empty) 4
    else matchNames(organisationName,nisraOrganisationName).min(matchNames(nisraOrganisationName,organisationName))

    // cross reference
    val nisraXrefMatchScore = if (organisationName == empty || buildingName == empty) 4
    else matchNames(organisationName,nisraBuildingName).min(matchNames(nisraOrganisationName,buildingName))

    // Match buildingName against buildingName and organisationName against OrganisationName (and cross-ref)
    if (buildingName == nisraBuildingName || organisationName == nisraOrganisationName || buildingName == nisraOrganisationName || organisationName == nisraBuildingName ) 1
    else if (nisraOrganisationMatchScore < 2 || nisraBuildingMatchScore < 2 || nisraXrefMatchScore < 2) 2
    else if (nisraOrganisationMatchScore < 3 || nisraBuildingMatchScore < 3 || nisraXrefMatchScore < 3) 3
    else if (buildingName == empty && organisationName == empty &&
      nisraOrganisationName == "" && nisraBuildingName == "" ) 9
    else if (!((buildingName != empty && nisraBuildingName != "" ) ||
      (organisationName != empty && nisraOrganisationName != "" ))) 7
    else 6
  }

  /**
    * Detailed match of origaisation and building name using NAG
    *
    * @param buildingName        building name
    * @param nagPaoText          nag pao text
    * @param organisationName    organisation name
    * @param nagOrganisationName nag organisation name
    * @return
    */
  def calculateDetailedOrganisationBuildingNameNagScore(buildingName: String,
                                                        nagPaoText: String,
                                                        nagSaoText: String,
                                                        organisationName: String,
                                                        nagOrganisationName: String): Int = {

    // match building name against Pao text, Sao text and organisation name
    val nagBuildingMatchScore = if (buildingName == empty) 4
    else min(
      matchNames(buildingName, nagPaoText),
      matchNames(nagPaoText, buildingName),
      matchNames(buildingName, nagSaoText),
      matchNames(nagSaoText, buildingName),
      matchNames(buildingName, nagOrganisationName),
      matchNames(nagOrganisationName, buildingName)
    )

    // match organisationa against Pao text, Sao text and organisation name
    val nagOrganisationMatchScore = if (organisationName == empty) 4
    else min(
      matchNames(organisationName, nagPaoText),
      matchNames(nagPaoText, organisationName),
      matchNames(organisationName, nagSaoText),
      matchNames(nagSaoText, organisationName),
      matchNames(organisationName, nagOrganisationName),
      matchNames(nagOrganisationName, organisationName)
    )

    // Take the best match of organisation and building
    if (buildingName == nagPaoText || buildingName == nagSaoText || buildingName == nagOrganisationName ||
      organisationName == nagPaoText || organisationName == nagSaoText || organisationName == nagOrganisationName) 1
    else if (nagOrganisationMatchScore < 2 || nagBuildingMatchScore < 2) 2
    else if (nagOrganisationMatchScore < 3 || nagBuildingMatchScore < 3) 3
    else if (buildingName == empty && organisationName == empty
      && nagOrganisationName == "" && nagPaoText == "") 9
    else if (!((buildingName != empty && nagPaoText != "") ||
      (organisationName != empty && nagOrganisationName != ""))) 7
    else 6
  }

  def calculateBuildingNumPafScore(buildingName: String,
                                   pafBuildingName: String,
                                   pafBuildingNumber: String,
                                   paoStartSuffix: String,
                                   paoEndSuffix: String,
                                   buildingNumber: String,
                                   paoStartNumber: String,
                                   paoEndNumber: String): Int = {

    // match building numbers, ranges and suffixes
    val tokenBuildingLowNum = getRangeBottom(buildingName)
    val tokenBuildingHighNum = tokenBuildingLowNum.max(getRangeTop(buildingName))
    val pafBuildingLowNum = getRangeBottom(pafBuildingName)
    val pafBuildingHighNum = pafBuildingLowNum.max(getRangeTop(pafBuildingName))
    val pafTestBN = Try(pafBuildingNumber.toInt).getOrElse(-1)
    val pafInRange = (((pafBuildingLowNum >= tokenBuildingLowNum && pafBuildingHighNum <= tokenBuildingHighNum)
      || (pafTestBN >= tokenBuildingLowNum && pafTestBN <= tokenBuildingHighNum))
      && (pafBuildingLowNum > -1 || pafTestBN > -1) && tokenBuildingLowNum > -1)
    val pafBuildingStartSuffix = getStartSuffix(pafBuildingName)
    val pafBuildingEndSuffix = getEndSuffix(pafBuildingName)
    val pafSuffixInRange = ((paoStartSuffix == pafBuildingStartSuffix && paoEndSuffix == pafBuildingEndSuffix)
      || (paoEndSuffix == empty && paoStartSuffix >= pafBuildingStartSuffix && paoStartSuffix <= pafBuildingEndSuffix)
      || (pafBuildingEndSuffix == empty && pafBuildingStartSuffix >= paoStartSuffix && pafBuildingStartSuffix <= paoEndSuffix))

    // 7 Gate Reach TOKENS: buildingNumber = 7 and PaoStartNumber =7 MATCHTO: paf.BuildingNumber = 7
    // 4A-5B Gate Reach gives TOKENS: buildingName = 4A-5B (buildingNumber empty), PaoStartNumber = 4, PaoStartSuffix = A, PaoEndNumber = 5, PaoEndSuffix = B
    // MATCHTO:  paf.buildingNumber = 4 (for single num) or paf.buildingName = 4B (suffix and/or range)
    if (buildingNumber == pafBuildingNumber || (buildingNumber == empty && buildingName == pafBuildingName)) 1
    else if (pafSuffixInRange && (pafBuildingNumber == paoStartNumber ||
      pafBuildingLowNum.toString == paoStartNumber || pafBuildingHighNum.toString == paoEndNumber)) 2
    else if (pafInRange && pafSuffixInRange) 3
    else if (pafBuildingNumber == paoStartNumber ||
      pafBuildingLowNum.toString == paoStartNumber || pafBuildingHighNum.toString == paoEndNumber) 4
    else if ((tokenBuildingLowNum != -1 || buildingNumber != empty) &&
      (pafBuildingLowNum != -1 || pafBuildingNumber != "")) 6
    else 9
  }

<<<<<<< HEAD
  def calculateBuildingNumNagScore(buildingName: String,
                                   nagPaoStartNumber: String,
                                   nagPaoEndNumber: String,
                                   nagPaoStartSuffix: String,
                                   nagPaoEndSuffix: String,
                                   paoEndSuffix: String,
                                   paoStartSuffix: String,
                                   buildingNumber: String,
                                   paoStartNumber: String,
                                   paoEndNumber: String): Int = {
=======
  def calculateBuildingNumNisraScore (
                                     buildingName: String,
                                     nisraBuildingName: String,
                                     nisraBuildingNumber: String,
                                     buildingNumber: String) : Int = {

    // match building numbers, ranges and suffixes
    val tokenBuildingLowNum = getRangeBottom(buildingName)
    val tokenBuildingHighNum = tokenBuildingLowNum.max(getRangeTop(buildingName))
    val nisraBuildingLowNum = getRangeBottom(nisraBuildingName)
    val nisraTestBN = Try(nisraBuildingNumber.toInt).getOrElse(-1)

    if (buildingNumber == nisraBuildingNumber || (buildingNumber == empty && buildingName == nisraBuildingName)) 1
    else if ((tokenBuildingLowNum != -1 || buildingNumber != empty ) &&
      (nisraBuildingLowNum != -1 || nisraBuildingNumber != "" )) 6
    else 9
  }

  def calculateBuildingNumNagScore (
    buildingName: String,
    nagPaoStartNumber: String,
    nagPaoEndNumber: String,
    nagPaoStartSuffix: String,
    nagPaoEndSuffix: String,
    paoEndSuffix: String,
    paoStartSuffix: String,
    buildingNumber: String,
    paoStartNumber: String,
    paoEndNumber: String) : Int = {
>>>>>>> 182de351

    // match building numbers, ranges and suffixes
    val tokenBuildingLowNum = getRangeBottom(buildingName)
    val tokenBuildingHighNum = tokenBuildingLowNum.max(getRangeTop(buildingName))
    val nagBuildingLowNum = Try(nagPaoStartNumber.toInt).getOrElse(-1)
    val nagBuildingHighNum = nagBuildingLowNum.max(Try(nagPaoEndNumber.toInt).getOrElse(-1))
    val nagInRange = ((nagBuildingLowNum >= tokenBuildingLowNum && nagBuildingHighNum <= tokenBuildingHighNum)
      && nagBuildingLowNum > -1 && tokenBuildingLowNum > -1)
    val nagBuildingStartSuffix = if (nagPaoStartSuffix == "") empty else nagPaoStartSuffix
    val nagBuildingEndSuffix = if (nagPaoEndSuffix == "") empty else nagPaoEndSuffix
    val nagSuffixInRange = ((paoStartSuffix == nagBuildingStartSuffix && paoEndSuffix == nagBuildingEndSuffix)
      || (paoEndSuffix == empty && paoStartSuffix >= nagBuildingStartSuffix && paoStartSuffix <= nagBuildingEndSuffix)
      || (nagBuildingEndSuffix == empty && nagBuildingStartSuffix >= paoStartSuffix && nagBuildingStartSuffix <= paoEndSuffix))

    // 7 Gate Reach TOKENS: buildingNumber = 7 and PaoStartNumber =7 MATCHTO: nag.PaoStartNumber = 7
    // 4A-5B Gate TOKENS: buildingName = 4A-5B (buildingNumber empty), PaoStartNumber = 4, PaoStartSuffix = A, PaoEndNumber = 5, PaoEndSuffix = B
    // MATCHTO: nag.Paotext = 4A-5B, nag.paoStartNumber = 4, nag.paoStartSuffix = A, nag.paoEndNumber = 5, nag.paoEndSuffix = B

    if (((buildingNumber == nagPaoStartNumber && atSignForEmpty(nagPaoEndNumber) == empty) ||
      (paoStartNumber == atSignForEmpty(nagPaoStartNumber) && paoEndNumber == atSignForEmpty(nagPaoEndNumber)))
      && (atSignForEmpty(nagPaoStartSuffix) == paoStartSuffix) && (atSignForEmpty(nagPaoEndSuffix) == paoEndSuffix)) 1
    else if (nagSuffixInRange &&
      (paoStartNumber == nagPaoStartNumber || paoEndNumber == nagPaoEndNumber)) 2
    else if (nagInRange && nagSuffixInRange) 3
    else if (nagPaoStartNumber == paoStartNumber || paoEndNumber == nagPaoEndNumber) 4
    else if (!((tokenBuildingLowNum == -1 && buildingNumber == empty) || (nagBuildingLowNum == -1))) 6
    else 9
  }

  /**
    * The locality score aims to state how certain we know the locality of an address
    *
    * @param address          address
    * @param postcodeIn       postcode in
    * @param postcodeOut      postcode out
    * @param locality         locality
    * @param townName         town name
    * @param streetName       street name
    * @param organisationName organisation name
    * @param buildingName     building name
    * @return score between 0 and 1 (during testing lookup string returned instead for diagnostic purposes)
    */
  def calculateLocalityScore(address: AddressResponseAddress,
                             postcode: String,
                             postcodeIn: String,
                             postcodeOut: String,
                             locality: String,
                             townName: String,
                             streetName: String,
                             organisationName: String,
                             buildingName: String): String = {

    val fromSource = address.fromSource

    // get paf values
    val pafBuildingName = address.paf.map(_.buildingName).getOrElse("").toUpperCase
    val pafOrganisationName = address.paf.map(_.organisationName).getOrElse("").toUpperCase
    val pafThoroughfare = address.paf.map(_.thoroughfare).getOrElse("").toUpperCase
    val pafDependentThoroughfare = address.paf.map(_.dependentThoroughfare).getOrElse("").toUpperCase
    val pafWelshThoroughfare = address.paf.map(_.welshThoroughfare).getOrElse("").toUpperCase
    val pafWelshDependentThoroughfare = address.paf.map(_.welshDependentThoroughfare).getOrElse("").toUpperCase
    val pafPostTown = address.paf.map(_.postTown).getOrElse("").toUpperCase
    val pafWelshPostTown = address.paf.map(_.welshPostTown).getOrElse("").toUpperCase
    val pafDependentLocality = address.paf.map(_.dependentLocality).getOrElse("").toUpperCase
    val pafWelshDependentLocality = address.paf.map(_.welshDependentLocality).getOrElse("").toUpperCase
    val pafDoubleDependentLocality = address.paf.map(_.doubleDependentLocality).getOrElse("").toUpperCase
    val pafWelshDoubleDependentLocality = address.paf.map(_.welshDoubleDependentLocality).getOrElse("").toUpperCase
    val pafPostcode = address.paf.map(_.postcode).getOrElse("").toUpperCase

    //get nag values
    val nagPaoText = address.nag.getOrElse(Nil).headOption.map(_.pao.paoText).getOrElse("").toUpperCase
    val nagOrganisationName = address.nag.getOrElse(Nil).headOption.map(_.organisation).getOrElse("").toUpperCase
    val nagStreetDescriptor = address.nag.getOrElse(Nil).headOption.map(_.streetDescriptor).getOrElse("").toUpperCase
    val nagTownName = address.nag.getOrElse(Nil).headOption.map(_.townName).getOrElse("").toUpperCase
    val nagLocality = address.nag.getOrElse(Nil).headOption.map(_.locality).getOrElse("").toUpperCase
    val nagPostcode = address.nag.getOrElse(Nil).headOption.map(_.postcodeLocator).getOrElse("").toUpperCase

    // get nisra values
    val nisraBuildingName = address.nisra.map(_.buildingName).getOrElse("").toUpperCase
    val nisraOrganisationName = address.nisra.map(_.organisationName).getOrElse("").toUpperCase
    val nisraThoroughfare = address.nisra.map(_.thoroughfare).getOrElse("").toUpperCase
    val nisraDependentThoroughfare = address.nisra.map(_.dependentThoroughfare).getOrElse("").toUpperCase
    val nisraAltThoroughfare = address.nisra.map(_.altThoroughfare).getOrElse("").toUpperCase
    val nisraTownland = address.nisra.map(_.townland).getOrElse("").toUpperCase
    val nisraPostTown = address.nisra.map(_.townName).getOrElse("").toUpperCase
    val nisraLocality = address.nisra.map(_.locality).getOrElse("").toUpperCase
    val nisraPostcode = address.nisra.map(_.postcode).getOrElse("").toUpperCase

    // create test fields for postcode match
    val postcodeWithInvertedIncode = if (postcodeIn.length < 3) empty else swap(postcodeIn, 1, 2)
    val postcodeSector = if (postcodeIn.length < 3) empty else postcodeOut + " " + postcodeIn.substring(0, 1)
    val postcodeArea = if (postcodeOut.length <= 1) empty else if (postcodeOut.length == 2) postcodeOut.substring(0, 1) else postcodeOut.substring(0, 2)

    // each element score is the better match of paf and nag

    val OrganisationBuildingNamePafScore = calculateOrganisationBuildingNamePafScore(
      atSignForEmpty(getNonNumberPartsFromName(buildingName)),
      getNonNumberPartsFromName(pafBuildingName),
      organisationName,
      pafOrganisationName)

    val OrganisationBuildingNameNagScore = calculateOrganisationBuildingNameNagScore(
      atSignForEmpty(getNonNumberPartsFromName(buildingName)),
      getNonNumberPartsFromName(nagPaoText),
      organisationName,
      nagOrganisationName)

    val OrganisationBuildingNameNisraScore = calculateOrganisationBuildingNameNisraScore (
      atSignForEmpty(getNonNumberPartsFromName(buildingName)),
      getNonNumberPartsFromName(nisraBuildingName),
      organisationName,
      nisraOrganisationName)

    val organisationBuildingNameParam =
      if (fromSource == "NI") OrganisationBuildingNameNisraScore
      else OrganisationBuildingNamePafScore.min(OrganisationBuildingNameNagScore)

    val streetPafScore = calculateStreetPafScore(
      streetName,
      pafThoroughfare,
      pafDependentThoroughfare,
      pafWelshThoroughfare,
      pafWelshDependentThoroughfare)

    val streetNisraScore = calculateStreetNisraScore (
      streetName,
      nisraThoroughfare,
      nisraDependentThoroughfare,
      nisraAltThoroughfare)

    val streetNagScore = calculateStreetNagScore(streetName, nagStreetDescriptor)

    val streetParam =
      if (fromSource == "NI") streetNisraScore
      else streetPafScore.min(streetNagScore)

    val townLocalityPafScore = calculateTownLocalityPafScore(
      townName,
      locality,
      pafPostTown,
      pafWelshPostTown,
      pafDependentLocality,
      pafWelshDependentLocality,
      pafDoubleDependentLocality,
      pafWelshDoubleDependentLocality,
      streetName)

    val townLocalityNagScore = calculateTownLocalityNagScore(
      townName,
      nagTownName,
      locality,
      nagLocality,
      streetName)

    val townLocalityNisraScore = calculateTownLocalityNisraScore (
      townName,
      locality,
      nisraTownland,
      nisraPostTown,
      nisraLocality,
      streetName)

    val townLocalityParam =
      if (fromSource == "NI") townLocalityNisraScore
      else townLocalityPafScore.min(townLocalityNagScore)

    val postcodePafScore = calculatePostcodePafScore(
      postcode,
      pafPostcode,
      postcodeOut,
      postcodeWithInvertedIncode,
      postcodeSector,
      postcodeArea)

    val postcodeNagScore = calculatePostcodeNagScore(
      postcode,
      nagPostcode,
      postcodeOut,
      postcodeWithInvertedIncode,
      postcodeSector,
      postcodeArea)

    val postcodeNisraScore = calculatePostcodeNisraScore (
      postcode,
      nisraPostcode,
      postcodeOut,
      postcodeWithInvertedIncode,
      postcodeSector,
      postcodeArea)

    val postcodeParam =
      if (fromSource == "NI") postcodeNisraScore
      else postcodePafScore.min(postcodeNagScore)

    "locality." + organisationBuildingNameParam + streetParam + townLocalityParam + postcodeParam
  }


  /**
    * Match building and organisation using PAF
    *
    * @param buildingName        building name
    * @param pafBuildingName     paf building name
    * @param organisationName    organisation name
    * @param pafOrganisationName paf organisation name
    * @return
    */
  def calculateOrganisationBuildingNamePafScore(buildingName: String,
                                                pafBuildingName: String,
                                                organisationName: String,
                                                pafOrganisationName: String): Int = {

    // building with paf building only
    val pafBuildingMatchScore = if (buildingName == empty) 4
    else min(
      matchNames(buildingName, pafBuildingName),
      matchNames(pafBuildingName, buildingName)
    )

    // organisation can match with paf organisation or building
    val pafOrganisationMatchScore = if (organisationName == empty) 4
    else min(
      matchNames(organisationName, pafOrganisationName),
      matchNames(pafOrganisationName, organisationName),
      matchNames(organisationName, pafBuildingName),
      matchNames(pafBuildingName, organisationName)
    )

    // Accept a PAF match via organisation or building with edit distance of 2 or less
    if (pafOrganisationMatchScore < 3 || pafBuildingMatchScore < 3) 1
    else if ((buildingName != empty && pafBuildingName != "") ||
      (organisationName != empty && pafOrganisationName != "")) 6
    else 9
  }

  /**
    * Match organisation and building name using NAG
    *
    * @param buildingName        building name
    * @param nagPaoText          nag pao text
    * @param organisationName    organisation name
    * @param nagOrganisationName nag organisation name
    * @return
    */
  def calculateOrganisationBuildingNameNagScore(buildingName: String,
                                                nagPaoText: String,
                                                organisationName: String,
                                                nagOrganisationName: String): Int = {

    val nagBuildingMatchScore = if (buildingName == empty) 4
    else matchNames(buildingName, nagPaoText).min(matchNames(nagPaoText, buildingName))

    val nagOrganisationMatchScore = if (organisationName == empty) 4
    else min(
      matchNames(organisationName, nagOrganisationName),
      matchNames(nagOrganisationName, organisationName),
      matchNames(organisationName, nagPaoText),
      matchNames(nagPaoText, organisationName)
    )

    // Accept a NAG match via organisation or building with edit distance of 2 or less
    if (nagOrganisationMatchScore < 3 || nagBuildingMatchScore < 3) 1
    else if ((buildingName != empty && nagPaoText != "") ||
      (organisationName != empty && nagOrganisationName != "")) 6
    else 9
  }

  /**
    * Match building and organisation using nisra
    * @param buildingName building name
    * @param pafBuildingName paf building name
    * @param organisationName organisation name
    * @param pafOrganisationName paf organisation name
    * @return
    */
  def calculateOrganisationBuildingNameNisraScore (
                                                  buildingName: String,
                                                  nisraBuildingName: String,
                                                  organisationName: String,
                                                  nisraOrganisationName: String) : Int = {

    // building with paf building only
    val nisraBuildingMatchScore = if (buildingName == empty) 4
    else min(
      matchNames(buildingName,nisraBuildingName),
      matchNames(nisraBuildingName,buildingName)
    )

    // organisation can match with paf organisation or building
    val nisraOrganisationMatchScore = if (organisationName == empty) 4
    else min(
      matchNames(organisationName,nisraOrganisationName),
      matchNames(nisraOrganisationName,organisationName),
      matchNames(organisationName,nisraBuildingName),
      matchNames(nisraBuildingName,organisationName)
    )

    // Accept a nisra match via organisation or building with edit distance of 2 or less
    if (nisraOrganisationMatchScore < 3 || nisraBuildingMatchScore < 3) 1
    else if ((buildingName != empty && nisraBuildingName != "" ) ||
      (organisationName != empty && nisraOrganisationName != "" )) 6
    else 9
  }

  /**
    * Match Street using PAF
    *
    * @param streetName                    street name
    * @param pafThoroughfare               paf thorough fare
    * @param pafDependentThoroughfare      paf dependent thoroughfare
    * @param pafWelshThoroughfare          paf welsh thoroughfare
    * @param pafWelshDependentThoroughfare paf welsh dependent thoroughfare
    * @return
    */
  def calculateStreetPafScore(streetName: String,
                              pafThoroughfare: String,
                              pafDependentThoroughfare: String,
                              pafWelshThoroughfare: String,
                              pafWelshDependentThoroughfare: String): Int = {

    val pafThoroStreetMatchScore = matchStreets(streetName, pafThoroughfare).min(matchStreets(pafThoroughfare, streetName))
    val pafDepThoroStreetMatchScore = matchStreets(streetName, pafDependentThoroughfare)
      .min(matchStreets(pafDependentThoroughfare, streetName))
    val pafWelshStreetMatchScore = matchStreets(streetName, pafWelshThoroughfare)
      .min(matchStreets(pafWelshThoroughfare, streetName))
    val pafDepWelshStreetMatchScore = matchStreets(streetName, pafWelshDependentThoroughfare)
      .min(matchStreets(pafWelshDependentThoroughfare, streetName))
    val pafStreetMatchScore = if (streetName == empty) 4
    else min(pafThoroStreetMatchScore, pafDepThoroStreetMatchScore, pafWelshStreetMatchScore, pafDepWelshStreetMatchScore)

    if (pafStreetMatchScore == 0) 1
    else if (pafStreetMatchScore == 1) 2
    else if (pafStreetMatchScore == 2) 5
    else if (streetName == empty) 9
    else 6
  }

  /**
    * Match Street using NAG
    *
    * @param streetName          street name
    * @param nagStreetDescriptor nag street descriptor
    * @return
    */
  def calculateStreetNagScore(streetName: String, nagStreetDescriptor: String): Int = {

    val nagStreetMatchScore = if (streetName == empty) 4
    else matchStreets(streetName, nagStreetDescriptor).min(matchStreets(nagStreetDescriptor, streetName))

    if (nagStreetMatchScore == 0) 1
    else if (nagStreetMatchScore == 1) 2
    else if (nagStreetMatchScore == 2) 5
    else if (streetName == empty) 9
    else 6
  }

  /**
    * Match Street using NISRA
    * @param streetName street name
    * @param nisraThoroughfare nisra thorough fare
    * @param nisraDependentThoroughfare nisra dependent thoroughfare
    * @param nisraAltThoroughfare nisra alt thoroughfare
    * @return
    */
  def calculateStreetNisraScore (
                                streetName: String,
                                nisraThoroughfare: String,
                                nisraDependentThoroughfare: String,
                                nisraAltThoroughfare: String) : Int = {

    val nisraThoroStreetMatchScore = matchStreets(streetName,nisraThoroughfare).min(matchStreets(nisraThoroughfare,streetName))
    val nisraDepThoroStreetMatchScore = matchStreets(streetName,nisraDependentThoroughfare)
      .min(matchStreets(nisraDependentThoroughfare,streetName))
    val nisraAltThoroStreetMatchScore = matchStreets(streetName,nisraAltThoroughfare)
      .min(matchStreets(nisraAltThoroughfare,streetName))
    val nisraStreetMatchScore = if (streetName == empty) 4
    else min(nisraThoroStreetMatchScore,nisraDepThoroStreetMatchScore,nisraAltThoroStreetMatchScore)

    if (nisraStreetMatchScore == 0) 1
    else if (nisraStreetMatchScore == 1) 2
    else if (nisraStreetMatchScore == 2) 5
    else if (streetName == empty) 9
    else 6
  }

  /**
    * Attempt to  match town and locality using PAF
    *
    * @param townName                        town name
    * @param locality                        locality
    * @param pafPostTown                     paf post town
    * @param pafWelshPostTown                paf welsh post town
    * @param pafDependentLocality            paf dependent locality
    * @param pafWelshDependentLocality       paf welsh dependent locality
    * @param pafDoubleDependentLocality      paf double dependent locality
    * @param pafWelshDoubleDependentLocality paf welsh double dependent locality
    * @param streetName                      street name
    * @return
    */
  def calculateTownLocalityPafScore(townName: String,
                                    locality: String,
                                    pafPostTown: String,
                                    pafWelshPostTown: String,
                                    pafDependentLocality: String,
                                    pafWelshDependentLocality: String,
                                    pafDoubleDependentLocality: String,
                                    pafWelshDoubleDependentLocality: String,
                                    streetName: String): Int = {

    // match town name
    val pafPostTownTownNameMatchScore = matchNames(townName, pafPostTown).min(matchNames(pafPostTown, townName))
    val pafWelshPostTownTownNameMatchScore = matchNames(townName, pafWelshPostTown)
      .min(matchNames(pafWelshPostTown, townName))
    val pafDependentLocalityTownNameMatchScore = matchNames(townName, pafDependentLocality)
      .min(matchNames(pafDependentLocality, townName))
    val pafWelshDependentLocalityTownNameMatchScore = matchNames(townName, pafWelshDependentLocality)
      .min(matchNames(pafWelshDependentLocality, townName))
    val pafDoubleDependentLocalityTownNameMatchScore = matchNames(townName, pafDoubleDependentLocality)
      .min(matchNames(pafDoubleDependentLocality, townName))
    val pafWelshDoubleDependentLocalityTownNameMatchScore = matchNames(townName, pafWelshDoubleDependentLocality)
      .min(matchNames(pafWelshDoubleDependentLocality, townName))
    val pafTownNameMatchScore = if (townName == empty) 4
    else min(pafPostTownTownNameMatchScore,
      pafWelshPostTownTownNameMatchScore,
      pafDependentLocalityTownNameMatchScore,
      pafWelshDependentLocalityTownNameMatchScore,
      pafDoubleDependentLocalityTownNameMatchScore,
      pafWelshDoubleDependentLocalityTownNameMatchScore)

    // match locality
    val pafPostTownlocalityMatchScore = matchNames(locality, pafPostTown).min(matchNames(pafPostTown, locality))
    val pafWelshPostTownlocalityMatchScore = matchNames(locality, pafWelshPostTown)
      .min(matchNames(pafWelshPostTown, locality))
    val pafDependentLocalitylocalityMatchScore = matchNames(locality, pafDependentLocality)
      .min(matchNames(pafDependentLocality, locality))
    val pafWelshDependentLocalitylocalityMatchScore = matchNames(locality, pafWelshDependentLocality)
      .min(matchNames(pafWelshDependentLocality, locality))
    val pafDoubleDependentLocalitylocalityMatchScore = matchNames(locality, pafDoubleDependentLocality)
      .min(matchNames(pafDoubleDependentLocality, locality))
    val pafWelshDoubleDependentLocalitylocalityMatchScore = matchNames(locality, pafWelshDoubleDependentLocality)
      .min(matchNames(pafWelshDoubleDependentLocality, locality))
    val pafLocalityMatchScore = if (locality == empty) 4
    else min(pafPostTownlocalityMatchScore,
      pafWelshPostTownlocalityMatchScore,
      pafDependentLocalitylocalityMatchScore,
      pafWelshDependentLocalitylocalityMatchScore,
      pafDoubleDependentLocalitylocalityMatchScore,
      pafWelshDoubleDependentLocalitylocalityMatchScore)

    // Accept a PAF match via locality with an edit distance of 2 or less
    if (pafTownNameMatchScore < 2 || pafLocalityMatchScore < 2) 1
    else if (streetName == empty) 9
    else 6
  }

  /**
    * Attempt to match town and locality using NAG
    *
    * @param townName    town name
    * @param nagTownName nag town name
    * @param locality    locality
    * @param nagLocality nag locality
    * @param streetName  street name
    * @return
    */
  def calculateTownLocalityNagScore(townName: String,
                                    nagTownName: String,
                                    locality: String,
                                    nagLocality: String,
                                    streetName: String): Int = {

    // town name
    val nagTownNameTownNameMatchScore = matchNames(townName, nagTownName).min(matchNames(nagTownName, townName))
    val nagLocalityTownNameMatchScore = matchNames(townName, nagLocality).min(matchNames(nagLocality, townName))
    val nagTownNameMatchScore = if (townName == empty) 4
    else min(nagTownNameTownNameMatchScore, nagLocalityTownNameMatchScore)

    // locality
    val nagTownNamelocalityMatchScore = matchNames(locality, nagTownName).min(matchNames(nagTownName, locality))
    val nagLocalitylocalityMatchScore = matchNames(locality, nagLocality).min(matchNames(nagLocality, locality))
    val nagLocalityMatchScore = if (locality == empty) 4
    else min(nagTownNamelocalityMatchScore, nagLocalitylocalityMatchScore)

    // Accept a NAG match via locality with an edit distance of 2 or less
    if (nagTownNameMatchScore < 2 || nagLocalityMatchScore < 2) 1
    else if (streetName == empty) 9
    else 6
  }

  /**
    * Attempt to match town and locality using NISRA
    * @param townName town name
    * @param nisraTownName nag town name
    * @param locality locality
    * @param nisraLocality nag locality
    * @param streetName street name
    * @return
    */
  def calculateTownLocalityNisraScore (
                                      townName: String,
                                      locality: String,
                                      nisraTownland: String,
                                      nisraTownName: String,
                                      nisraLocality: String,
                                      streetName: String) : Int = {

    // town name
    val nisraTownNameTownNameMatchScore = matchNames(townName,nisraTownName).min(matchNames(nisraTownName,townName))
    val nisraLocalityTownNameMatchScore = matchNames(townName,nisraLocality).min(matchNames(nisraLocality,townName))
    val nisraTownNameMatchScore = if (townName == empty) 4
    else min(nisraTownNameTownNameMatchScore,nisraLocalityTownNameMatchScore)

    // locality
    val nisraTownNamelocalityMatchScore = matchNames(locality,nisraTownName).min(matchNames(nisraTownName,locality))
    val nisraTownlandlocalityMatchScore = matchNames(locality,nisraTownland).min(matchNames(nisraTownland,locality))
    val nisraLocalitylocalityMatchScore = matchNames(locality,nisraLocality).min(matchNames(nisraLocality,locality))
    val nisraLocalityMatchScore = if (locality == empty) 4
    else min(nisraTownNamelocalityMatchScore,nisraTownlandlocalityMatchScore,nisraLocalitylocalityMatchScore)

    // Accept a NISRA match via locality with an edit distance of 2 or less
    if (nisraTownNameMatchScore < 2 || nisraLocalityMatchScore < 2) 1
    else if (streetName == empty) 9
    else 6
  }

  /**
    * Match PAF postocde
    * Postcode token is formatted with space so can do exact match
    * Use helpers to match inversion, sector, outcode and area
    *
    * @param postcode                   postcode
    * @param pafPostcode                paf postcode
    * @param postcodeOut                postcode out
    * @param postcodeWithInvertedIncode postcode with inverted in code
    * @param postcodeSector             postcode sector
    * @param postcodeArea               postcode area
    * @return
    */
  def calculatePostcodePafScore(postcode: String,
                                pafPostcode: String,
                                postcodeOut: String,
                                postcodeWithInvertedIncode: String,
                                postcodeSector: String,
                                postcodeArea: String): Int = {

    if (postcode == pafPostcode) 1
    else if ((postcodeOut + " " + postcodeWithInvertedIncode) == pafPostcode) 2
    else if (postcodeSector == getSector(pafPostcode)) 3
    else if (postcodeOut == getOutcode(pafPostcode)) 4
    else if (postcodeArea == Try(pafPostcode.substring(0, 2)).getOrElse("")) 5
    else if (postcode == empty) 9
    else 6
  }

  /**
    * Match NAG postcode
    * Postcode token is formatted with space so can do exact match
    * Use helpers to match inversion, sector, outcode and area
    *
    * @param postcode                   postcode
    * @param nagPostcode                nag postcode
    * @param postcodeOut                postcode out
    * @param postcodeWithInvertedIncode postcode with inverted in code
    * @param postcodeSector             postcode sector
    * @param postcodeArea               postcode area
    * @return
    */
  def calculatePostcodeNagScore(postcode: String,
                                nagPostcode: String,
                                postcodeOut: String,
                                postcodeWithInvertedIncode: String,
                                postcodeSector: String,
                                postcodeArea: String): Int = {

    if (postcode == nagPostcode) 1
    else if ((postcodeOut + " " + postcodeWithInvertedIncode) == nagPostcode) 2
    else if (postcodeSector == getSector(nagPostcode)) 3
    else if (postcodeOut == getOutcode(nagPostcode)) 4
    else if (postcodeArea == Try(nagPostcode.substring(0, 2)).getOrElse("")) 5
    else if (postcode == empty) 9
    else 6
  }

  /**
    * Match NISRA postocde
    * Postcode token is formatted with space so can do exact match
    * Use helpers to match inversion, sector, outcode and area
    * @param postcode postcode
    * @param nisraPostcode nisra postcode
    * @param postcodeOut postcode out
    * @param postcodeWithInvertedIncode postcode with inverted in code
    * @param postcodeSector postcode sector
    * @param postcodeArea postcode area
    * @return
    */
  def calculatePostcodeNisraScore (
                                  postcode: String,
                                  nisraPostcode: String,
                                  postcodeOut: String,
                                  postcodeWithInvertedIncode: String,
                                  postcodeSector: String,
                                  postcodeArea: String) : Int = {

    if (postcode == nisraPostcode) 1
    else if ((postcodeOut + " " + postcodeWithInvertedIncode) == nisraPostcode) 2
    else if (postcodeSector == getSector(nisraPostcode)) 3
    else if (postcodeOut == getOutcode(nisraPostcode)) 4
    else if (postcodeArea == Try(nisraPostcode.substring(0,2)).getOrElse("")) 5
    else if (postcode == empty) 9
    else 6
  }

  /**
    * Calculates how well the sub-building or room fields match
    * The hierarchical field is not currently available
    * If not hierarchical set to missing (?) or source sub-building name
    * or source origanisation name is unmatched
    *
    * @param address          address
    * @param subBuildingName  sub-building name
    * @param saoStartNumber   sao start number
    * @param saoEndNumber     sao end number
    * @param saoStartSuffix   sao start suffix
    * @param saoEndSuffix     sao end suffix
    * @param organisationName organisation name
    * @return score between 0 and 1 (during testing lookup string returned instead for diagnostic purposes)
    */
<<<<<<< HEAD
  def calculateUnitScore(address: AddressResponseAddress,
                         subBuildingName: String,
                         saoStartNumber: String,
                         saoEndNumber: String,
                         saoStartSuffix: String,
                         saoEndSuffix: String,
                         organisationName: String): String = {

    // get paf values
=======
  def calculateUnitScore(
    address: AddressResponseAddress,
    subBuildingName: String,
    saoStartNumber: String,
    saoEndNumber: String,
    saoStartSuffix: String,
    saoEndSuffix: String,
    organisationName: String): String = {

    val fromSource = address.fromSource

     // get paf values
>>>>>>> 182de351
    val pafBuildingName = address.paf.map(_.buildingName).getOrElse("")
    val pafBuildingNumber = address.paf.map(_.buildingNumber).getOrElse("")
    val pafSubBuildingName = address.paf.map(_.subBuildingName).getOrElse("")
    val pafOrganisationName = address.paf.map(_.organisationName).getOrElse("")

    //get nag values
    val nagPaoText = address.nag.getOrElse(Nil).headOption.map(_.pao.paoText).getOrElse("")
    val nagSaoText = address.nag.getOrElse(Nil).headOption.map(_.sao.saoText).getOrElse("")
    val nagOrganisationName = address.nag.getOrElse(Nil).headOption.map(_.organisation).getOrElse("")
    val nagSaoStartNumber = address.nag.getOrElse(Nil).headOption.map(_.sao.saoStartNumber).getOrElse("")
    val nagSaoEndNumber = address.nag.getOrElse(Nil).headOption.map(_.sao.saoEndNumber).getOrElse("")
    val nagSaoStartSuffix = address.nag.getOrElse(Nil).headOption.map(_.sao.saoStartSuffix).getOrElse("")
    val nagSaoEndSuffix = address.nag.getOrElse(Nil).headOption.map(_.sao.saoEndSuffix).getOrElse("")

    // get nisra values
    val nisraBuildingName = address.nisra.map(_.buildingName).getOrElse("")
    val nisraBuildingNumber = address.nisra.map(_.buildingNumber).getOrElse("")
    val nisraSubBuildingName = address.nisra.map(_.subBuildingName).getOrElse("")
    val nisraOrganisationName = address.nisra.map(_.organisationName).getOrElse("")

    // test for more than 1 layer - may need to expand this into separate method with more logic
    val parentUPRN = address.parentUprn
    val numRels = address.relatives.size
    // if the address is the top level score it as a non-hierarchical
    // could give different number e.g 2 to allow these to be scored differently
    val refHierarchyParam = if (numRels > 1) {
      if (parentUPRN == "0") 0 else 1
    } else 0

    // each element score is the better match of paf and nag

<<<<<<< HEAD
    val orgainisationNameNagScore =
      calculateOrganisationNameNagScore(organisationName, nagPaoText, nagSaoText, nagOrganisationName, pafOrganisationName)
=======
    val organisationNameNagScore =
      calculateOrganisationNameNagScore(organisationName,nagPaoText,nagSaoText,nagOrganisationName,pafOrganisationName)
>>>>>>> 182de351
    // no PAF value
    val organisationNameParam = organisationNameNagScore

    val subBuildingNamePafScore = calculateSubBuildingNamePafScore(
      atSignForEmpty(getNonNumberPartsFromName(subBuildingName)),
      getNonNumberPartsFromName(pafSubBuildingName), atSignForEmpty(getNonNumberPartsFromName(organisationName)))
    val subBuildingNameNagScore = calculateSubBuildingNameNagScore(
      atSignForEmpty(getNonNumberPartsFromName(subBuildingName)),
      getNonNumberPartsFromName(nagSaoText))

    val subBuildingNameNisraScore = calculateSubBuildingNameNisraScore(
      atSignForEmpty(getNonNumberPartsFromName(subBuildingName)),
      getNonNumberPartsFromName(nisraSubBuildingName),atSignForEmpty(getNonNumberPartsFromName(organisationName)))

    val subBuildingNameParam =
      if (fromSource == "NI") subBuildingNameNisraScore
      else subBuildingNamePafScore.min(subBuildingNameNagScore)

    val subBuildingNumberPafScore = calculateSubBuildingNumberPafScore(
      atSignForEmpty(getNumberPartsFromName(subBuildingName)),
      getNumberPartsFromName(pafSubBuildingName),
      getNumberPartsFromName(pafBuildingName),
      saoStartSuffix,
      saoEndSuffix,
      saoStartNumber,
      saoEndNumber,
      pafBuildingNumber)

    val subBuildingNumberNagScore = calculateSubBuildingNumberNagScore(
      atSignForEmpty(getNumberPartsFromName(subBuildingName)),
      nagSaoText,
      nagSaoStartNumber,
      nagSaoEndNumber,
      nagSaoStartSuffix,
      nagSaoEndSuffix,
      saoStartSuffix,
      saoEndSuffix,
      saoStartNumber,
      saoEndNumber)

    val subBuildingNumberNisraScore = 9

    val subBuildingNumberParam =
      if (fromSource == "NI") subBuildingNumberNisraScore
      else subBuildingNumberPafScore.min(subBuildingNumberNagScore)

    "unit." + refHierarchyParam + organisationNameParam + subBuildingNameParam + subBuildingNumberParam
  }

  def calculateOrganisationNameNagScore(organisationName: String,
                                        nagPaoText: String,
                                        nagSaoText: String,
                                        nagOrganisationName: String,
                                        pafOrganisationName: String): Int = {

    // match organisation
    val nagPAOOrganisationMatchScore = if (organisationName == empty) 4
    else matchNames(organisationName, nagPaoText).min(matchNames(nagPaoText, organisationName))
    val nagSAOOrganisationMatchScore = if (organisationName == empty) 4
    else matchNames(organisationName, nagSaoText).min(matchNames(nagSaoText, organisationName))
    val nagOrganisationMatchScore = if (organisationName == empty) 4
    else matchNames(organisationName, nagOrganisationName).min(matchNames(nagOrganisationName, organisationName))

<<<<<<< HEAD
    // Look for organisation match agaings PAO, SAO, or Organisation (NAG only)
    if (nagPAOOrganisationMatchScore < 3 || nagSAOOrganisationMatchScore < 3 || nagOrganisationMatchScore < 3) 1
=======
    // Look for organisation match against PAO, SAO, or Organisation (NAG only)
    if (nagPAOOrganisationMatchScore < 3 || nagSAOOrganisationMatchScore < 3 || nagOrganisationMatchScore < 3 ) 1
>>>>>>> 182de351
    else if (organisationName == empty && nagOrganisationName == "" && ((nagPaoText == "" && nagSaoText == "") || (pafOrganisationName == ""))) 9
    else if (!((organisationName != empty && nagPaoText != "")
      || (organisationName != empty && nagSaoText != "")
      || (organisationName != empty && nagOrganisationName != ""))) 8
    else 6
  }

  /**
    * Match subbuildingname using PAF
    *
    * @param subBuildingName    sub-building name
    * @param pafSubBuildingName paf sub-building name
    * @return
    */
  def calculateSubBuildingNamePafScore(subBuildingName: String, pafSubBuildingName: String, organisationName: String): Int = {
    val pafBuildingMatchScore = if (subBuildingName == empty) 4
    else matchNames(subBuildingName, pafSubBuildingName).min(matchNames(pafSubBuildingName, subBuildingName))
    if (subBuildingName == pafSubBuildingName || organisationName == pafSubBuildingName) 1
    else if (pafBuildingMatchScore < 2) 2
    else if (pafBuildingMatchScore < 3) 3
    else if (subBuildingName == empty && pafSubBuildingName == "") 9
    else if (!(subBuildingName != empty && pafSubBuildingName != "")) 8
    else 6
  }

  /**
    * Match buildingName against saoText
    *
    * @param subBuildingName sub-building name
    * @param nagSaoText      nag sao text
    * @return
    */
  def calculateSubBuildingNameNagScore(subBuildingName: String, nagSaoText: String): Int = {
    val nagBuildingMatchScore = if (subBuildingName == empty) 4 else
      matchNames(subBuildingName, nagSaoText).min(matchNames(nagSaoText, subBuildingName))
    if (subBuildingName == nagSaoText) 1
    else if (nagBuildingMatchScore < 2) 2
    else if (nagBuildingMatchScore < 3) 3
    else if (subBuildingName == empty && nagSaoText == "") 9
    else if (!(subBuildingName != empty && nagSaoText != "")) 8
    else 6
  }

  /**
    * Match subbuildingname using NISRA
    * @param subBuildingName sub-building name
    * @param nisraSubBuildingName nisra sub-building name
    * @return
    */
  def calculateSubBuildingNameNisraScore (subBuildingName: String, nisraSubBuildingName: String, organisationName: String) : Int = {
    val nisraBuildingMatchScore = if (subBuildingName == empty) 4
    else matchNames(subBuildingName,nisraSubBuildingName).min(matchNames(nisraSubBuildingName,subBuildingName))
    if (subBuildingName == nisraSubBuildingName || organisationName == nisraSubBuildingName) 1
    else if (nisraBuildingMatchScore < 2) 2
    else if (nisraBuildingMatchScore < 3) 3
    else if (subBuildingName == empty  && nisraSubBuildingName == "" ) 9
    else if (!(subBuildingName != empty && nisraSubBuildingName != "" ) ) 8
    else 6
  }

  /**
    * Match subbuilding number / suffix using PAF
    *
    * @param subBuildingName    sub-building name
    * @param pafSubBuildingName paf sub-building name
    * @param pafBuildingName    paf building name
    * @param saoStartSuffix     sao start suffix
    * @param saoEndSuffix       sao end suffix
    * @param saoStartNumber     sao start number
    * @param saoEndNumber       sao end number
    * @param pafBuildingNumber  paf building number
    * @return
    */
  def calculateSubBuildingNumberPafScore(subBuildingName: String,
                                         pafSubBuildingName: String,
                                         pafBuildingName: String,
                                         saoStartSuffix: String,
                                         saoEndSuffix: String,
                                         saoStartNumber: String,
                                         saoEndNumber: String,
                                         pafBuildingNumber: String): Int = {

    val tokenBuildingLowNum = getRangeBottom(subBuildingName)
    val tokenBuildingHighNum = tokenBuildingLowNum.max(getRangeTop(subBuildingName))
    val pafBuildingLowNum = getRangeBottom(pafSubBuildingName)
    val pafBuildingHighNum = pafBuildingLowNum.max(getRangeTop(pafSubBuildingName))
    val pafInRange = ((pafBuildingLowNum >= tokenBuildingLowNum && pafBuildingHighNum <= tokenBuildingHighNum)
      && tokenBuildingLowNum > -1)
    val pafBuildingStartSuffix = getStartSuffix(pafBuildingName)
    val pafBuildingEndSuffix = getEndSuffix(pafBuildingName)
    val pafSuffixInRange = ((saoStartSuffix == pafBuildingStartSuffix && saoEndSuffix == pafBuildingEndSuffix)
      || (saoEndSuffix == empty && saoStartSuffix >= pafBuildingStartSuffix && saoStartSuffix <= pafBuildingEndSuffix)
      || (pafBuildingEndSuffix == empty && pafBuildingStartSuffix >= saoStartSuffix && pafBuildingStartSuffix <= saoEndSuffix))

    if (pafSuffixInRange && (pafBuildingLowNum.toString == saoStartNumber ||
      pafBuildingHighNum.toString == saoEndNumber)) 1
    else if (pafSuffixInRange && pafInRange) 1
    else if (pafBuildingNumber == saoStartNumber ||
      pafBuildingLowNum.toString == saoStartNumber ||
      pafBuildingHighNum.toString == saoEndNumber) 6
    else if (!(tokenBuildingLowNum == -1 && saoStartNumber == empty)) 8
    else 9
  }

  /**
    * Match subbuilding number / suffix
    *
    * @param subBuildingName   sub-building name
    * @param nagSaoStartNumber nag sao start number
    * @param nagSaoEndNumber   nag sao end number
    * @param nagSaoStartSuffix nag sao start suffix
    * @param nagSaoEndSuffix   nag sao end suffix
    * @param saoStartSuffix    sao start suffix
    * @param saoEndSuffix      sao end suffix
    * @param saoStartNumber    sao start number
    * @param saoEndNumber      sao end number
    * @return
    */
  def calculateSubBuildingNumberNagScore(subBuildingName: String,
                                         nagSaoText: String,
                                         nagSaoStartNumber: String,
                                         nagSaoEndNumber: String,
                                         nagSaoStartSuffix: String,
                                         nagSaoEndSuffix: String,
                                         saoStartSuffix: String,
                                         saoEndSuffix: String,
                                         saoStartNumber: String,
                                         saoEndNumber: String): Int = {

    val tokenBuildingLowNum = getRangeBottom(subBuildingName)
    val tokenBuildingHighNum = tokenBuildingLowNum.max(getRangeTop(subBuildingName))
    val numBuildingLowNum = Try(nagSaoStartNumber.toInt).getOrElse(-1)
    val numBuildingHighNum = numBuildingLowNum.max(Try(nagSaoEndNumber.toInt).getOrElse(-1))
    val saoBuildingLowNum = getRangeBottom(getNumberPartsFromName(nagSaoText))
    val saoBuildingHighNum = saoBuildingLowNum.max(getRangeTop(getNumberPartsFromName(nagSaoText)))
    val nagBuildingLowNum = if (numBuildingLowNum == -1) saoBuildingLowNum else numBuildingLowNum
    val nagBuildingHighNum = if (numBuildingHighNum == -1) saoBuildingHighNum else numBuildingHighNum
    val nagInRange = ((nagBuildingLowNum >= tokenBuildingLowNum && nagBuildingHighNum <= tokenBuildingHighNum)
      && nagBuildingLowNum > -1 && tokenBuildingLowNum > -1)
    val nagBuildingStartSuffix = if (nagSaoStartSuffix == "") empty else nagSaoStartSuffix
    val nagBuildingEndSuffix = if (nagSaoEndSuffix == "") empty else nagSaoEndSuffix
    val nagSuffixInRange = ((saoStartSuffix == nagBuildingStartSuffix && saoEndSuffix == nagBuildingEndSuffix)
      || (saoEndSuffix == empty && saoStartSuffix >= nagBuildingStartSuffix && saoStartSuffix <= nagBuildingEndSuffix)
      || (nagBuildingEndSuffix == empty && nagBuildingStartSuffix >= saoStartSuffix && nagBuildingStartSuffix <= saoEndSuffix))
    if (nagSuffixInRange &&
      (saoStartNumber == nagSaoStartNumber || saoEndNumber == nagSaoEndNumber)) 1
    else if (nagInRange && nagSuffixInRange) 1
    else if (nagSaoStartNumber == saoStartNumber || saoEndNumber == nagSaoEndNumber) 6
    else if (!((tokenBuildingLowNum == -1 && saoStartNumber == empty) || (nagBuildingLowNum == -1))) 8
    else 9
  }

  /**
    * Calculates the edit distance between two strings
    *
    * @param str1 string 1
    * @param str2 string 2
    * @return int number of edits required
    */
  def levenshtein(str1: String, str2: String): Int = {
    val lenStr1 = str1.length
    val lenStr2 = str2.length
    val d: Array[Array[Int]] = Array.ofDim(lenStr1 + 1, lenStr2 + 1)
    for (i <- 0 to lenStr1) d(i)(0) = i
    for (j <- 0 to lenStr2) d(0)(j) = j
    for (i <- 1 to lenStr1; j <- 1 to lenStr2) {
      val cost = if (str1(i - 1) == str2(j - 1)) 0 else 1
      d(i)(j) = min(
        d(i - 1)(j) + 1, // deletion
        d(i)(j - 1) + 1, // insertion
        d(i - 1)(j - 1) + cost // substitution
      )
    }
    d(lenStr1)(lenStr2)
  }

  /**
    * Return the smallest number in a list
    *
    * @param nums nums
    * @return
    */
  def min(nums: Int*): Int = nums.min

  /**
    * Try to get the lowest numbers in a range
    *
    * @param range range
    * @return
    */
  def getRangeBottom(range: String): Int = {
    val reg = """\d+""".r
    val numlist = reg.findAllIn(range).toList
    if (numlist.isEmpty) -1 else Try(numlist.min.toInt).getOrElse(-1)
  }

  /**
    * Try to get the highest number in a range
    *
    * @param range range
    * @return
    */
  def getRangeTop(range: String): Int = {
    val reg = """\d+""".r
    val numlist = reg.findAllIn(range).toList
    if (numlist.isEmpty) -1 else Try(numlist.max.toInt).getOrElse(-1)
  }

  /**
    * Try to get the first letter that follows a number
    *
    * @param range range
    * @return
    */
  def getStartSuffix(range: String): String = {
    val reg = """.*?\d+([A-Z])+.*?""".r
    range match {
      case reg(suffix) => suffix
      case _ => empty
    }
  }

  /**
    * Try to get the last letter that follows a number
    *
    * @param range range
    * @return
    */
  def getEndSuffix(range: String): String = {
    val reg = """.*?\d+[A-Z]?-\d+([A-Z]).*?""".r
    range match {
      case reg(suffix) => suffix
      case _ => empty
    }
  }

  /**
    * Compare to multipart names and return an edit distance
    *
    * @param name1 name1
    * @param name2 name2
    * @return edit distance number
    */
  def matchNames(name1: String, name2: String): Int = {
    val nameArray1 = name1.split(" ")
    val nameArray2 = name2.split(" ")
    nameArray1.map { name1 =>
      val levenshteins = nameArray2.map { name2 => levenshtein(name1, name2) }
      levenshteins.min
    }.max
  }

  /**
    * Compare to multipart street names and return an edit distance
    * For street names also try joining first two words and score ROAD v STREET as 2
    *
    * @param name1 name1
    * @param name2 name2
    * @return edit distance number
    */
  def matchStreets(name1: String, name2: String): Int = {
    val nameArray1 = name1.split(" ")
    val nameArray2 = name2.split(" ")
    val name1concat = Try(nameArray1(0)).getOrElse("") + Try(nameArray1(1)).getOrElse("")
    val name2concat = Try(nameArray2(0)).getOrElse("") + Try(nameArray2(1)).getOrElse("")
    nameArray1.map { name1 =>
      val levenshteins = nameArray2.map { name2 =>
        min(levenshtein(name1, name2),
          levenshtein(name1concat, name2),
          levenshtein(name1, name2concat),
          if (isRoadWord(name1) && isRoadWord(name2)) 2 else 4)
      }
      levenshteins.min
    }.max
  }

  /**
    * Check if word is ROAD, STREET etc.
    *
    * @param word word
    * @return
    */
  def isRoadWord(word: String): Boolean = {
    Tokens.road.contains(word)
  }

  /**
    * Function to swap two characters in a string
    *
    * @param s    string
    * @param idx1 index1
    * @param idx2 index2
    * @return new string
    */
  def swap(s: String, idx1: Int, idx2: Int): String = {
    val cs = s.toCharArray
    val swp = cs(idx1)
    cs(idx1) = cs(idx2)
    cs(idx2) = swp
    new String(cs)
  }

  /**
    * Exctract sector part of postcode
    *
    * @param pcode postcode
    * @return
    */
  def getSector(pcode: String): String = {
    val pcArray = pcode.split(" ")
    Try(pcArray(0)).getOrElse("") + " " + Try(pcArray(1).substring(0, 1)).getOrElse("")
  }

  /**
    * Extract outcode part of postcode
    *
    * @param pcode postcode
    * @return
    */
  def getOutcode(pcode: String): String = {
    val pcArray = pcode.split(" ")
    Try(pcArray(0)).getOrElse("")
  }

  /**
    * Takes a locality Score string and counts the number of different postcode sectors for
    * results matching that string.
    * Postcode match score must be 4 or higher.
    * Example: three results have locality score string of 9614. If they all have the same postcode sector
    * the pentaly is 1 (so no reduction). If they are all different the penalty is 3.
    *
    * @param localityScoreDebug locality score debug
    * @param localityParams     locality params
    * @return
    */
  def calculateAmbiguityPenalty(localityScoreDebug: String, localityParams: Seq[(String, String)]): Double = {
    val postcodeScore = Try(localityScoreDebug.substring(12, 13).toInt).getOrElse(9)
    val sectors = localityParams.collect { case (locality, sector) if locality == localityScoreDebug => sector }
    val penalty = if (postcodeScore < 4) 1 else sectors.distinct.size
    penalty.toDouble
  }

  /**
    * Method 1 to separate the number and name parts e.g 6A HEDGEHOG HOUSE
    * Return just the number bit, discard the rest
    *
    * @param name name
    * @return String containing just e.g 6A
    **/
  def getNumberPartsFromName(name: String): String = {
    val parts = name.split(" ")
    val numberParts = for {part <- parts if containsNumber(part)} yield part
    numberParts.mkString(" ")
  }

  /**
    * Method 2 to separate the number and name parts e.g 6A HEDGEHOG HOUSE
    * Remove the number part and return the rest
    *
    * @param name name
    * @return String containing just e.g HEDEGEHOG HOUSE
    **/
  def getNonNumberPartsFromName(name: String): String = {
    val parts = name.split(" ")
    val stringParts = for {part <- parts if !containsNumber(part)} yield part
    stringParts.mkString(" ")
  }

  /**
    * Test there is at least one number in a String
    *
    * @param namepart name part
    * @return
    */
  def containsNumber(namepart: String): Boolean = {
    val numPattern = "[0-9]+".r
    !numPattern.findAllIn(namepart).toArray.isEmpty
  }

  /**
    * If token becomes empty treat it as missing by setting it to the atsign character
    *
    * @param tokenString token string
    * @return
    */
  def atSignForEmpty(tokenString: String): String = {
    if (tokenString == "") empty else tokenString
  }

}<|MERGE_RESOLUTION|>--- conflicted
+++ resolved
@@ -78,6 +78,7 @@
 
   /**
     * Calculates the Hopper scores for a single address
+    *
     *
     * @param address single address response object
     * @param tokens  list of tokens handed down
@@ -140,6 +141,7 @@
     * The object cscore is the product of the structural score and the unit score
     * except where the building unambiguously identifies the object when it is set to missing (?)
     *
+    *
     * @param buildingScore building score
     * @param localityScore locality score
     * @param unitScore     unit score
@@ -152,6 +154,7 @@
 
   /**
     * The structural score is the product of the locality score and the building score
+    *
     *
     * @param buildingScore building score
     * @param localityScore locality score
@@ -220,7 +223,7 @@
       organisationName,
       nagOrganisationName)
 
-    val detailedOrganisationBuildingNameNisraScore = calculateDetailedOrganisationBuildingNameNisraScore (
+    val detailedOrganisationBuildingNameNisraScore = calculateDetailedOrganisationBuildingNameNisraScore(
       atSignForEmpty(getNonNumberPartsFromName(buildingName)),
       getNonNumberPartsFromName(nisraBuildingName),
       organisationName,
@@ -252,7 +255,7 @@
       paoStartNumber,
       paoEndNumber)
 
-    val buildingNumberNisraScore = calculateBuildingNumNisraScore (
+    val buildingNumberNisraScore = calculateBuildingNumNisraScore(
       atSignForEmpty(getNumberPartsFromName(buildingName)),
       getNumberPartsFromName(nisraBuildingName),
       nisraBuildingNumber,
@@ -267,6 +270,7 @@
 
   /**
     * Detailed match of organisation and building name using PAF
+    *
     *
     * @param buildingName        building name
     * @param pafBuildingName     paf building name
@@ -302,43 +306,45 @@
 
   /**
     * Detailed match of organisation and building name using NISRA
-    * @param buildingName building name
-    * @param pafBuildingName nisra building name
-    * @param organisationName organisation name
+    *
+    * @param buildingName        building name
+    * @param pafBuildingName     nisra building name
+    * @param organisationName    organisation name
     * @param pafOrganisationName nisra organisation name
     * @return
     */
-  def calculateDetailedOrganisationBuildingNameNisraScore (
-                                                          buildingName: String,
-                                                          nisraBuildingName:  String,
-                                                          organisationName: String,
-                                                          nisraOrganisationName: String) : Int = {
+  def calculateDetailedOrganisationBuildingNameNisraScore(
+                                                           buildingName: String,
+                                                           nisraBuildingName: String,
+                                                           organisationName: String,
+                                                           nisraOrganisationName: String): Int = {
 
     // match building name
     val nisraBuildingMatchScore = if (buildingName == empty) 4
-    else matchNames(buildingName,nisraBuildingName).min(matchNames(nisraBuildingName,buildingName))
+    else matchNames(buildingName, nisraBuildingName).min(matchNames(nisraBuildingName, buildingName))
 
     // match  organisation
     val nisraOrganisationMatchScore = if (organisationName == empty) 4
-    else matchNames(organisationName,nisraOrganisationName).min(matchNames(nisraOrganisationName,organisationName))
+    else matchNames(organisationName, nisraOrganisationName).min(matchNames(nisraOrganisationName, organisationName))
 
     // cross reference
     val nisraXrefMatchScore = if (organisationName == empty || buildingName == empty) 4
-    else matchNames(organisationName,nisraBuildingName).min(matchNames(nisraOrganisationName,buildingName))
+    else matchNames(organisationName, nisraBuildingName).min(matchNames(nisraOrganisationName, buildingName))
 
     // Match buildingName against buildingName and organisationName against OrganisationName (and cross-ref)
-    if (buildingName == nisraBuildingName || organisationName == nisraOrganisationName || buildingName == nisraOrganisationName || organisationName == nisraBuildingName ) 1
+    if (buildingName == nisraBuildingName || organisationName == nisraOrganisationName || buildingName == nisraOrganisationName || organisationName == nisraBuildingName) 1
     else if (nisraOrganisationMatchScore < 2 || nisraBuildingMatchScore < 2 || nisraXrefMatchScore < 2) 2
     else if (nisraOrganisationMatchScore < 3 || nisraBuildingMatchScore < 3 || nisraXrefMatchScore < 3) 3
     else if (buildingName == empty && organisationName == empty &&
-      nisraOrganisationName == "" && nisraBuildingName == "" ) 9
-    else if (!((buildingName != empty && nisraBuildingName != "" ) ||
-      (organisationName != empty && nisraOrganisationName != "" ))) 7
+      nisraOrganisationName == "" && nisraBuildingName == "") 9
+    else if (!((buildingName != empty && nisraBuildingName != "") ||
+      (organisationName != empty && nisraOrganisationName != ""))) 7
     else 6
   }
 
   /**
     * Detailed match of origaisation and building name using NAG
+    *
     *
     * @param buildingName        building name
     * @param nagPaoText          nag pao text
@@ -424,7 +430,24 @@
     else 9
   }
 
-<<<<<<< HEAD
+  def calculateBuildingNumNisraScore (
+                                       buildingName: String,
+                                       nisraBuildingName: String,
+                                       nisraBuildingNumber: String,
+                                       buildingNumber: String) : Int = {
+
+    // match building numbers, ranges and suffixes
+    val tokenBuildingLowNum = getRangeBottom(buildingName)
+    val tokenBuildingHighNum = tokenBuildingLowNum.max(getRangeTop(buildingName))
+    val nisraBuildingLowNum = getRangeBottom(nisraBuildingName)
+    val nisraTestBN = Try(nisraBuildingNumber.toInt).getOrElse(-1)
+
+    if (buildingNumber == nisraBuildingNumber || (buildingNumber == empty && buildingName == nisraBuildingName)) 1
+    else if ((tokenBuildingLowNum != -1 || buildingNumber != empty ) &&
+      (nisraBuildingLowNum != -1 || nisraBuildingNumber != "" )) 6
+    else 9
+  }
+
   def calculateBuildingNumNagScore(buildingName: String,
                                    nagPaoStartNumber: String,
                                    nagPaoEndNumber: String,
@@ -435,37 +458,6 @@
                                    buildingNumber: String,
                                    paoStartNumber: String,
                                    paoEndNumber: String): Int = {
-=======
-  def calculateBuildingNumNisraScore (
-                                     buildingName: String,
-                                     nisraBuildingName: String,
-                                     nisraBuildingNumber: String,
-                                     buildingNumber: String) : Int = {
-
-    // match building numbers, ranges and suffixes
-    val tokenBuildingLowNum = getRangeBottom(buildingName)
-    val tokenBuildingHighNum = tokenBuildingLowNum.max(getRangeTop(buildingName))
-    val nisraBuildingLowNum = getRangeBottom(nisraBuildingName)
-    val nisraTestBN = Try(nisraBuildingNumber.toInt).getOrElse(-1)
-
-    if (buildingNumber == nisraBuildingNumber || (buildingNumber == empty && buildingName == nisraBuildingName)) 1
-    else if ((tokenBuildingLowNum != -1 || buildingNumber != empty ) &&
-      (nisraBuildingLowNum != -1 || nisraBuildingNumber != "" )) 6
-    else 9
-  }
-
-  def calculateBuildingNumNagScore (
-    buildingName: String,
-    nagPaoStartNumber: String,
-    nagPaoEndNumber: String,
-    nagPaoStartSuffix: String,
-    nagPaoEndSuffix: String,
-    paoEndSuffix: String,
-    paoStartSuffix: String,
-    buildingNumber: String,
-    paoStartNumber: String,
-    paoEndNumber: String) : Int = {
->>>>>>> 182de351
 
     // match building numbers, ranges and suffixes
     val tokenBuildingLowNum = getRangeBottom(buildingName)
@@ -573,7 +565,7 @@
       organisationName,
       nagOrganisationName)
 
-    val OrganisationBuildingNameNisraScore = calculateOrganisationBuildingNameNisraScore (
+    val OrganisationBuildingNameNisraScore = calculateOrganisationBuildingNameNisraScore(
       atSignForEmpty(getNonNumberPartsFromName(buildingName)),
       getNonNumberPartsFromName(nisraBuildingName),
       organisationName,
@@ -590,7 +582,7 @@
       pafWelshThoroughfare,
       pafWelshDependentThoroughfare)
 
-    val streetNisraScore = calculateStreetNisraScore (
+    val streetNisraScore = calculateStreetNisraScore(
       streetName,
       nisraThoroughfare,
       nisraDependentThoroughfare,
@@ -620,7 +612,7 @@
       nagLocality,
       streetName)
 
-    val townLocalityNisraScore = calculateTownLocalityNisraScore (
+    val townLocalityNisraScore = calculateTownLocalityNisraScore(
       townName,
       locality,
       nisraTownland,
@@ -648,7 +640,7 @@
       postcodeSector,
       postcodeArea)
 
-    val postcodeNisraScore = calculatePostcodeNisraScore (
+    val postcodeNisraScore = calculatePostcodeNisraScore(
       postcode,
       nisraPostcode,
       postcodeOut,
@@ -735,38 +727,39 @@
 
   /**
     * Match building and organisation using nisra
-    * @param buildingName building name
-    * @param pafBuildingName paf building name
-    * @param organisationName organisation name
+    *
+    * @param buildingName        building name
+    * @param pafBuildingName     paf building name
+    * @param organisationName    organisation name
     * @param pafOrganisationName paf organisation name
     * @return
     */
-  def calculateOrganisationBuildingNameNisraScore (
-                                                  buildingName: String,
-                                                  nisraBuildingName: String,
-                                                  organisationName: String,
-                                                  nisraOrganisationName: String) : Int = {
+  def calculateOrganisationBuildingNameNisraScore(
+                                                   buildingName: String,
+                                                   nisraBuildingName: String,
+                                                   organisationName: String,
+                                                   nisraOrganisationName: String): Int = {
 
     // building with paf building only
     val nisraBuildingMatchScore = if (buildingName == empty) 4
     else min(
-      matchNames(buildingName,nisraBuildingName),
-      matchNames(nisraBuildingName,buildingName)
+      matchNames(buildingName, nisraBuildingName),
+      matchNames(nisraBuildingName, buildingName)
     )
 
     // organisation can match with paf organisation or building
     val nisraOrganisationMatchScore = if (organisationName == empty) 4
     else min(
-      matchNames(organisationName,nisraOrganisationName),
-      matchNames(nisraOrganisationName,organisationName),
-      matchNames(organisationName,nisraBuildingName),
-      matchNames(nisraBuildingName,organisationName)
+      matchNames(organisationName, nisraOrganisationName),
+      matchNames(nisraOrganisationName, organisationName),
+      matchNames(organisationName, nisraBuildingName),
+      matchNames(nisraBuildingName, organisationName)
     )
 
     // Accept a nisra match via organisation or building with edit distance of 2 or less
     if (nisraOrganisationMatchScore < 3 || nisraBuildingMatchScore < 3) 1
-    else if ((buildingName != empty && nisraBuildingName != "" ) ||
-      (organisationName != empty && nisraOrganisationName != "" )) 6
+    else if ((buildingName != empty && nisraBuildingName != "") ||
+      (organisationName != empty && nisraOrganisationName != "")) 6
     else 9
   }
 
@@ -824,25 +817,26 @@
 
   /**
     * Match Street using NISRA
-    * @param streetName street name
-    * @param nisraThoroughfare nisra thorough fare
+    *
+    * @param streetName                 street name
+    * @param nisraThoroughfare          nisra thorough fare
     * @param nisraDependentThoroughfare nisra dependent thoroughfare
-    * @param nisraAltThoroughfare nisra alt thoroughfare
-    * @return
-    */
-  def calculateStreetNisraScore (
-                                streetName: String,
-                                nisraThoroughfare: String,
-                                nisraDependentThoroughfare: String,
-                                nisraAltThoroughfare: String) : Int = {
-
-    val nisraThoroStreetMatchScore = matchStreets(streetName,nisraThoroughfare).min(matchStreets(nisraThoroughfare,streetName))
-    val nisraDepThoroStreetMatchScore = matchStreets(streetName,nisraDependentThoroughfare)
-      .min(matchStreets(nisraDependentThoroughfare,streetName))
-    val nisraAltThoroStreetMatchScore = matchStreets(streetName,nisraAltThoroughfare)
-      .min(matchStreets(nisraAltThoroughfare,streetName))
+    * @param nisraAltThoroughfare       nisra alt thoroughfare
+    * @return
+    */
+  def calculateStreetNisraScore(
+                                 streetName: String,
+                                 nisraThoroughfare: String,
+                                 nisraDependentThoroughfare: String,
+                                 nisraAltThoroughfare: String): Int = {
+
+    val nisraThoroStreetMatchScore = matchStreets(streetName, nisraThoroughfare).min(matchStreets(nisraThoroughfare, streetName))
+    val nisraDepThoroStreetMatchScore = matchStreets(streetName, nisraDependentThoroughfare)
+      .min(matchStreets(nisraDependentThoroughfare, streetName))
+    val nisraAltThoroStreetMatchScore = matchStreets(streetName, nisraAltThoroughfare)
+      .min(matchStreets(nisraAltThoroughfare, streetName))
     val nisraStreetMatchScore = if (streetName == empty) 4
-    else min(nisraThoroStreetMatchScore,nisraDepThoroStreetMatchScore,nisraAltThoroStreetMatchScore)
+    else min(nisraThoroStreetMatchScore, nisraDepThoroStreetMatchScore, nisraAltThoroStreetMatchScore)
 
     if (nisraStreetMatchScore == 0) 1
     else if (nisraStreetMatchScore == 1) 2
@@ -957,33 +951,34 @@
 
   /**
     * Attempt to match town and locality using NISRA
-    * @param townName town name
+    *
+    * @param townName      town name
     * @param nisraTownName nag town name
-    * @param locality locality
+    * @param locality      locality
     * @param nisraLocality nag locality
-    * @param streetName street name
-    * @return
-    */
-  def calculateTownLocalityNisraScore (
-                                      townName: String,
-                                      locality: String,
-                                      nisraTownland: String,
-                                      nisraTownName: String,
-                                      nisraLocality: String,
-                                      streetName: String) : Int = {
+    * @param streetName    street name
+    * @return
+    */
+  def calculateTownLocalityNisraScore(
+                                       townName: String,
+                                       locality: String,
+                                       nisraTownland: String,
+                                       nisraTownName: String,
+                                       nisraLocality: String,
+                                       streetName: String): Int = {
 
     // town name
-    val nisraTownNameTownNameMatchScore = matchNames(townName,nisraTownName).min(matchNames(nisraTownName,townName))
-    val nisraLocalityTownNameMatchScore = matchNames(townName,nisraLocality).min(matchNames(nisraLocality,townName))
+    val nisraTownNameTownNameMatchScore = matchNames(townName, nisraTownName).min(matchNames(nisraTownName, townName))
+    val nisraLocalityTownNameMatchScore = matchNames(townName, nisraLocality).min(matchNames(nisraLocality, townName))
     val nisraTownNameMatchScore = if (townName == empty) 4
-    else min(nisraTownNameTownNameMatchScore,nisraLocalityTownNameMatchScore)
+    else min(nisraTownNameTownNameMatchScore, nisraLocalityTownNameMatchScore)
 
     // locality
-    val nisraTownNamelocalityMatchScore = matchNames(locality,nisraTownName).min(matchNames(nisraTownName,locality))
-    val nisraTownlandlocalityMatchScore = matchNames(locality,nisraTownland).min(matchNames(nisraTownland,locality))
-    val nisraLocalitylocalityMatchScore = matchNames(locality,nisraLocality).min(matchNames(nisraLocality,locality))
+    val nisraTownNamelocalityMatchScore = matchNames(locality, nisraTownName).min(matchNames(nisraTownName, locality))
+    val nisraTownlandlocalityMatchScore = matchNames(locality, nisraTownland).min(matchNames(nisraTownland, locality))
+    val nisraLocalitylocalityMatchScore = matchNames(locality, nisraLocality).min(matchNames(nisraLocality, locality))
     val nisraLocalityMatchScore = if (locality == empty) 4
-    else min(nisraTownNamelocalityMatchScore,nisraTownlandlocalityMatchScore,nisraLocalitylocalityMatchScore)
+    else min(nisraTownNamelocalityMatchScore, nisraTownlandlocalityMatchScore, nisraLocalitylocalityMatchScore)
 
     // Accept a NISRA match via locality with an edit distance of 2 or less
     if (nisraTownNameMatchScore < 2 || nisraLocalityMatchScore < 2) 1
@@ -1053,27 +1048,28 @@
     * Match NISRA postocde
     * Postcode token is formatted with space so can do exact match
     * Use helpers to match inversion, sector, outcode and area
-    * @param postcode postcode
-    * @param nisraPostcode nisra postcode
-    * @param postcodeOut postcode out
+    *
+    * @param postcode                   postcode
+    * @param nisraPostcode              nisra postcode
+    * @param postcodeOut                postcode out
     * @param postcodeWithInvertedIncode postcode with inverted in code
-    * @param postcodeSector postcode sector
-    * @param postcodeArea postcode area
-    * @return
-    */
-  def calculatePostcodeNisraScore (
-                                  postcode: String,
-                                  nisraPostcode: String,
-                                  postcodeOut: String,
-                                  postcodeWithInvertedIncode: String,
-                                  postcodeSector: String,
-                                  postcodeArea: String) : Int = {
+    * @param postcodeSector             postcode sector
+    * @param postcodeArea               postcode area
+    * @return
+    */
+  def calculatePostcodeNisraScore(
+                                   postcode: String,
+                                   nisraPostcode: String,
+                                   postcodeOut: String,
+                                   postcodeWithInvertedIncode: String,
+                                   postcodeSector: String,
+                                   postcodeArea: String): Int = {
 
     if (postcode == nisraPostcode) 1
     else if ((postcodeOut + " " + postcodeWithInvertedIncode) == nisraPostcode) 2
     else if (postcodeSector == getSector(nisraPostcode)) 3
     else if (postcodeOut == getOutcode(nisraPostcode)) 4
-    else if (postcodeArea == Try(nisraPostcode.substring(0,2)).getOrElse("")) 5
+    else if (postcodeArea == Try(nisraPostcode.substring(0, 2)).getOrElse("")) 5
     else if (postcode == empty) 9
     else 6
   }
@@ -1093,7 +1089,6 @@
     * @param organisationName organisation name
     * @return score between 0 and 1 (during testing lookup string returned instead for diagnostic purposes)
     */
-<<<<<<< HEAD
   def calculateUnitScore(address: AddressResponseAddress,
                          subBuildingName: String,
                          saoStartNumber: String,
@@ -1102,21 +1097,9 @@
                          saoEndSuffix: String,
                          organisationName: String): String = {
 
+    val fromSource = address.fromSource
+
     // get paf values
-=======
-  def calculateUnitScore(
-    address: AddressResponseAddress,
-    subBuildingName: String,
-    saoStartNumber: String,
-    saoEndNumber: String,
-    saoStartSuffix: String,
-    saoEndSuffix: String,
-    organisationName: String): String = {
-
-    val fromSource = address.fromSource
-
-     // get paf values
->>>>>>> 182de351
     val pafBuildingName = address.paf.map(_.buildingName).getOrElse("")
     val pafBuildingNumber = address.paf.map(_.buildingNumber).getOrElse("")
     val pafSubBuildingName = address.paf.map(_.subBuildingName).getOrElse("")
@@ -1148,13 +1131,8 @@
 
     // each element score is the better match of paf and nag
 
-<<<<<<< HEAD
-    val orgainisationNameNagScore =
+    val organisationNameNagScore =
       calculateOrganisationNameNagScore(organisationName, nagPaoText, nagSaoText, nagOrganisationName, pafOrganisationName)
-=======
-    val organisationNameNagScore =
-      calculateOrganisationNameNagScore(organisationName,nagPaoText,nagSaoText,nagOrganisationName,pafOrganisationName)
->>>>>>> 182de351
     // no PAF value
     val organisationNameParam = organisationNameNagScore
 
@@ -1167,7 +1145,7 @@
 
     val subBuildingNameNisraScore = calculateSubBuildingNameNisraScore(
       atSignForEmpty(getNonNumberPartsFromName(subBuildingName)),
-      getNonNumberPartsFromName(nisraSubBuildingName),atSignForEmpty(getNonNumberPartsFromName(organisationName)))
+      getNonNumberPartsFromName(nisraSubBuildingName), atSignForEmpty(getNonNumberPartsFromName(organisationName)))
 
     val subBuildingNameParam =
       if (fromSource == "NI") subBuildingNameNisraScore
@@ -1218,13 +1196,8 @@
     val nagOrganisationMatchScore = if (organisationName == empty) 4
     else matchNames(organisationName, nagOrganisationName).min(matchNames(nagOrganisationName, organisationName))
 
-<<<<<<< HEAD
-    // Look for organisation match agaings PAO, SAO, or Organisation (NAG only)
+    // Look for organisation match against PAO, SAO, or Organisation (NAG only)
     if (nagPAOOrganisationMatchScore < 3 || nagSAOOrganisationMatchScore < 3 || nagOrganisationMatchScore < 3) 1
-=======
-    // Look for organisation match against PAO, SAO, or Organisation (NAG only)
-    if (nagPAOOrganisationMatchScore < 3 || nagSAOOrganisationMatchScore < 3 || nagOrganisationMatchScore < 3 ) 1
->>>>>>> 182de351
     else if (organisationName == empty && nagOrganisationName == "" && ((nagPaoText == "" && nagSaoText == "") || (pafOrganisationName == ""))) 9
     else if (!((organisationName != empty && nagPaoText != "")
       || (organisationName != empty && nagSaoText != "")
@@ -1270,18 +1243,19 @@
 
   /**
     * Match subbuildingname using NISRA
-    * @param subBuildingName sub-building name
+    *
+    * @param subBuildingName      sub-building name
     * @param nisraSubBuildingName nisra sub-building name
     * @return
     */
-  def calculateSubBuildingNameNisraScore (subBuildingName: String, nisraSubBuildingName: String, organisationName: String) : Int = {
+  def calculateSubBuildingNameNisraScore(subBuildingName: String, nisraSubBuildingName: String, organisationName: String): Int = {
     val nisraBuildingMatchScore = if (subBuildingName == empty) 4
-    else matchNames(subBuildingName,nisraSubBuildingName).min(matchNames(nisraSubBuildingName,subBuildingName))
+    else matchNames(subBuildingName, nisraSubBuildingName).min(matchNames(nisraSubBuildingName, subBuildingName))
     if (subBuildingName == nisraSubBuildingName || organisationName == nisraSubBuildingName) 1
     else if (nisraBuildingMatchScore < 2) 2
     else if (nisraBuildingMatchScore < 3) 3
-    else if (subBuildingName == empty  && nisraSubBuildingName == "" ) 9
-    else if (!(subBuildingName != empty && nisraSubBuildingName != "" ) ) 8
+    else if (subBuildingName == empty && nisraSubBuildingName == "") 9
+    else if (!(subBuildingName != empty && nisraSubBuildingName != "")) 8
     else 6
   }
 
