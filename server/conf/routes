--- conflicted
+++ resolved
@@ -211,15 +211,9 @@
 #    - name: fromsource
 #      description: Set to niboost to favour Northern Ireland results, nionly or ewonly to filter (Census index only)
 #      default: all
-<<<<<<< HEAD
-#    - name: highverbose
-#      description: include detailed highlighting infomatch
-#      default: true
-=======
 #    - name: highlight
 #      description: include detailed highlighting info, options are off, on or debug
 #      default: on
->>>>>>> 1b70bf69
 #    - name: favourpaf
 #      description: paf beats nag on draw for best match
 #      default: true
