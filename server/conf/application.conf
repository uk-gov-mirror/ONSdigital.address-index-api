authentication.encryptionKey = "FMsZatMIFcm4o]lQOo43P1URLNW_GCIyTqtnNL/0e_3b=wUP?xWgyM[p:uiTaaBx"

play {
  modules.enabled += "uk.gov.ons.addressIndex.server.modules.SystemBootstrapModule"
  i18n.langs = ["en"]
  http {
    requestHandler = "play.api.http.DefaultHttpRequestHandler"
    secret.key = "FMsZatMIFcm4o]lQOo43P1URLNW_GCIyTqtnNL/0e_3b=wUP?xWgyM[p:uiTaaBx"
  }

  server {
    # The server provider class name
    provider = "play.core.server.AkkaHttpServerProvider"
    akka {
      actor {
        default-dispatcher {

          executor = "thread-pool-executor"

          thread-pool-executor {
            # Keep alive time for threads
            keep-alive-time = 60s

            # Define a fixed thread pool size with this property. The corePoolSize
            # and the maximumPoolSize of the ThreadPoolExecutor will be set to this
            # value, if it is defined. Then the other pool-size properties will not
            # be used.
            #
            # Valid values are: `off` or a positive integer.
            fixed-pool-size = 24

            # Min number of threads to cap factor-based corePoolSize number to
            core-pool-size-min = 24

            # The core-pool-size-factor is used to determine corePoolSize of the
            # ThreadPoolExecutor using the following formula:
            # ceil(available processors * factor).
            # Resulting size is then bounded by the core-pool-size-min and
            # core-pool-size-max values.
            core-pool-size-factor = 3.0

            # Max number of threads to cap factor-based corePoolSize number to
            core-pool-size-max = 64

            # Minimum number of threads to cap factor-based maximumPoolSize number to
            max-pool-size-min = 24

            # The max-pool-size-factor is used to determine maximumPoolSize of the
            # ThreadPoolExecutor using the following formula:
            # ceil(available processors * factor)
            # The maximumPoolSize will not be less than corePoolSize.
            # It is only used if using a bounded task queue.
            max-pool-size-factor = 3.0

            # Max number of threads to cap factor-based maximumPoolSize number to
            max-pool-size-max = 64

            # Specifies the bounded capacity of the task queue (< 1 == unbounded)
            task-queue-size = -1

            # Specifies which type of task queue will be used, can be "array" or
            # "linked" (default)
            task-queue-type = "linked"

            # Allow core threads to time out
            allow-core-timeout = off
          }

          fork-join-executor {

            # Min number of threads to cap factor-based parallelism number to
            parallelism-min = 24

            # The parallelism factor is used to determine thread pool size using the
            # following formula: ceil(available processors * factor). Resulting size
            # is then bounded by the parallelism-min and parallelism-max values.
            parallelism-factor = 2

            # Max number of threads to cap factor-based parallelism number to
            parallelism-max = 24

            # Setting to "FIFO" to use queue like peeking mode which "poll" or "LIFO" to use stack
            # like peeking mode which "pop".
            task-peeking-mode = "LIFO"
          }


        }
      }
      # How long to wait when binding to the listening socket
      bindTimeout = 30 seconds

      # How long a request takes until it times out. Set to null or "infinite" to disable the timeout.
      requestTimeout = infinite

      # Enables/disables automatic handling of HEAD requests.
      # If this setting is enabled the server dispatches HEAD requests as GET
      # requests to the application and automatically strips off all message
      # bodies from outgoing responses.
      # Note that, even when this setting is off the server will never send
      # out message bodies on responses to HEAD requests.
      transparent-head-requests = off

      # If this setting is empty the server only accepts requests that carry a
      # non-empty `Host` header. Otherwise it responds with `400 Bad Request`.
      # Set to a non-empty value to be used in lieu of a missing or empty `Host`
      # header to make the server accept such requests.
      # Note that the server will never accept HTTP/1.1 request without a `Host`
      # header, i.e. this setting only affects HTTP/1.1 requests with an empty
      # `Host` header as well as HTTP/1.0 requests.
      # Examples: `www.spray.io` or `example.com:8080`
      default-host-header = ""

      # The default value of the `Server` header to produce if no
      # explicit `Server`-header was included in a response.
      # If this value is null and no header was included in
      # the request, no `Server` header will be rendered at all.
      server-header = null
      server-header = ${?play.server.server-header}

      # Configures the processing mode when encountering illegal characters in
      # header value of response.
      #
      # Supported mode:
      # `error`  : default mode, throw an ParsingException and terminate the processing
      # `warn`   : ignore the illegal characters in response header value and log a warning message
      # `ignore` : just ignore the illegal characters in response header value
      illegal-response-header-value-processing-mode = warn

      # This setting is set in `akka.http.server.parsing.max-content-length`
      # Play uses the concept of a `BodyParser` to enforce this limit, so we override it to infinite.
      max-content-length = infinite

      # Enables/disables inclusion of an Tls-Session-Info header in parsed
      # messages over Tls transports (i.e., HttpRequest on server side and
      # HttpResponse on client side).
      #
      # See Akka HTTP `akka.http.server.parsing.tls-session-info-header` for
      # more information about how this works.
      tls-session-info-header = on

    }

    # The idle timeout for an open connection after it will be closed
    # set to null to disable the timeout
    https.idleTimeout = 900 seconds
    http.idleTimeout = 900 seconds
  }
}

addressIndex {
  runMode = "dev"

  apiKeyRequired = false
  apiKeyRequired = ${?ONS_AI_API_KEY_REQUIRED}

  masterKey = "donotputtherealkeyhere"
  masterKey = ${?ONS_AI_MASTER_KEY}

  sourceRequired = false
  sourceRequired = ${?ONS_AI_API_SOURCE_REQUIRED}

  sourceKey = "the interweb"
  sourceKey = ${?ONS_AI_API_SOURCE_NAME}

  pathToResources = "/"
  pathToResources = ${?ONS_AI_PATH_RESOURCES}

  parserLibPath = "/parsers/src/main/resources"
  parserLibPath = ${?ONS_AI_LIBRARY_PATH}

  elasticSearch {
    local = false

    gcp = "false"
    gcp = ${?ONS_AI_API_GCP}

    cluster = "address-index"
    cluster = ${?ONS_AI_API_ES_CLUSTER_NAME}

<<<<<<< HEAD
  uri = "localhost"
=======
    uri = "localhost"
>>>>>>> d5a37a41
 //   uri = "search-ai-es-p-01-62qk73r6grdfk5nlefyi5tqyxe.eu-west-1.es.amazonaws.com"
    uri = ${?ONS_AI_API_ES_URI}
    // For GCP multiple ES clusters
    uriFullmatch = "localhost"
    uriFullmatch = ${?ONS_AI_API_ES_URI_FULLMATCH}

<<<<<<< HEAD
    gatewayForES = false
    gatewayForES = ${?ONS_AI_API_ES_GATEWAY}

  port = "9200"
//    port = "80"
=======
    port = "9200"
 //   port = "80"
>>>>>>> d5a37a41
    port = ${?ONS_AI_API_ES_PORT}

    ssl = "false"
    ssl = ${?ONS_AI_API_ES_SSL}

<<<<<<< HEAD
  basicAuth = "true"
//    basicAuth = "false"
=======
    basicAuth = "true"
 //   basicAuth = "false"
>>>>>>> d5a37a41
    basicAuth = ${?ONS_AI_API_ES_BASIC_AUTH}

    searchUser = "mrsearchy"
    searchUser = ${?ONS_AI_API_SEARCH_USER}

    searchPassword = "mrsearchy"
    searchPassword = ${?ONS_AI_API_SEARCH_PASSWORD}

    // Socket connection options to Akka API clients
    connectionTimeout = 60000
    connectionTimeout = ${?ONS_AI_API_ES_CONN_TIMEOUT}

    connectionRequestTimeout = 20000
    connectionRequestTimeout = ${?ONS_AI_API_ES_CONN_REQ_TIMEOUT}

    socketTimeout = 60000
    socketTimeout = ${?ONS_AI_API_ES_SOCKET_TIMEOUT}

    // Max number of connections to ElasticSearch
    maxESConnections = 20
    maxESConnections = ${?ONS_AI_API_ES_MAX_CONN}

    circuitBreakerMaxFailures = 5
    circuitBreakerMaxFailures = ${?ONS_AI_API_ES_CB_MAX_FAILURES} // Number of failures before the circuit breaker is opened

    circuitBreakerCallTimeout = 10000 // timeout to trigger the circuit breaker
    circuitBreakerCallTimeout = ${?ONS_AI_API_ES_CB_CALL_TIMEOUT}

    circuitBreakerResetTimeout = 30000 // reset the CB and try again time
    circuitBreakerResetTimeout = ${?ONS_AI_API_ES_CB_RESET_TIMEOUT}

    circuitBreakerMaxResetTimeout = 120000
    circuitBreakerMaxResetTimeout = ${?ONS_AI_API_ES_CB_MAX_RESET_TIMEOUT}

    circuitBreakerExponentialBackoffFactor = 2.0
    circuitBreakerExponentialBackoffFactor = ${?ONS_AI_API_ES_CB_EXP_BACK_FACTOR}

    // by default bulk and random run on one cluster, the rest on t'other
    clusterPolicies {
      bulk = ""
      bulk = ${?ONS_AI_API_BULK_CLUSTER_NO}
      address = ""
      address = ${?ONS_AI_API_LIVE_CLUSTER_NO}
      address = ${?ONS_AI_API_ADDRESS_CLUSTER_NO}
      partial = ""
      partial = ${?ONS_AI_API_LIVE_CLUSTER_NO}
      partial = ${?ONS_AI_API_PARTIAL_CLUSTER_NO}
      postcode = ""
      postcode = ${?ONS_AI_API_LIVE_CLUSTER_NO}
      postcode = ${?ONS_AI_API_POSTCODE_CLUSTER_NO}
      uprn = ""
      uprn = ${?ONS_AI_API_LIVE_CLUSTER_NO}
      uprn = ${?ONS_AI_API_UPRN_CLUSTER_NO}
      version = ""
      version = ${?ONS_AI_API_LIVE_CLUSTER_NO}
      version = ${?ONS_AI_API_VERSION_CLUSTER_NO}
      random = ""
      random = ${?ONS_AI_API_BULK_CLUSTER_NO}
      random = ${?ONS_AI_API_RANDOM_CLUSTER_NO}
    }

    indexes {
      hybridIndex = "index_full_nohist"
   //   hybridIndex = "nisrafull42"
      hybridIndex = ${?ONS_AI_API_HYBRID_INDEX}
      hybridIndexHistorical = "index_full_hist"
  //   hybridIndexHistorical = "nisrafull42"
      hybridIndexHistorical = ${?ONS_AI_API_HYBRID_INDEX_HIST}
      hybridIndexSkinny = "index_skinny_nohist"
  //    hybridIndexSkinny = "nisraskinny42"
      hybridIndexSkinny = ${?ONS_AI_API_HYBRID_INDEX_SKINNY}
      hybridIndexHistoricalSkinny = "index_skinny_hist"
   //   hybridIndexHistoricalSkinny = "nisraskinny42"
      hybridIndexHistoricalSkinny = ${?ONS_AI_API_HYBRID_INDEX_HIST_SKINNY}
    }

    queryParams {
      subBuildingName {
        pafSubBuildingNameBoost = 1.5
        pafSubBuildingNameBoost = ${?ONS_AI_API_QUERY_SUB_BUILDING_NAME_PAF_SUB_BUILDING_NAME_BOOST}
        lpiSaoTextBoost = 1.5
        lpiSaoTextBoost = ${?ONS_AI_API_QUERY_SUB_BUILDING_NAME_LPI_SAO_TEXT_BOOST}
        lpiSaoStartNumberBoost = 1.0
        lpiSaoStartNumberBoost = ${?ONS_AI_API_QUERY_SUB_BUILDING_NAME_LPI_SAO_START_NUMBER_BOOST}
        lpiSaoStartSuffixBoost = 1.0
        lpiSaoStartSuffixBoost = ${?ONS_AI_API_QUERY_SUB_BUILDING_NAME_LPI_SAO_START_SUFFIX_BOOST}
        lpiSaoPaoStartSuffixBoost = 0.5
        lpiSaoPaoStartSuffixBoost = ${?ONS_AI_API_QUERY_SUB_BUILDING_NAME_LPI_SAO_PAO_START_SUFFIX_BOOST}
      }

      subBuildingRange {
        lpiSaoStartNumberBoost = 1.0
        lpiSaoStartNumberBoost = ${?ONS_AI_API_QUERY_SUB_BUILDING_RANGE_LPI_SAO_START_NUMBER_BOOST}
        lpiSaoStartSuffixBoost = 1.0
        lpiSaoStartSuffixBoost = ${?ONS_AI_API_QUERY_SUB_BUILDING_RANGE_LPI_SAO_START_SUFFIX_BOOST}
        lpiSaoEndNumberBoost = 1.0
        lpiSaoEndNumberBoost = ${?ONS_AI_API_QUERY_SUB_BUILDING_RANGE_LPI_SAO_END_NUMBER_BOOST}
        lpiSaoEndSuffixBoost = 1.0
        lpiSaoEndSuffixBoost = ${?ONS_AI_API_QUERY_SUB_BUILDING_RANGE_LPI_SAO_END_SUFFIX_BOOST}
        lpiSaoStartEndBoost = 0.1
        lpiSaoStartEndBoost = ${?ONS_AI_API_QUERY_SUB_BUILDING_RANGE_LPI_SAO_START_END_BOOST}
      }

      buildingName {
        lpiPaoStartSuffixBoost = 3.0
        lpiPaoStartSuffixBoost = ${?ONS_AI_API_QUERY_BUILDING_NAME_LPI_PAO_START_SUFFIX_BOOST}
        pafBuildingNameBoost = 2.5
        pafBuildingNameBoost = ${?ONS_AI_API_QUERY_BUILDING_NAME_PAF_BUILDING_NAME_BOOST}
        lpiPaoTextBoost = 2.5
        lpiPaoTextBoost = ${?ONS_AI_API_QUERY_BUILDING_NAME_LPI_PAO_TEXT_BOOST}
      }

      buildingNumber {
        pafBuildingNumberBoost = 3.0
        pafBuildingNumberBoost = ${?ONS_AI_API_QUERY_BUILDING_NUMBER_PAF_BUILDING_NUMBER_BOOST}
        lpiPaoStartNumberBoost = 3.5
        lpiPaoStartNumberBoost = ${?ONS_AI_API_QUERY_BUILDING_NUMBER_LPI_PAO_START_NUMBER_BOOST}
        lpiPaoEndNumberBoost = 0.1
        lpiPaoEndNumberBoost = ${?ONS_AI_API_QUERY_BUILDING_NUMBER_LPI_PAO_END_NUMBER_BOOST}
      }

      buildingRange {
        lpiPaoStartNumberBoost = 2.0
        lpiPaoStartNumberBoost = ${?ONS_AI_API_QUERY_BUILDING_RANGE_LPI_PAO_START_NUMBER_BOOST}
        lpiPaoStartSuffixBoost = 2.0
        lpiPaoStartSuffixBoost = ${?ONS_AI_API_QUERY_BUILDING_RANGE_LPI_PAO_START_SUFFIX_BOOST}
        lpiPaoEndNumberBoost = 2.0
        lpiPaoEndNumberBoost = ${?ONS_AI_API_QUERY_BUILDING_RANGE_LPI_PAO_END_NUMBER_BOOST}
        lpiPaoEndSuffixBoost = 2.0
        lpiPaoEndSuffixBoost = ${?ONS_AI_API_QUERY_BUILDING_RANGE_LPI_PAO_END_SUFFIX_BOOST}
        pafBuildingNumberBoost = 0.1
        pafBuildingNumberBoost = ${?ONS_AI_API_QUERY_BUILDING_RANGE_PAF_BUILDING_NUMBER_BOOST}
        lpiPaoStartEndBoost = 0.1
        lpiPaoStartEndBoost = ${?ONS_AI_API_QUERY_BUILDING_RANGE_LPI_PAO_START_END_BOOST}
      }

      streetName {
        pafThoroughfareBoost = 2.0
        pafThoroughfareBoost = ${?ONS_AI_API_QUERY_STREET_NAME_PAF_THOROUGHFARE_BOOST}
        pafWelshThoroughfareBoost = 2.0
        pafWelshThoroughfareBoost = ${?ONS_AI_API_QUERY_STREET_NAME_PAF_WELSH_THOROUGHFARE_BOOST}
        pafDependentThoroughfareBoost = 0.5
        pafDependentThoroughfareBoost = ${?ONS_AI_API_QUERY_STREET_NAME_PAF_DEPENDENT_THOROUGHFARE_BOOST}
        pafWelshDependentThoroughfareBoost = 0.5
        pafWelshDependentThoroughfareBoost = ${?ONS_AI_API_QUERY_STREET_NAME_PAF_WELSH_DEPENDENT_THOROUGHFARE_BOOST}
        lpiStreetDescriptorBoost = 2.0
        lpiStreetDescriptorBoost = ${?ONS_AI_API_QUERY_STREET_NAME_LPI_STREET_DESCRIPTOR_BOOST}
      }

      townName {
        pafPostTownBoost = 1.0
        pafPostTownBoost = ${?ONS_AI_API_QUERY_TOWN_NAME_PAF_POST_TOWN_BOOST}
        pafWelshPostTownBoost = 1.0
        pafWelshPostTownBoost = ${?ONS_AI_API_QUERY_TOWN_NAME_PAF_WELSH_POST_TOWN_BOOST}
        lpiTownNameBoost = 1.0
        lpiTownNameBoost = ${?ONS_AI_API_QUERY_TOWN_NAME_LPI_TOWN_NAME_BOOST}
        pafDependentLocalityBoost = 0.5
        pafDependentLocalityBoost = ${?ONS_AI_API_QUERY_TOWN_NAME_PAF_DEPENDENT_LOCALITY_BOOST}
        pafWelshDependentLocalityBoost = 0.5
        pafWelshDependentLocalityBoost = ${?ONS_AI_API_QUERY_TOWN_NAME_PAF_WELSH_DEPENDENT_LOCALITY_BOOST}
        lpiLocalityBoost = 0.5
        lpiLocalityBoost = ${?ONS_AI_API_QUERY_TOWN_NAME_LPI_LOCALITY_BOOST}
        pafDoubleDependentLocalityBoost = 0.2
        pafDoubleDependentLocalityBoost = ${?ONS_AI_API_QUERY_TOWN_NAME_PAF_DOUBLE_DEPENDENT_LOCALITY_BOOST}
        pafWelshDoubleDependentLocalityBoost = 0.2
        pafWelshDoubleDependentLocalityBoost = ${?ONS_AI_API_QUERY_TOWN_NAME_PAF_WELSH_DOUBLE_DEPENDENT_LOCALITY_BOOST}
      }

      postcode {
        pafPostcodeBoost = 1.0
        pafPostcodeBoost = ${?ONS_AI_API_QUERY_POSTCODE_PAF_POSTCODE_BOOST}
        lpiPostcodeLocatorBoost = 1.0
        lpiPostcodeLocatorBoost = ${?ONS_AI_API_QUERY_POSTCODE_LPI_POSTCODELOCATOR_BOOST}
        postcodeInOutBoost = 0.5
        postcodeInOutBoost = ${?ONS_AI_API_QUERY_POSTCODE_PAF_INCODE_BOOST}
      }

      organisationName {
        pafOrganisationNameBoost = 1.0
        pafOrganisationNameBoost = ${?ONS_AI_API_QUERY_ORGANISATION_NAME_PAF_ORIGANISATION_NAME_BOOST}
        lpiOrganisationBoost = 1.0
        lpiOrganisationBoost = ${?ONS_AI_API_QUERY_ORGANISATION_NAME_LPI_ORIGANISATION_BOOST}
        lpiPaoTextBoost = 1.0
        lpiPaoTextBoost = ${?ONS_AI_API_QUERY_ORGANISATION_NAME_LPI_PAO_TEXT_BOOST}
        lpiLegalNameBoost = 1.0
        lpiLegalNameBoost = ${?ONS_AI_API_QUERY_ORGANISATION_NAME_LPI_LEGALNAME_BOOST}
        lpiSaoTextBoost = 0.5
        lpiSaoTextBoost = ${?ONS_AI_API_QUERY_ORGANISATION_NAME_LPI_SAO_TEXT_BOOST}
      }

      departmentName {
        pafDepartmentNameBoost = 1.0
        pafDepartmentNameBoost = ${?ONS_AI_API_QUERY_DEPARTMENT_NAME_PAF_DEPARTMENT_NAME_BOOST}
        lpiLegalNameBoost = 0.5
        lpiLegalNameBoost = ${?ONS_AI_API_QUERY_DEPARTMENT_NAME_LPI_LEGAL_NAME_BOOST}
      }

      locality {
        pafPostTownBoost = 0.2
        pafPostTownBoost = ${?ONS_AI_API_QUERY_LOCALITY_PAF_POST_TOWN_BOOST}
        pafWelshPostTownBoost = 0.2
        pafWelshPostTownBoost = ${?ONS_AI_API_QUERY_LOCALITY_PAF_WELSH_POST_TOWN_BOOST}
        lpiTownNameBoost = 0.2
        lpiTownNameBoost = ${?ONS_AI_API_QUERY_LOCALITY_LPI_TOWN_NAME_BOOST}
        pafDependentLocalityBoost = 0.6
        pafDependentLocalityBoost = ${?ONS_AI_API_QUERY_LOCALITY_PAF_DEPENDENT_LOCALITY_BOOST}
        pafWelshDependentLocalityBoost = 0.6
        pafWelshDependentLocalityBoost = ${?ONS_AI_API_QUERY_LOCALITY_PAF_WELSH_DEPENDENT_LOCALITY_BOOST}
        lpiLocalityBoost = 0.6
        lpiLocalityBoost = ${?ONS_AI_API_QUERY_LOCALITY_LPI_LOCALITY_BOOST}
        pafDoubleDependentLocalityBoost = 0.3
        pafDoubleDependentLocalityBoost = ${?ONS_AI_API_QUERY_LOCALITY_PAF_DOUBLE_DEPENDENT_LOCALITY_BOOST}
        pafWelshDoubleDependentLocalityBoost = 0.3
        pafWelshDoubleDependentLocalityBoost = ${?ONS_AI_API_QUERY_LOCALITY_PAF_WELSH_DOUBLE_DEPENDENT_LOCALITY_BOOST}
      }

      fallback {
        fallbackQueryBoost = 0.5
        fallbackQueryBoost = ${?ONS_AI_API_FALLBACK_QUERY_BOOST}
        fallbackPafBoost = 1.0
        fallbackPafBoost = ${?ONS_AI_API_QUERY_FALLBACK_PAF_BOOST}
        fallbackLpiBoost = 1.0
        fallbackLpiBoost = ${?ONS_AI_API_QUERY_FALLBACK_LPI_BOOST}
        fallbackPafBigramBoost = 0.4
        fallbackPafBigramBoost = ${?ONS_AI_API_QUERY_FALLBACK_PAF_BIGRAM_BOOST}
        fallbackLpiBigramBoost = 0.4
        fallbackLpiBigramBoost = ${?ONS_AI_API_QUERY_FALLBACK_LPI_BIGRAM_BOOST}
        fallbackMinimumShouldMatch = "-40%"
        fallbackMinimumShouldMatch = ${?ONS_AI_API_QUERY_FALLBACK_MINIMUM_SHOULD_MATCH}
        bigramFuzziness = "0"
        bigramFuzziness = ${?ONS_AI_API_QUERY_BIGRAM_FUZZINESS}
      }

      nisra {
        partialNiBoostBoost = 1.1
        partialNiBoostBoost = ${?ONS_AI_API_QUERY_NISRA_PARTIAL_NI_BOOST_BOOST}
        partialEwBoostBoost = 0.5
        partialEwBoostBoost = ${?ONS_AI_API_QUERY_NISRA_PARTIAL_EW_BOOST_BOOST}
        partialAllBoost = 0.8
        partialAllBoost = ${?ONS_AI_API_QUERY_NISRA_PARTIAL_ALL_BOOST}
        fullFallBackNiBoost = 1.0
        fullFallBackNiBoost = ${?ONS_AI_API_QUERY_NISRA_FALLBACK_NI_BOOST}
        fullFallBackBigramNiBoost = 0.4
        fullFallBackBigramNiBoost = ${?ONS_AI_API_QUERY_NISRA_FALLBACK_NI_BIGRAM_BOOST}
      }

      excludingDisMaxTieBreaker = 0.0
      excludingDisMaxTieBreaker = ${?ONS_AI_API_QUERY_EXCLUDING_TIE_BREAKER_BOOST}
      includingDisMaxTieBreaker = 0.5
      includingDisMaxTieBreaker = ${?ONS_AI_API_QUERY_INCLUDING_TIE_BREAKER_BOOST}
      topDisMaxTieBreaker = 1.0
      topDisMaxTieBreaker = ${?ONS_AI_API_QUERY_TOP_DISMAX_TIE_BREAKER_BOOST}
      paoSaoMinimumShouldMatch = "-45%"
      paoSaoMinimumShouldMatch = ${?ONS_AI_API_QUERY_PAO_SAO_MINIMUM_SHOULD_MATCH}
      organisationDepartmentMinimumShouldMatch = "30%"
      organisationDepartmentMinimumShouldMatch = ${?ONS_AI_API_QUERY_ORGANISATION_DEPARTMENT_MINIMUM_SHOULD_MATCH}
      mainMinimumShouldMatch = "-40%"
      mainMinimumShouldMatch = ${?ONS_AI_API_QUERY_MAIN_MINIMUM_SHOULD_MATCH}
    }

    defaultLimit = 10
    defaultLimitPartial = 20
    defaultLimitPostcode = 100
    defaultLimitRandom = 1
    defaultOffset = 0
    maximumLimit = 100
    maximumLimitRandom = 1000
    maximumOffset = 250
    matchThreshold = 5
    validEpochs = "39"
    validEpochs = ${?ONS_AI_API_VALID_EPOCHS}
    minimumSample = 5
    minimumSample = ${?ONS_AI_API_MIN_SAMPLE_SINGLE}
    minimumPartial = 5
    minimumPartial = ${?ONS_AI_API_MIN_PARTIAL_SIZE}
    minimumFallback = 8
    minimumFallback = ${?ONS_AI_API_MIN_FALLBACK_SIZE}
    defaultStartBoost = 8
    defaultStartBoost = ${?ONS_AI_API_DEFAULT_START_BOOST}
  }

  bulk {
    batch {
      perBatch = 100
      perBatch = ${?ONS_AI_API_BULK_REQUESTS_PER_BATCH}
      upscale = 1.1
      upscale = ${?ONS_AI_API_BULK_REQUESTS_MINI_BATCH_UPSCALE}
      downscale = 0.9
      downscale = ${?ONS_AI_API_BULK_REQUESTS_MINI_BATCH_DOWNSCALE}
      warningThreshold = 0.25
      warningThreshold = ${?ONS_AI_API_BULK_REQUESTS_MINI_BATCH_SIZE_WARNING_THRESHOLD}
    }

    limitperaddress = 5
    maxLimitperaddress = 100
    matchThreshold = 10
    minimumSample = 5
    minimumSample = ${?ONS_AI_API_MIN_SAMPLE_BULK}
  }
}

// maximum size of the POST request (server configuration)
play.http.parser.maxMemoryBuffer = 100000k
play.http.parser.maxMemoryBuffer = ${?ONS_AI_API_BULK_MAX_POST_SIZE}

play.http.parser.maxDiskBuffer = 100000k
play.http.parser.maxMemoryBuffer = ${?ONS_AI_API_BULK_MAX_POST_SIZE}

akka.http.server.request-timeout = 900s

// play 2.6 must include s or ms
play.ws.timeout.request = 900s
play.ws.timeout.idle = 900s
play.ws.timeout.connection = 900s<|MERGE_RESOLUTION|>--- conflicted
+++ resolved
@@ -178,39 +178,22 @@
     cluster = "address-index"
     cluster = ${?ONS_AI_API_ES_CLUSTER_NAME}
 
-<<<<<<< HEAD
-  uri = "localhost"
-=======
     uri = "localhost"
->>>>>>> d5a37a41
  //   uri = "search-ai-es-p-01-62qk73r6grdfk5nlefyi5tqyxe.eu-west-1.es.amazonaws.com"
     uri = ${?ONS_AI_API_ES_URI}
     // For GCP multiple ES clusters
     uriFullmatch = "localhost"
     uriFullmatch = ${?ONS_AI_API_ES_URI_FULLMATCH}
 
-<<<<<<< HEAD
-    gatewayForES = false
-    gatewayForES = ${?ONS_AI_API_ES_GATEWAY}
-
-  port = "9200"
-//    port = "80"
-=======
     port = "9200"
  //   port = "80"
->>>>>>> d5a37a41
     port = ${?ONS_AI_API_ES_PORT}
 
     ssl = "false"
     ssl = ${?ONS_AI_API_ES_SSL}
 
-<<<<<<< HEAD
-  basicAuth = "true"
-//    basicAuth = "false"
-=======
     basicAuth = "true"
  //   basicAuth = "false"
->>>>>>> d5a37a41
     basicAuth = ${?ONS_AI_API_ES_BASIC_AUTH}
 
     searchUser = "mrsearchy"
@@ -274,16 +257,12 @@
 
     indexes {
       hybridIndex = "index_full_nohist"
-   //   hybridIndex = "nisrafull42"
       hybridIndex = ${?ONS_AI_API_HYBRID_INDEX}
       hybridIndexHistorical = "index_full_hist"
-  //   hybridIndexHistorical = "nisrafull42"
       hybridIndexHistorical = ${?ONS_AI_API_HYBRID_INDEX_HIST}
       hybridIndexSkinny = "index_skinny_nohist"
-  //    hybridIndexSkinny = "nisraskinny42"
       hybridIndexSkinny = ${?ONS_AI_API_HYBRID_INDEX_SKINNY}
       hybridIndexHistoricalSkinny = "index_skinny_hist"
-   //   hybridIndexHistoricalSkinny = "nisraskinny42"
       hybridIndexHistoricalSkinny = ${?ONS_AI_API_HYBRID_INDEX_HIST_SKINNY}
     }
 
