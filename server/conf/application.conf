authentication.encryptionKey = "FMsZatMIFcm4o]lQOo43P1URLNW_GCIyTqtnNL/0e_3b=wUP?xWgyM[p:uiTaaBx"

play {
  modules.enabled += "uk.gov.ons.addressIndex.server.modules.SystemBootstrapModule"
  i18n.langs = ["en"]
  http {
    requestHandler = "play.api.http.DefaultHttpRequestHandler"
    secret.key = "FMsZatMIFcm4o]lQOo43P1URLNW_GCIyTqtnNL/0e_3b=wUP?xWgyM[p:uiTaaBx"
  }

  server {
  # The server provider class name
  #provider = "play.core.server.AkkaHttpServerProvider"
    provider = "play.core.server.NettyServerProvider"

  # The idle timeout for an open connection after it will be closed
  # set to null to disable the timeout
    https.idleTimeout = 900 seconds
    http.idleTimeout = 900 seconds
  }
}

addressIndex {
  runMode = "dev"
  apiKeyRequired = false
  apiKeyRequired = ${?ONS_AI_API_KEY_REQUIRED}
  masterKey = "donotputtherealkeyhere"
  masterKey = ${?ONS_AI_MASTER_KEY}
  sourceRequired = false
  sourceRequired = ${?ONS_AI_API_SOURCE_REQUIRED}
  sourceKey = "the interweb"
  sourceKey = ${?ONS_AI_API_SOURCE_NAME}
  pathToResources = "/"
  pathToResources = ${?ONS_AI_PATH_RESOURCES}
  parserLibPath = "/parsers/src/main/resources"
  parserLibPath = ${?ONS_AI_LIBRARY_PATH}
  elasticSearch {
    local = false
//    cluster = "ons-cluster"
    cluster = "elasticsearch"
    cluster = ${?ONS_AI_API_ES_CLUSTER_NAME}
    // if you are using a remote server over SSL, try to use port 9343
  //  uri = "elasticsearch://ai-elasticsearch.onsdigital.uk:9300"
    uri = "ai-elasticsearch.onsdigital.uk"
    //uri = "localhost"
    uri = ${?ONS_AI_API_ES_URI}
    port = "9200"
    port = ${?ONS_AI_API_ES_PORT}
    ssl = "false"
    ssl = ${?ONS_AI_API_ES_SSL}
    indexes {
<<<<<<< HEAD
      hybridIndex = "hybrid_39_100316_1521798155971"
=======
      hybridIndex = "test8"
     // hybridIndex = "test7_39_100316_1515687033905"
      //hybridIndex = "test3_39_100316_1519906744061"
>>>>>>> 40996ae7
      hybridIndex = ${?ONS_AI_API_HYBRID_INDEX}
      hybridIndexHistorical = "historical_39_100316_1521797668890"
      hybridIndexHistorical = ${?ONS_AI_API_HYBRID_INDEX_HIST}
      hybridMapping = "address"
      hybridMapping = ${?ONS_AI_API_HYBRID_MAPPING}
    }
    queryParams {
      subBuildingName {
        pafSubBuildingNameBoost=1.5
        pafSubBuildingNameBoost=${?ONS_AI_API_QUERY_SUB_BUILDING_NAME_PAF_SUB_BUILDING_NAME_BOOST}
        lpiSaoTextBoost=1.5
        lpiSaoTextBoost=${?ONS_AI_API_QUERY_SUB_BUILDING_NAME_LPI_SAO_TEXT_BOOST}
        lpiSaoStartNumberBoost=1.0
        lpiSaoStartNumberBoost=${?ONS_AI_API_QUERY_SUB_BUILDING_NAME_LPI_SAO_START_NUMBER_BOOST}
        lpiSaoStartSuffixBoost=1.0
        lpiSaoStartSuffixBoost=${?ONS_AI_API_QUERY_SUB_BUILDING_NAME_LPI_SAO_START_SUFFIX_BOOST}
      }
      subBuildingRange {
        lpiSaoStartNumberBoost=1.0
        lpiSaoStartNumberBoost=${?ONS_AI_API_QUERY_SUB_BUILDING_RANGE_LPI_SAO_START_NUMBER_BOOST}
        lpiSaoStartSuffixBoost=1.0
        lpiSaoStartSuffixBoost=${?ONS_AI_API_QUERY_SUB_BUILDING_RANGE_LPI_SAO_START_SUFFIX_BOOST}
        lpiSaoEndNumberBoost=1.0
        lpiSaoEndNumberBoost=${?ONS_AI_API_QUERY_SUB_BUILDING_RANGE_LPI_SAO_END_NUMBER_BOOST}
        lpiSaoEndSuffixBoost=1.0
        lpiSaoEndSuffixBoost=${?ONS_AI_API_QUERY_SUB_BUILDING_RANGE_LPI_SAO_END_SUFFIX_BOOST}
        lpiSaoStartEndBoost=0.1
        lpiSaoStartEndBoost=${?ONS_AI_API_QUERY_SUB_BUILDING_RANGE_LPI_SAO_START_END_BOOST}
      }
      buildingName {
        lpiPaoStartSuffixBoost=3.0
        lpiPaoStartSuffixBoost=${?ONS_AI_API_QUERY_BUILDING_NAME_LPI_PAO_START_SUFFIX_BOOST}
        pafBuildingNameBoost=2.5
        pafBuildingNameBoost=${?ONS_AI_API_QUERY_BUILDING_NAME_PAF_BUILDING_NAME_BOOST}
        lpiPaoTextBoost=2.5
        lpiPaoTextBoost=${?ONS_AI_API_QUERY_BUILDING_NAME_LPI_PAO_TEXT_BOOST}
      }
      buildingNumber {
        pafBuildingNumberBoost=3.0
        pafBuildingNumberBoost=${?ONS_AI_API_QUERY_BUILDING_NUMBER_PAF_BUILDING_NUMBER_BOOST}
        lpiPaoStartNumberBoost=3.5
        lpiPaoStartNumberBoost=${?ONS_AI_API_QUERY_BUILDING_NUMBER_LPI_PAO_START_NUMBER_BOOST}
        lpiPaoEndNumberBoost=0.1
        lpiPaoEndNumberBoost=${?ONS_AI_API_QUERY_BUILDING_NUMBER_LPI_PAO_END_NUMBER_BOOST}
      }
      buildingRange {
        lpiPaoStartNumberBoost=2.0
        lpiPaoStartNumberBoost=${?ONS_AI_API_QUERY_BUILDING_RANGE_LPI_PAO_START_NUMBER_BOOST}
        lpiPaoStartSuffixBoost=2.0
        lpiPaoStartSuffixBoost=${?ONS_AI_API_QUERY_BUILDING_RANGE_LPI_PAO_START_SUFFIX_BOOST}
        lpiPaoEndNumberBoost=2.0
        lpiPaoEndNumberBoost=${?ONS_AI_API_QUERY_BUILDING_RANGE_LPI_PAO_END_NUMBER_BOOST}
        lpiPaoEndSuffixBoost=2.0
        lpiPaoEndSuffixBoost=${?ONS_AI_API_QUERY_BUILDING_RANGE_LPI_PAO_END_SUFFIX_BOOST}
        pafBuildingNumberBoost= 0.1
        pafBuildingNumberBoost=${?ONS_AI_API_QUERY_BUILDING_RANGE_PAF_BUILDING_NUMBER_BOOST}
        lpiPaoStartEndBoost=0.1
        lpiPaoStartEndBoost=${?ONS_AI_API_QUERY_BUILDING_RANGE_LPI_PAO_START_END_BOOST}
      }
      streetName {
        pafThoroughfareBoost=2.0
        pafThoroughfareBoost=${?ONS_AI_API_QUERY_STREET_NAME_PAF_THOROUGHFARE_BOOST}
        pafWelshThoroughfareBoost=2.0
        pafWelshThoroughfareBoost=${?ONS_AI_API_QUERY_STREET_NAME_PAF_WELSH_THOROUGHFARE_BOOST}
        pafDependentThoroughfareBoost=0.5
        pafDependentThoroughfareBoost=${?ONS_AI_API_QUERY_STREET_NAME_PAF_DEPENDENT_THOROUGHFARE_BOOST}
        pafWelshDependentThoroughfareBoost=0.5
        pafWelshDependentThoroughfareBoost=${?ONS_AI_API_QUERY_STREET_NAME_PAF_WELSH_DEPENDENT_THOROUGHFARE_BOOST}
        lpiStreetDescriptorBoost=2.0
        lpiStreetDescriptorBoost=${?ONS_AI_API_QUERY_STREET_NAME_LPI_STREET_DESCRIPTOR_BOOST}
      }
      townName {
        pafPostTownBoost=1.0
        pafPostTownBoost=${?ONS_AI_API_QUERY_TOWN_NAME_PAF_POST_TOWN_BOOST}
        pafWelshPostTownBoost=1.0
        pafWelshPostTownBoost=${?ONS_AI_API_QUERY_TOWN_NAME_PAF_WELSH_POST_TOWN_BOOST}
        lpiTownNameBoost=1.0
        lpiTownNameBoost=${?ONS_AI_API_QUERY_TOWN_NAME_LPI_TOWN_NAME_BOOST}
        pafDependentLocalityBoost=0.5
        pafDependentLocalityBoost=${?ONS_AI_API_QUERY_TOWN_NAME_PAF_DEPENDENT_LOCALITY_BOOST}
        pafWelshDependentLocalityBoost=0.5
        pafWelshDependentLocalityBoost=${?ONS_AI_API_QUERY_TOWN_NAME_PAF_WELSH_DEPENDENT_LOCALITY_BOOST}
        lpiLocalityBoost=0.5
        lpiLocalityBoost=${?ONS_AI_API_QUERY_TOWN_NAME_LPI_LOCALITY_BOOST}
        pafDoubleDependentLocalityBoost=0.2
        pafDoubleDependentLocalityBoost=${?ONS_AI_API_QUERY_TOWN_NAME_PAF_DOUBLE_DEPENDENT_LOCALITY_BOOST}
        pafWelshDoubleDependentLocalityBoost=0.2
        pafWelshDoubleDependentLocalityBoost=${?ONS_AI_API_QUERY_TOWN_NAME_PAF_WELSH_DOUBLE_DEPENDENT_LOCALITY_BOOST}
      }
      postcode {
        pafPostcodeBoost=1.0
        pafPostcodeBoost=${?ONS_AI_API_QUERY_POSTCODE_PAF_POSTCODE_BOOST}
        lpiPostcodeLocatorBoost=1.0
        lpiPostcodeLocatorBoost=${?ONS_AI_API_QUERY_POSTCODE_LPI_POSTCODELOCATOR_BOOST}
        postcodeInOutBoost=0.5
        postcodeInOutBoost=${?ONS_AI_API_QUERY_POSTCODE_PAF_INCODE_BOOST}
      }
      organisationName {
        pafOrganisationNameBoost=1.0
        pafOrganisationNameBoost=${?ONS_AI_API_QUERY_ORGANISATION_NAME_PAF_ORIGANISATION_NAME_BOOST}
        lpiOrganisationBoost=1.0
        lpiOrganisationBoost=${?ONS_AI_API_QUERY_ORGANISATION_NAME_LPI_ORIGANISATION_BOOST}
        lpiPaoTextBoost=1.0
        lpiPaoTextBoost=${?ONS_AI_API_QUERY_ORGANISATION_NAME_LPI_PAO_TEXT_BOOST}
        lpiLegalNameBoost=1.0
        lpiLegalNameBoost=${?ONS_AI_API_QUERY_ORGANISATION_NAME_LPI_LEGALNAME_BOOST}
        lpiSaoTextBoost=0.5
        lpiSaoTextBoost=${?ONS_AI_API_QUERY_ORGANISATION_NAME_LPI_SAO_TEXT_BOOST}
      }
      departmentName {
        pafDepartmentNameBoost=1.0
        pafDepartmentNameBoost=${?ONS_AI_API_QUERY_DEPARTMENT_NAME_PAF_DEPARTMENT_NAME_BOOST}
        lpiLegalNameBoost=0.5
        lpiLegalNameBoost=${?ONS_AI_API_QUERY_DEPARTMENT_NAME_LPI_LEGAL_NAME_BOOST}
      }
      locality {
        pafPostTownBoost=0.2
        pafPostTownBoost=${?ONS_AI_API_QUERY_LOCALITY_PAF_POST_TOWN_BOOST}
        pafWelshPostTownBoost=0.2
        pafWelshPostTownBoost=${?ONS_AI_API_QUERY_LOCALITY_PAF_WELSH_POST_TOWN_BOOST}
        lpiTownNameBoost=0.2
        lpiTownNameBoost=${?ONS_AI_API_QUERY_LOCALITY_LPI_TOWN_NAME_BOOST}
        pafDependentLocalityBoost=0.6
        pafDependentLocalityBoost=${?ONS_AI_API_QUERY_LOCALITY_PAF_DEPENDENT_LOCALITY_BOOST}
        pafWelshDependentLocalityBoost=0.6
        pafWelshDependentLocalityBoost=${?ONS_AI_API_QUERY_LOCALITY_PAF_WELSH_DEPENDENT_LOCALITY_BOOST}
        lpiLocalityBoost=0.6
        lpiLocalityBoost=${?ONS_AI_API_QUERY_LOCALITY_LPI_LOCALITY_BOOST}
        pafDoubleDependentLocalityBoost=0.3
        pafDoubleDependentLocalityBoost=${?ONS_AI_API_QUERY_LOCALITY_PAF_DOUBLE_DEPENDENT_LOCALITY_BOOST}
        pafWelshDoubleDependentLocalityBoost=0.3
        pafWelshDoubleDependentLocalityBoost=${?ONS_AI_API_QUERY_LOCALITY_PAF_WELSH_DOUBLE_DEPENDENT_LOCALITY_BOOST}
      }
      fallback {
        fallbackQueryBoost=0.075
        fallbackQueryBoost=${?ONS_AI_API_FALLBACK_QUERY_BOOST}
        fallbackPafBoost=1.0
        fallbackPafBoost=${?ONS_AI_API_QUERY_FALLBACK_PAF_BOOST}
        fallbackLpiBoost=1.0
        fallbackLpiBoost=${?ONS_AI_API_QUERY_FALLBACK_LPI_BOOST}
        fallbackPafBigramBoost=0.2
        fallbackPafBigramBoost=${?ONS_AI_API_QUERY_FALLBACK_PAF_BIGRAM_BOOST}
        fallbackLpiBigramBoost=0.2
        fallbackLpiBigramBoost=${?ONS_AI_API_QUERY_FALLBACK_LPI_BIGRAM_BOOST}
        fallbackMinimumShouldMatch="-40%"
        fallbackMinimumShouldMatch=${?ONS_AI_API_QUERY_FALLBACK_MINIMUM_SHOULD_MATCH}
        bigramFuzziness="0"
        bigramFuzziness= ${?ONS_AI_API_QUERY_BIGRAM_FUZZINESS}
      }
      excludingDisMaxTieBreaker=0.0
      excludingDisMaxTieBreaker=${?ONS_AI_API_QUERY_EXCLUDING_TIE_BREAKER_BOOST}
      includingDisMaxTieBreaker=0.5
      includingDisMaxTieBreaker=${?ONS_AI_API_QUERY_INCLUDING_TIE_BREAKER_BOOST}
      topDisMaxTieBreaker=1.0
      topDisMaxTieBreaker=${?ONS_AI_API_QUERY_TOP_DISMAX_TIE_BREAKER_BOOST}
      paoSaoMinimumShouldMatch="-45%"
      paoSaoMinimumShouldMatch=${?ONS_AI_API_QUERY_PAO_SAO_MINIMUM_SHOULD_MATCH}
      organisationDepartmentMinimumShouldMatch="30%"
      organisationDepartmentMinimumShouldMatch=${?ONS_AI_API_QUERY_ORGANISATION_DEPARTMENT_MINIMUM_SHOULD_MATCH}
      mainMinimumShouldMatch="-40%"
      mainMinimumShouldMatch=${?ONS_AI_API_QUERY_MAIN_MINIMUM_SHOULD_MATCH}
    }
    defaultLimit=10
    defaultLimitPostcode=100
    defaultOffset=0
    maximumLimit=100
    maximumOffset=1000
  }
  bulk{
    batch{
      perBatch=100
      perBatch=${?ONS_AI_API_BULK_REQUESTS_PER_BATCH}
      upscale=1.1
      upscale=${?ONS_AI_API_BULK_REQUESTS_MINI_BATCH_UPSCALE}
      downscale=0.9
      downscale=${?ONS_AI_API_BULK_REQUESTS_MINI_BATCH_DOWNSCALE}
      warningThreshold=0.25
      warningThreshold=${?ONS_AI_API_BULK_REQUESTS_MINI_BATCH_SIZE_WARNING_THRESHOLD}
    }
    limitPerAddress = 5
  }
}

// maximum size of the POST request (server configuration)
//play.http.parser.text.maxMemoryBuffer = 100000k
//play.http.parser.text.maxMemoryBuffer = ${?ONS_AI_API_BULK_MAX_POST_SIZE}
//play.http.parser.text.maxDiskBuffer = 100000k
play.http.parser.maxMemoryBuffer = 100000k
play.http.parser.maxMemoryBuffer = ${?ONS_AI_API_BULK_MAX_POST_SIZE}
play.http.parser.maxDiskBuffer = 100000k
play.http.parser.maxMemoryBuffer = ${?ONS_AI_API_BULK_MAX_POST_SIZE}

akka.http.server.request-timeout = 900s
//akka.http.server.idle-timeout = 900s

// play 2.6 must include s or ms
play.ws.timeout.request=900s
play.ws.timeout.idle=900s
play.ws.timeout.connection=900s
//play.ws.ssl.loose.acceptAnyCertificate=true
<|MERGE_RESOLUTION|>--- conflicted
+++ resolved
@@ -49,13 +49,7 @@
     ssl = "false"
     ssl = ${?ONS_AI_API_ES_SSL}
     indexes {
-<<<<<<< HEAD
       hybridIndex = "hybrid_39_100316_1521798155971"
-=======
-      hybridIndex = "test8"
-     // hybridIndex = "test7_39_100316_1515687033905"
-      //hybridIndex = "test3_39_100316_1519906744061"
->>>>>>> 40996ae7
       hybridIndex = ${?ONS_AI_API_HYBRID_INDEX}
       hybridIndexHistorical = "historical_39_100316_1521797668890"
       hybridIndexHistorical = ${?ONS_AI_API_HYBRID_INDEX_HIST}
