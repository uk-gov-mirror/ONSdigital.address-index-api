--- conflicted
+++ resolved
@@ -49,15 +49,10 @@
     ssl = "false"
     ssl = ${?ONS_AI_API_ES_SSL}
     indexes {
-<<<<<<< HEAD
-      hybridIndex = "test8"
-      hybridIndex = ${?ONS_AI_API_HYBRID_INDEX}
-=======
       //hybridIndex = "hybrid_39_100316_1521798155971"
       hybridIndex = "test8"
       hybridIndex = ${?ONS_AI_API_HYBRID_INDEX}
       //hybridIndexHistorical = "historical_39_100316_1521797668890"
->>>>>>> 3ba17a24
       hybridIndexHistorical = "test8"
       hybridIndexHistorical = ${?ONS_AI_API_HYBRID_INDEX_HIST}
       hybridMapping = "address"
