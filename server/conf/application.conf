--- conflicted
+++ resolved
@@ -40,7 +40,7 @@
 //    cluster = "node1"
     cluster = ${?ONS_AI_API_ES_CLUSTER_NAME}
     // if you are using a remote server over SSL, try to use port 9343
-  //  uri = "elasticsearch://ai-elasticsearch.onsdigital.uk:9300" NOT THIS ONE
+  //  uri = "elasticsearch://ai-elasticsearch.onsdigital.uk:9300"
     uri = "ai-elasticsearch.onsdigital.uk"
     //uri = "localhost"
     uri = ${?ONS_AI_API_ES_URI}
@@ -49,13 +49,8 @@
     ssl = "false"
     ssl = ${?ONS_AI_API_ES_SSL}
     indexes {
-<<<<<<< HEAD
-     // hybridIndex = "test6" NOT THIS ONE
-      hybridIndex = "test7_39_100316_1515687033905"
-=======
       hybridIndex = "test8"
      // hybridIndex = "test7_39_100316_1515687033905"
->>>>>>> 85f5c0b0
       //hybridIndex = "test3_39_100316_1519906744061"
       hybridIndex = ${?ONS_AI_API_HYBRID_INDEX}
       hybridMapping = "address"
