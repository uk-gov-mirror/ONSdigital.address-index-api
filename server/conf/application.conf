authentication.encryptionKey = "FMsZatMIFcm4o]lQOo43P1URLNW_GCIyTqtnNL/0e_3b=wUP?xWgyM[p:uiTaaBx"

play {
  modules.enabled += "uk.gov.ons.addressIndex.server.modules.SystemBootstrapModule"
  i18n.langs = ["en"]
  http {
    requestHandler = "play.api.http.DefaultHttpRequestHandler"
    secret.key = "FMsZatMIFcm4o]lQOo43P1URLNW_GCIyTqtnNL/0e_3b=wUP?xWgyM[p:uiTaaBx"
  }

  server {
    # The server provider class name
    provider = "play.core.server.AkkaHttpServerProvider"
    #provider = "play.core.server.NettyServerProvider"
    akka {
      actor {
        default-dispatcher {

          executor = "thread-pool-executor"

          thread-pool-executor {
            # Keep alive time for threads
            keep-alive-time = 60s

            # Define a fixed thread pool size with this property. The corePoolSize
            # and the maximumPoolSize of the ThreadPoolExecutor will be set to this
            # value, if it is defined. Then the other pool-size properties will not
            # be used.
            #
            # Valid values are: `off` or a positive integer.
            fixed-pool-size = 24

            # Min number of threads to cap factor-based corePoolSize number to
            core-pool-size-min = 24

            # The core-pool-size-factor is used to determine corePoolSize of the
            # ThreadPoolExecutor using the following formula:
            # ceil(available processors * factor).
            # Resulting size is then bounded by the core-pool-size-min and
            # core-pool-size-max values.
            core-pool-size-factor = 3.0

            # Max number of threads to cap factor-based corePoolSize number to
            core-pool-size-max = 64

            # Minimum number of threads to cap factor-based maximumPoolSize number to
            max-pool-size-min = 24

            # The max-pool-size-factor is used to determine maximumPoolSize of the
            # ThreadPoolExecutor using the following formula:
            # ceil(available processors * factor)
            # The maximumPoolSize will not be less than corePoolSize.
            # It is only used if using a bounded task queue.
            max-pool-size-factor  = 3.0

            # Max number of threads to cap factor-based maximumPoolSize number to
            max-pool-size-max = 64

            # Specifies the bounded capacity of the task queue (< 1 == unbounded)
            task-queue-size = -1

            # Specifies which type of task queue will be used, can be "array" or
            # "linked" (default)
            task-queue-type = "linked"

            # Allow core threads to time out
            allow-core-timeout = off
          }

          fork-join-executor {

            # Min number of threads to cap factor-based parallelism number to
            parallelism-min = 24

            # The parallelism factor is used to determine thread pool size using the
            # following formula: ceil(available processors * factor). Resulting size
            # is then bounded by the parallelism-min and parallelism-max values.
            parallelism-factor = 2

            # Max number of threads to cap factor-based parallelism number to
            parallelism-max = 24

            # Setting to "FIFO" to use queue like peeking mode which "poll" or "LIFO" to use stack
            # like peeking mode which "pop".
            task-peeking-mode = "LIFO"
          }


        }
      }
      # How long to wait when binding to the listening socket
      bindTimeout = 30 seconds

      # How long a request takes until it times out. Set to null or "infinite" to disable the timeout.
      requestTimeout = infinite

      # Enables/disables automatic handling of HEAD requests.
      # If this setting is enabled the server dispatches HEAD requests as GET
      # requests to the application and automatically strips off all message
      # bodies from outgoing responses.
      # Note that, even when this setting is off the server will never send
      # out message bodies on responses to HEAD requests.
      transparent-head-requests = off

      # If this setting is empty the server only accepts requests that carry a
      # non-empty `Host` header. Otherwise it responds with `400 Bad Request`.
      # Set to a non-empty value to be used in lieu of a missing or empty `Host`
      # header to make the server accept such requests.
      # Note that the server will never accept HTTP/1.1 request without a `Host`
      # header, i.e. this setting only affects HTTP/1.1 requests with an empty
      # `Host` header as well as HTTP/1.0 requests.
      # Examples: `www.spray.io` or `example.com:8080`
      default-host-header = ""

      # The default value of the `Server` header to produce if no
      # explicit `Server`-header was included in a response.
      # If this value is null and no header was included in
      # the request, no `Server` header will be rendered at all.
      server-header = null
      server-header = ${?play.server.server-header}

      # Configures the processing mode when encountering illegal characters in
      # header value of response.
      #
      # Supported mode:
      # `error`  : default mode, throw an ParsingException and terminate the processing
      # `warn`   : ignore the illegal characters in response header value and log a warning message
      # `ignore` : just ignore the illegal characters in response header value
      illegal-response-header-value-processing-mode = warn

      # This setting is set in `akka.http.server.parsing.max-content-length`
      # Play uses the concept of a `BodyParser` to enforce this limit, so we override it to infinite.
      max-content-length = infinite

      # Enables/disables inclusion of an Tls-Session-Info header in parsed
      # messages over Tls transports (i.e., HttpRequest on server side and
      # HttpResponse on client side).
      #
      # See Akka HTTP `akka.http.server.parsing.tls-session-info-header` for
      # more information about how this works.
      tls-session-info-header = on

    }

    # The idle timeout for an open connection after it will be closed
    # set to null to disable the timeout
    https.idleTimeout = 900 seconds
    http.idleTimeout = 900 seconds
  }
}

addressIndex {
  runMode = "dev"
  apiKeyRequired = false
  apiKeyRequired = ${?ONS_AI_API_KEY_REQUIRED}
  masterKey = "donotputtherealkeyhere"
  masterKey = ${?ONS_AI_MASTER_KEY}
  sourceRequired = false
  sourceRequired = ${?ONS_AI_API_SOURCE_REQUIRED}
  sourceKey = "the interweb"
  sourceKey = ${?ONS_AI_API_SOURCE_NAME}
  pathToResources = "/"
  pathToResources = ${?ONS_AI_PATH_RESOURCES}
  parserLibPath = "/parsers/src/main/resources"
  parserLibPath = ${?ONS_AI_LIBRARY_PATH}
  elasticSearch {
    local = false
//    cluster = "ons-cluster"
  //  cluster = "elasticsearch"
    cluster = "592125539237:ai-es-p-01"
    cluster = ${?ONS_AI_API_ES_CLUSTER_NAME}
    // if you are using a remote server over SSL, try to use port 9343
    //  uri = "elasticsearch://ai-elasticsearch.onsdigital.uk:9300"
    //uri = "ai-elasticsearch.onsdigital.uk"
<<<<<<< HEAD
//    uri="search-ai-es-p-01-62qk73r6grdfk5nlefyi5tqyxe.eu-west-1.es.amazonaws.com"
    uri = "localhost"
    uri = ${?ONS_AI_API_ES_URI}
    port = "9200"
//    port = "80"
=======
    uri = "search-ai-es-p-01-62qk73r6grdfk5nlefyi5tqyxe.eu-west-1.es.amazonaws.com"
    //   uri = "localhost"
    uri = ${?ONS_AI_API_ES_URI}
    //  port = "9200"
    port = "80"
>>>>>>> bb00c3e5
    port = ${?ONS_AI_API_ES_PORT}
    ssl = "false"
    ssl = ${?ONS_AI_API_ES_SSL}
    // Socket connection options to Akka API clients
    connectionTimeout = ${?ONS_AI_API_ES_CONN_TIMEOUT}
    connectionTimeout = 60000
    connectionRequestTimeout = ${?ONS_AI_API_ES_CONN_REQ_TIMEOUT}
    connectionRequestTimeout = 20000
    socketTimeout = ${?ONS_AI_API_ES_SOCKET_TIMEOUT}
    socketTimeout = 60000
    // Max number of connections to ElasticSearch
    maxESConnections = ${?ONS_AI_API_ES_MAX_CONN}
    maxESConnections = 20
    circuitBreakerMaxFailures = ${?ONS_AI_API_ES_CB_MAX_FAILURES} // Number of failures before the circuit breaker is opened
    circuitBreakerMaxFailures = 1
    circuitBreakerCallTimeout = ${?ONS_AI_API_ES_CB_CALL_TIMEOUT}
    circuitBreakerCallTimeout = 10000 // timeout to trigger the circuit breaker
    circuitBreakerResetTimeout = ${?ONS_AI_API_ES_CB_RESET_TIMEOUT}
    circuitBreakerResetTimeout = 30000 // reset the CB and try again time
    indexes {
<<<<<<< HEAD
//      hybridIndex = "hybrid_39_100316_1529494413613"
=======
      hybridIndex = "hybrid_latest_no_history"
      //hybridIndex = "hybrid_39_100316_1529494413613"
>>>>>>> bb00c3e5
      // hybridIndex = "test8"
      hybridIndex = "test3a"
      hybridIndex = ${?ONS_AI_API_HYBRID_INDEX}
<<<<<<< HEAD
//      hybridIndexHistorical = "hybrid-historical_39_100316_1529495794240"
=======
      hybridIndexHistorical = "hybrid_latest"
      //  hybridIndexHistorical = "hybrid-historical_39_100316_1529495794240"
>>>>>>> bb00c3e5
    //  hybridIndexHistorical = "test8h"
      hybridIndexHistorical = "test3a"
      hybridIndexHistorical = ${?ONS_AI_API_HYBRID_INDEX_HIST}
      hybridMapping = "address"
      hybridMapping = ${?ONS_AI_API_HYBRID_MAPPING}
    }
    queryParams {
      subBuildingName {
        pafSubBuildingNameBoost = 1.5
        pafSubBuildingNameBoost = ${?ONS_AI_API_QUERY_SUB_BUILDING_NAME_PAF_SUB_BUILDING_NAME_BOOST}
        lpiSaoTextBoost = 1.5
        lpiSaoTextBoost = ${?ONS_AI_API_QUERY_SUB_BUILDING_NAME_LPI_SAO_TEXT_BOOST}
        lpiSaoStartNumberBoost = 1.0
        lpiSaoStartNumberBoost = ${?ONS_AI_API_QUERY_SUB_BUILDING_NAME_LPI_SAO_START_NUMBER_BOOST}
        lpiSaoStartSuffixBoost = 1.0
        lpiSaoStartSuffixBoost = ${?ONS_AI_API_QUERY_SUB_BUILDING_NAME_LPI_SAO_START_SUFFIX_BOOST}
      }
      subBuildingRange {
        lpiSaoStartNumberBoost = 1.0
        lpiSaoStartNumberBoost = ${?ONS_AI_API_QUERY_SUB_BUILDING_RANGE_LPI_SAO_START_NUMBER_BOOST}
        lpiSaoStartSuffixBoost = 1.0
        lpiSaoStartSuffixBoost = ${?ONS_AI_API_QUERY_SUB_BUILDING_RANGE_LPI_SAO_START_SUFFIX_BOOST}
        lpiSaoEndNumberBoost = 1.0
        lpiSaoEndNumberBoost = ${?ONS_AI_API_QUERY_SUB_BUILDING_RANGE_LPI_SAO_END_NUMBER_BOOST}
        lpiSaoEndSuffixBoost = 1.0
        lpiSaoEndSuffixBoost = ${?ONS_AI_API_QUERY_SUB_BUILDING_RANGE_LPI_SAO_END_SUFFIX_BOOST}
        lpiSaoStartEndBoost = 0.1
        lpiSaoStartEndBoost = ${?ONS_AI_API_QUERY_SUB_BUILDING_RANGE_LPI_SAO_START_END_BOOST}
      }
      buildingName {
        lpiPaoStartSuffixBoost = 3.0
        lpiPaoStartSuffixBoost = ${?ONS_AI_API_QUERY_BUILDING_NAME_LPI_PAO_START_SUFFIX_BOOST}
        pafBuildingNameBoost = 2.5
        pafBuildingNameBoost = ${?ONS_AI_API_QUERY_BUILDING_NAME_PAF_BUILDING_NAME_BOOST}
        lpiPaoTextBoost = 2.5
        lpiPaoTextBoost = ${?ONS_AI_API_QUERY_BUILDING_NAME_LPI_PAO_TEXT_BOOST}
      }
      buildingNumber {
        pafBuildingNumberBoost = 3.0
        pafBuildingNumberBoost = ${?ONS_AI_API_QUERY_BUILDING_NUMBER_PAF_BUILDING_NUMBER_BOOST}
        lpiPaoStartNumberBoost = 3.5
        lpiPaoStartNumberBoost = ${?ONS_AI_API_QUERY_BUILDING_NUMBER_LPI_PAO_START_NUMBER_BOOST}
        lpiPaoEndNumberBoost = 0.1
        lpiPaoEndNumberBoost = ${?ONS_AI_API_QUERY_BUILDING_NUMBER_LPI_PAO_END_NUMBER_BOOST}
      }
      buildingRange {
        lpiPaoStartNumberBoost = 2.0
        lpiPaoStartNumberBoost = ${?ONS_AI_API_QUERY_BUILDING_RANGE_LPI_PAO_START_NUMBER_BOOST}
        lpiPaoStartSuffixBoost = 2.0
        lpiPaoStartSuffixBoost = ${?ONS_AI_API_QUERY_BUILDING_RANGE_LPI_PAO_START_SUFFIX_BOOST}
        lpiPaoEndNumberBoost = 2.0
        lpiPaoEndNumberBoost = ${?ONS_AI_API_QUERY_BUILDING_RANGE_LPI_PAO_END_NUMBER_BOOST}
        lpiPaoEndSuffixBoost = 2.0
        lpiPaoEndSuffixBoost = ${?ONS_AI_API_QUERY_BUILDING_RANGE_LPI_PAO_END_SUFFIX_BOOST}
        pafBuildingNumberBoost = 0.1
        pafBuildingNumberBoost = ${?ONS_AI_API_QUERY_BUILDING_RANGE_PAF_BUILDING_NUMBER_BOOST}
        lpiPaoStartEndBoost = 0.1
        lpiPaoStartEndBoost = ${?ONS_AI_API_QUERY_BUILDING_RANGE_LPI_PAO_START_END_BOOST}
      }
      streetName {
        pafThoroughfareBoost = 2.0
        pafThoroughfareBoost = ${?ONS_AI_API_QUERY_STREET_NAME_PAF_THOROUGHFARE_BOOST}
        pafWelshThoroughfareBoost = 2.0
        pafWelshThoroughfareBoost = ${?ONS_AI_API_QUERY_STREET_NAME_PAF_WELSH_THOROUGHFARE_BOOST}
        pafDependentThoroughfareBoost = 0.5
        pafDependentThoroughfareBoost = ${?ONS_AI_API_QUERY_STREET_NAME_PAF_DEPENDENT_THOROUGHFARE_BOOST}
        pafWelshDependentThoroughfareBoost = 0.5
        pafWelshDependentThoroughfareBoost = ${?ONS_AI_API_QUERY_STREET_NAME_PAF_WELSH_DEPENDENT_THOROUGHFARE_BOOST}
        lpiStreetDescriptorBoost = 2.0
        lpiStreetDescriptorBoost = ${?ONS_AI_API_QUERY_STREET_NAME_LPI_STREET_DESCRIPTOR_BOOST}
      }
      townName {
        pafPostTownBoost = 1.0
        pafPostTownBoost = ${?ONS_AI_API_QUERY_TOWN_NAME_PAF_POST_TOWN_BOOST}
        pafWelshPostTownBoost = 1.0
        pafWelshPostTownBoost = ${?ONS_AI_API_QUERY_TOWN_NAME_PAF_WELSH_POST_TOWN_BOOST}
        lpiTownNameBoost = 1.0
        lpiTownNameBoost = ${?ONS_AI_API_QUERY_TOWN_NAME_LPI_TOWN_NAME_BOOST}
        pafDependentLocalityBoost = 0.5
        pafDependentLocalityBoost = ${?ONS_AI_API_QUERY_TOWN_NAME_PAF_DEPENDENT_LOCALITY_BOOST}
        pafWelshDependentLocalityBoost = 0.5
        pafWelshDependentLocalityBoost = ${?ONS_AI_API_QUERY_TOWN_NAME_PAF_WELSH_DEPENDENT_LOCALITY_BOOST}
        lpiLocalityBoost = 0.5
        lpiLocalityBoost = ${?ONS_AI_API_QUERY_TOWN_NAME_LPI_LOCALITY_BOOST}
        pafDoubleDependentLocalityBoost = 0.2
        pafDoubleDependentLocalityBoost = ${?ONS_AI_API_QUERY_TOWN_NAME_PAF_DOUBLE_DEPENDENT_LOCALITY_BOOST}
        pafWelshDoubleDependentLocalityBoost = 0.2
        pafWelshDoubleDependentLocalityBoost = ${?ONS_AI_API_QUERY_TOWN_NAME_PAF_WELSH_DOUBLE_DEPENDENT_LOCALITY_BOOST}
      }
      postcode {
        pafPostcodeBoost = 1.0
        pafPostcodeBoost = ${?ONS_AI_API_QUERY_POSTCODE_PAF_POSTCODE_BOOST}
        lpiPostcodeLocatorBoost = 1.0
        lpiPostcodeLocatorBoost = ${?ONS_AI_API_QUERY_POSTCODE_LPI_POSTCODELOCATOR_BOOST}
        postcodeInOutBoost = 0.5
        postcodeInOutBoost = ${?ONS_AI_API_QUERY_POSTCODE_PAF_INCODE_BOOST}
      }
      organisationName {
        pafOrganisationNameBoost = 1.0
        pafOrganisationNameBoost = ${?ONS_AI_API_QUERY_ORGANISATION_NAME_PAF_ORIGANISATION_NAME_BOOST}
        lpiOrganisationBoost = 1.0
        lpiOrganisationBoost = ${?ONS_AI_API_QUERY_ORGANISATION_NAME_LPI_ORIGANISATION_BOOST}
        lpiPaoTextBoost = 1.0
        lpiPaoTextBoost = ${?ONS_AI_API_QUERY_ORGANISATION_NAME_LPI_PAO_TEXT_BOOST}
        lpiLegalNameBoost = 1.0
        lpiLegalNameBoost = ${?ONS_AI_API_QUERY_ORGANISATION_NAME_LPI_LEGALNAME_BOOST}
        lpiSaoTextBoost = 0.5
        lpiSaoTextBoost = ${?ONS_AI_API_QUERY_ORGANISATION_NAME_LPI_SAO_TEXT_BOOST}
      }
      departmentName {
        pafDepartmentNameBoost = 1.0
        pafDepartmentNameBoost = ${?ONS_AI_API_QUERY_DEPARTMENT_NAME_PAF_DEPARTMENT_NAME_BOOST}
        lpiLegalNameBoost = 0.5
        lpiLegalNameBoost = ${?ONS_AI_API_QUERY_DEPARTMENT_NAME_LPI_LEGAL_NAME_BOOST}
      }
      locality {
        pafPostTownBoost = 0.2
        pafPostTownBoost = ${?ONS_AI_API_QUERY_LOCALITY_PAF_POST_TOWN_BOOST}
        pafWelshPostTownBoost = 0.2
        pafWelshPostTownBoost = ${?ONS_AI_API_QUERY_LOCALITY_PAF_WELSH_POST_TOWN_BOOST}
        lpiTownNameBoost = 0.2
        lpiTownNameBoost = ${?ONS_AI_API_QUERY_LOCALITY_LPI_TOWN_NAME_BOOST}
        pafDependentLocalityBoost = 0.6
        pafDependentLocalityBoost = ${?ONS_AI_API_QUERY_LOCALITY_PAF_DEPENDENT_LOCALITY_BOOST}
        pafWelshDependentLocalityBoost = 0.6
        pafWelshDependentLocalityBoost = ${?ONS_AI_API_QUERY_LOCALITY_PAF_WELSH_DEPENDENT_LOCALITY_BOOST}
        lpiLocalityBoost = 0.6
        lpiLocalityBoost = ${?ONS_AI_API_QUERY_LOCALITY_LPI_LOCALITY_BOOST}
        pafDoubleDependentLocalityBoost = 0.3
        pafDoubleDependentLocalityBoost = ${?ONS_AI_API_QUERY_LOCALITY_PAF_DOUBLE_DEPENDENT_LOCALITY_BOOST}
        pafWelshDoubleDependentLocalityBoost = 0.3
        pafWelshDoubleDependentLocalityBoost = ${?ONS_AI_API_QUERY_LOCALITY_PAF_WELSH_DOUBLE_DEPENDENT_LOCALITY_BOOST}
      }
      fallback {
        fallbackQueryBoost = 0.075
        fallbackQueryBoost = ${?ONS_AI_API_FALLBACK_QUERY_BOOST}
        fallbackPafBoost = 1.0
        fallbackPafBoost = ${?ONS_AI_API_QUERY_FALLBACK_PAF_BOOST}
        fallbackLpiBoost = 1.0
        fallbackLpiBoost = ${?ONS_AI_API_QUERY_FALLBACK_LPI_BOOST}
        fallbackPafBigramBoost = 0.2
        fallbackPafBigramBoost = ${?ONS_AI_API_QUERY_FALLBACK_PAF_BIGRAM_BOOST}
        fallbackLpiBigramBoost = 0.2
        fallbackLpiBigramBoost = ${?ONS_AI_API_QUERY_FALLBACK_LPI_BIGRAM_BOOST}
        fallbackMinimumShouldMatch = "-40%"
        fallbackMinimumShouldMatch = ${?ONS_AI_API_QUERY_FALLBACK_MINIMUM_SHOULD_MATCH}
        bigramFuzziness = "0"
        bigramFuzziness = ${?ONS_AI_API_QUERY_BIGRAM_FUZZINESS}
      }
      excludingDisMaxTieBreaker = 0.0
      excludingDisMaxTieBreaker = ${?ONS_AI_API_QUERY_EXCLUDING_TIE_BREAKER_BOOST}
      includingDisMaxTieBreaker = 0.5
      includingDisMaxTieBreaker = ${?ONS_AI_API_QUERY_INCLUDING_TIE_BREAKER_BOOST}
      topDisMaxTieBreaker = 1.0
      topDisMaxTieBreaker = ${?ONS_AI_API_QUERY_TOP_DISMAX_TIE_BREAKER_BOOST}
      paoSaoMinimumShouldMatch = "-45%"
      paoSaoMinimumShouldMatch = ${?ONS_AI_API_QUERY_PAO_SAO_MINIMUM_SHOULD_MATCH}
      organisationDepartmentMinimumShouldMatch = "30%"
      organisationDepartmentMinimumShouldMatch = ${?ONS_AI_API_QUERY_ORGANISATION_DEPARTMENT_MINIMUM_SHOULD_MATCH}
      mainMinimumShouldMatch = "-40%"
      mainMinimumShouldMatch = ${?ONS_AI_API_QUERY_MAIN_MINIMUM_SHOULD_MATCH}
    }
    defaultLimit = 10
    defaultLimitPostcode = 100
    defaultOffset = 0
    maximumLimit = 100
    maximumOffset = 250
    matchThreshold = 5
    minimumSample = 5
    minimumSample = ${?ONS_AI_API_MIN_SAMPLE_SINGLE}
  }
  bulk {
    batch {
      perBatch = 100
      perBatch = ${?ONS_AI_API_BULK_REQUESTS_PER_BATCH}
      upscale = 1.1
      upscale = ${?ONS_AI_API_BULK_REQUESTS_MINI_BATCH_UPSCALE}
      downscale = 0.9
      downscale = ${?ONS_AI_API_BULK_REQUESTS_MINI_BATCH_DOWNSCALE}
      warningThreshold = 0.25
      warningThreshold = ${?ONS_AI_API_BULK_REQUESTS_MINI_BATCH_SIZE_WARNING_THRESHOLD}
    }
    limitperaddress = 5
    maxLimitperaddress = 100
    matchThreshold = 5
    minimumSample = 5
    minimumSample = ${?ONS_AI_API_MIN_SAMPLE_BULK}
  }
}

// maximum size of the POST request (server configuration)
//play.http.parser.text.maxMemoryBuffer = 100000k
//play.http.parser.text.maxMemoryBuffer = ${?ONS_AI_API_BULK_MAX_POST_SIZE}
//play.http.parser.text.maxDiskBuffer = 100000k
play.http.parser.maxMemoryBuffer = 100000k
play.http.parser.maxMemoryBuffer = ${?ONS_AI_API_BULK_MAX_POST_SIZE}
play.http.parser.maxDiskBuffer = 100000k
play.http.parser.maxMemoryBuffer = ${?ONS_AI_API_BULK_MAX_POST_SIZE}

akka.http.server.request-timeout = 900s
//akka.http.server.idle-timeout = 900s

// play 2.6 must include s or ms
play.ws.timeout.request = 900s
play.ws.timeout.idle = 900s
play.ws.timeout.connection = 900s
//play.ws.ssl.loose.acceptAnyCertificate=true
<|MERGE_RESOLUTION|>--- conflicted
+++ resolved
@@ -172,19 +172,11 @@
     // if you are using a remote server over SSL, try to use port 9343
     //  uri = "elasticsearch://ai-elasticsearch.onsdigital.uk:9300"
     //uri = "ai-elasticsearch.onsdigital.uk"
-<<<<<<< HEAD
-//    uri="search-ai-es-p-01-62qk73r6grdfk5nlefyi5tqyxe.eu-west-1.es.amazonaws.com"
-    uri = "localhost"
-    uri = ${?ONS_AI_API_ES_URI}
-    port = "9200"
-//    port = "80"
-=======
     uri = "search-ai-es-p-01-62qk73r6grdfk5nlefyi5tqyxe.eu-west-1.es.amazonaws.com"
     //   uri = "localhost"
     uri = ${?ONS_AI_API_ES_URI}
     //  port = "9200"
     port = "80"
->>>>>>> bb00c3e5
     port = ${?ONS_AI_API_ES_PORT}
     ssl = "false"
     ssl = ${?ONS_AI_API_ES_SSL}
@@ -205,23 +197,15 @@
     circuitBreakerResetTimeout = ${?ONS_AI_API_ES_CB_RESET_TIMEOUT}
     circuitBreakerResetTimeout = 30000 // reset the CB and try again time
     indexes {
-<<<<<<< HEAD
-//      hybridIndex = "hybrid_39_100316_1529494413613"
-=======
       hybridIndex = "hybrid_latest_no_history"
       //hybridIndex = "hybrid_39_100316_1529494413613"
->>>>>>> bb00c3e5
       // hybridIndex = "test8"
-      hybridIndex = "test3a"
+      //hybridIndex = "test3a"
       hybridIndex = ${?ONS_AI_API_HYBRID_INDEX}
-<<<<<<< HEAD
-//      hybridIndexHistorical = "hybrid-historical_39_100316_1529495794240"
-=======
       hybridIndexHistorical = "hybrid_latest"
       //  hybridIndexHistorical = "hybrid-historical_39_100316_1529495794240"
->>>>>>> bb00c3e5
     //  hybridIndexHistorical = "test8h"
-      hybridIndexHistorical = "test3a"
+      //hybridIndexHistorical = "test3a"
       hybridIndexHistorical = ${?ONS_AI_API_HYBRID_INDEX_HIST}
       hybridMapping = "address"
       hybridMapping = ${?ONS_AI_API_HYBRID_MAPPING}
