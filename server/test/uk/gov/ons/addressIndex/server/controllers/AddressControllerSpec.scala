package uk.gov.ons.addressIndex.server.controllers

import com.sksamuel.elastic4s.IndexesAndTypes
import com.sksamuel.elastic4s.searches.SearchDefinition
import org.scalatestplus.play._
import play.api.libs.json.{JsValue, Json}
import play.api.mvc.{ControllerComponents, RequestHeader, Result, Results}
import play.api.test.FakeRequest
import play.api.test.Helpers._
import uk.gov.ons.addressIndex.model.config.QueryParamsConfig
import uk.gov.ons.addressIndex.model.db.index._
import uk.gov.ons.addressIndex.model.db.{BulkAddress, BulkAddressRequestData, BulkAddresses}
import uk.gov.ons.addressIndex.model.server.response._
import uk.gov.ons.addressIndex.model.server.response.address._
import uk.gov.ons.addressIndex.model.server.response.bulk.AddressBulkResponseAddress
import uk.gov.ons.addressIndex.model.server.response.partialaddress.{AddressByPartialAddressResponse, AddressByPartialAddressResponseContainer}
import uk.gov.ons.addressIndex.model.server.response.postcode.{AddressByPostcodeResponse, AddressByPostcodeResponseContainer}
import uk.gov.ons.addressIndex.model.server.response.random.{AddressByRandomResponse, AddressByRandomResponseContainer}
import uk.gov.ons.addressIndex.model.server.response.uprn.{AddressByUprnResponse, AddressByUprnResponseContainer}
import uk.gov.ons.addressIndex.server.modules._
import uk.gov.ons.addressIndex.server.modules.validation._
import uk.gov.ons.addressIndex.server.utils.{APIThrottle, HopperScoreHelper}

import scala.concurrent.ExecutionContext.Implicits.global
import scala.concurrent.duration.Duration
import scala.concurrent.{Await, Future}

class AddressControllerSpec extends PlaySpec with Results {

  val validPafAddress = PostcodeAddressFileAddress(
    recordIdentifier = "1",
    changeType = "2",
    proOrder = "3",
    uprn = "4",
    udprn = "5",
    organisationName = "6",
    departmentName = "7",
    subBuildingName = "8",
    buildingName = "9",
    buildingNumber = "10",
    dependentThoroughfare = "11",
    thoroughfare = "12",
    doubleDependentLocality = "13",
    dependentLocality = "14",
    postTown = "15",
    postcode = "B16 8TH",
    postcodeType = "17",
    deliveryPointSuffix = "18",
    welshDependentThoroughfare = "19",
    welshThoroughfare = "20",
    welshDoubleDependentLocality = "21",
    welshDependentLocality = "22",
    welshPostTown = "23",
    poBoxNumber = "24",
    processDate = "25",
    startDate = "26",
    endDate = "27",
    lastUpdateDate = "28",
    entryDate = "29",
    pafAll = "30",
    mixedPaf = "31",
    mixedWelshPaf = "32"
  )

  val validNagAddress = NationalAddressGazetteerAddress(
    uprn = "1",
    postcodeLocator = "B16 8TH",
    addressBasePostal = "3",
    latitude = "24",
    longitude = "25",
    easting = "27",
    northing = "28",
    organisation = "22",
    legalName = "23",
    usrn = "4",
    lpiKey = "5",
    paoText = "6",
    paoStartNumber = "72",
    paoStartSuffix = "8",
    paoEndNumber = "9",
    paoEndSuffix = "10",
    saoText = "11",
    saoStartNumber = "12",
    saoStartSuffix = "13",
    saoEndNumber = "14",
    saoEndSuffix = "15",
    level = "16",
    officialFlag = "17",
    streetDescriptor = "19",
    townName = "20",
    locality = "21",
    lpiLogicalStatus = "lpiLogicalStatus",
    blpuLogicalStatus = "blpuLogicalStatus",
    usrnMatchIndicator = "usrnMatchIndicator",
    parentUprn = "parentUprn",
    streetClassification = "streetClassification",
    multiOccCount = "multiOccCount",
    language = "language",
    localCustodianCode = "localCustodianCode",
    localCustodianName = "localCustodianName",
    localCustodianGeogCode = "localCustodianGeogCode",
    rpc = "rpc",
    nagAll = "nagAll",
    lpiEndDate = "lpiEndDate",
    lpiStartDate = "lpiStartDate",
    mixedNag = "mixedNag"
  )

   val validRelative = Relative (
    level = 1,
    siblings = Array(6L,7L),
    parents = Array(8L,9L)
  )

  val validCrossRef = CrossRef (
    crossReference = "E05011011",
    source = "7666OW"
  )

  val validHybridAddress = HybridAddress(
    uprn = "1",
    parentUprn = "4",
    relatives = Seq(validRelative),
    crossRefs = Seq(validCrossRef),
    postcodeIn = "2",
    postcodeOut = "3",
    paf = Seq(validPafAddress),
    lpi = Seq(validNagAddress),
    score = 1f,
    classificationCode = "29"
  )

  val validHybridAddressSkinny = HybridAddressSkinny(
    uprn = "1",
    parentUprn = "4",
    paf = Seq(validPafAddress),
    lpi = Seq(validNagAddress),
    score = 1f,
    classificationCode = "29"
  )

  val validCodelistList: String = "{\"codelists\"" +
    ":[{\"name\":\"classification\",\"description\":\"Coded address types e.g. RD02 is a detached house\"}"

  val validSourceList: String = "{\"sources\"" +
    ":[{\"code\":\"7666MT\",\"label\":\"OS MasterMap Topography Layer TOID\"}"

  val validCustodianList: String = "{\"custodians\"" +
    ":[{\"custCode\":\"114\",\"custName\":\"BATH AND NORTH EAST SOMERSET\",\"laName\":\"Bath and North East Somerset UA\",\"regCode\":\"E12000009\",\"regName\":\"South West\",\"laCode\":\"E06000022\"}"

  val validLogicalStatusList: String = "{\"logicalStatuses\"" +
    ":[{\"code\":\"1\",\"label\":\"Approved\"}"

  val validClassificationList: String = "{\"classifications\"" +
    ":[{\"code\":\"C\",\"label\":\"Commercial\"}"

  // injected value, change implementations accordingly when needed
  // mock that will return one address as a result
  val elasticRepositoryMock: ElasticsearchRepository = new ElasticsearchRepository {

    override def queryUprn(uprn: String, startDate:String, endDate:String, historical: Boolean = true, epoch:String): Future[Option[HybridAddress]] =
      Future.successful(Some(validHybridAddress))

    override def queryUprnSkinny(uprn: String, startDate:String, endDate:String, historical: Boolean = true, epoch:String): Future[Option[HybridAddressSkinny]] =
      Future.successful(Some(validHybridAddressSkinny))

<<<<<<< HEAD
    override def queryPostcode(postcode: String, start:Int, limit: Int, filters: String, startDate:String, endDate:String, historical: Boolean = true, verbose: Boolean = true): Future[HybridAddresses] =
      Future.successful(HybridAddresses(Seq(validHybridAddress), 1.0f, 1))

    override def queryPostcodeSkinny(postcode: String, start:Int, limit: Int, filters: String, startDate:String, endDate:String, historical: Boolean = true, verbose: Boolean = false): Future[HybridAddressesSkinny] =
      Future.successful(HybridAddressesSkinny(Seq(validHybridAddressSkinny), 1.0f, 1))

    override def queryRandom(filters: String, limit: Int, historical: Boolean = true, verbose: Boolean = true): Future[HybridAddresses] =
      Future.successful(HybridAddresses(Seq(validHybridAddress), 1.0f, 1))

    override def queryRandomSkinny(filters: String, limit: Int, historical: Boolean = true, verbose: Boolean = false): Future[HybridAddressesSkinny] =
      Future.successful(HybridAddressesSkinny(Seq(validHybridAddressSkinny), 1.0f, 1))

    override def queryPartialAddress(input: String, start:Int, limit: Int, filters: String, startDate:String, endDate:String, historical: Boolean = true, verbose: Boolean = true): Future[HybridAddresses] =
      Future.successful(HybridAddresses(Seq(validHybridAddress), 1.0f, 1))

    override def queryPartialAddressSkinny(input: String, start:Int, limit: Int, filters: String, startDate:String, endDate:String, historical: Boolean = true, verbose: Boolean = false): Future[HybridAddressesSkinny] =
=======
    override def queryPostcode(postcode: String, start:Int, limit: Int, filters: String, startDate:String, endDate:String, queryParamsConfig: Option[QueryParamsConfig], historical: Boolean = true, verbose: Boolean = true, epoch:String): Future[HybridAddresses] =
      Future.successful(HybridAddresses(Seq(validHybridAddress), 1.0f, 1))

    override def queryPostcodeSkinny(postcode: String, start:Int, limit: Int, filters: String, startDate:String, endDate:String, queryParamsConfig: Option[QueryParamsConfig], historical: Boolean = true, verbose: Boolean = false, epoch:String): Future[HybridAddressesSkinny] =
      Future.successful(HybridAddressesSkinny(Seq(validHybridAddressSkinny), 1.0f, 1))

    override def queryRandom(filters: String, limit: Int, queryParamsConfig: Option[QueryParamsConfig], historical: Boolean = true, verbose: Boolean = true, epoch:String): Future[HybridAddresses] =
      Future.successful(HybridAddresses(Seq(validHybridAddress), 1.0f, 1))

    override def queryRandomSkinny(filters: String, limit: Int, queryParamsConfig: Option[QueryParamsConfig], historical: Boolean = true, verbose: Boolean = false, epoch:String): Future[HybridAddressesSkinny] =
      Future.successful(HybridAddressesSkinny(Seq(validHybridAddressSkinny), 1.0f, 1))

    override def queryPartialAddress(input: String, start:Int, limit: Int, filters: String, startDate:String, endDate:String, queryParamsConfig: Option[QueryParamsConfig], historical: Boolean = true, verbose: Boolean = true, epoch:String): Future[HybridAddresses] =
      Future.successful(HybridAddresses(Seq(validHybridAddress), 1.0f, 1))

    override def queryPartialAddressSkinny(input: String, start:Int, limit: Int, filters: String, startDate:String, endDate:String, queryParamsConfig: Option[QueryParamsConfig], historical: Boolean = true, verbose: Boolean = false, epoch:String): Future[HybridAddressesSkinny] =
>>>>>>> 0aa17251
      Future.successful(HybridAddressesSkinny(Seq(validHybridAddressSkinny), 1.0f, 1))

    override def queryAddresses(tokens: Map[String, String], start:Int, limit: Int, filters: String, range: String, lat: String, lon:String, startDate:String, endDate:String, queryParamsConfig: Option[QueryParamsConfig], historical: Boolean = true, isBulk: Boolean = false, epoch:String): Future[HybridAddresses] =
      Future.successful(HybridAddresses(Seq(validHybridAddress), 1.0f, 1))

    override def queryBulk(requestsData: Stream[BulkAddressRequestData], limit: Int, startDate:String, endDate:String, queryParamsConfig: Option[QueryParamsConfig], historical: Boolean = true, matchThreshold: Float, includeFullAddress: Boolean = false, epoch:String): Future[Stream[Either[BulkAddressRequestData, Seq[AddressBulkResponseAddress]]]] =

        Future.successful {
          requestsData.map(requestData => {
            val filledBulk = BulkAddress.fromHybridAddress(validHybridAddress, requestData)
            val emptyScored = HopperScoreHelper.getScoresForAddresses(Seq(AddressResponseAddress.fromHybridAddress(filledBulk.hybridAddress, verbose=true)), requestData.tokens, 1D)
            val filledBulkAddress = AddressBulkResponseAddress.fromBulkAddress(filledBulk, emptyScored.head, includeFullAddress=false)

            Right(Seq(filledBulkAddress))
          }
          )
        }

    override def queryHealth(): Future[String] = Future.successful("")

    override def generateQueryAddressRequest(tokens: Map[String, String], filters: String, range: String, lat: String, lon:String, startDate:String, endDate:String, queryParamsConfig: Option[QueryParamsConfig], historical: Boolean = true, isBulk: Boolean = false, epoch:String): SearchDefinition = SearchDefinition(IndexesAndTypes())
  }

  // mock that won't return any addresses
  val emptyElasticRepositoryMock: ElasticsearchRepository = new ElasticsearchRepository {

    override def queryUprn(uprn: String, startDate:String, endDate:String, historical: Boolean = true, epoch:String): Future[Option[HybridAddress]] =
      Future.successful(None)

    override def queryUprnSkinny(uprn: String, startDate:String, endDate:String, historical: Boolean = true, epoch:String): Future[Option[HybridAddressSkinny]] =
      Future.successful(None)

<<<<<<< HEAD
    override def queryPostcode(postcode: String, start:Int, limit: Int, filters: String, startDate:String, endDate:String, historical: Boolean = true, verbose: Boolean = true): Future[HybridAddresses] =
      Future.successful(HybridAddresses(Seq.empty, 1.0f, 0))

    override def queryPostcodeSkinny(postcode: String, start:Int, limit: Int, filters: String, startDate:String, endDate:String, historical: Boolean = true, verbose: Boolean = false): Future[HybridAddressesSkinny] =
      Future.successful(HybridAddressesSkinny(Seq.empty, 1.0f, 0))

    override def queryRandom(filters: String, limit: Int, historical: Boolean = true, verbose: Boolean = true): Future[HybridAddresses] =
      Future.successful(HybridAddresses(Seq.empty, 1.0f, 0))

    override def queryRandomSkinny(filters: String, limit: Int, historical: Boolean = true, verbose: Boolean = false): Future[HybridAddressesSkinny] =
      Future.successful(HybridAddressesSkinny(Seq.empty, 1.0f, 0))

    override def queryPartialAddress(input: String, start:Int, limit: Int, filters: String, startDate:String, endDate:String, historical: Boolean = true, verbose: Boolean = true): Future[HybridAddresses] =
      Future.successful(HybridAddresses(Seq.empty, 1.0f, 0))

    override def queryPartialAddressSkinny(input: String, start:Int, limit: Int, filters: String, startDate:String, endDate:String, historical: Boolean = true, verbose: Boolean = false): Future[HybridAddressesSkinny] =
=======
    override def queryPostcode(postcode: String, start:Int, limit: Int, filters: String, startDate:String, endDate:String, queryParamsConfig: Option[QueryParamsConfig], historical: Boolean = true, verbose: Boolean = true, epoch:String): Future[HybridAddresses] =
      Future.successful(HybridAddresses(Seq.empty, 1.0f, 0))

    override def queryPostcodeSkinny(postcode: String, start:Int, limit: Int, filters: String, startDate:String, endDate:String, queryParamsConfig: Option[QueryParamsConfig], historical: Boolean = true, verbose: Boolean = false, epoch:String): Future[HybridAddressesSkinny] =
      Future.successful(HybridAddressesSkinny(Seq.empty, 1.0f, 0))

    override def queryRandom(filters: String, limit: Int, queryParamsConfig: Option[QueryParamsConfig], historical: Boolean = true, verbose: Boolean = true, epoch:String): Future[HybridAddresses] =
      Future.successful(HybridAddresses(Seq.empty, 1.0f, 0))

    override def queryRandomSkinny(filters: String, limit: Int, queryParamsConfig: Option[QueryParamsConfig], historical: Boolean = true, verbose: Boolean = false, epoch:String): Future[HybridAddressesSkinny] =
      Future.successful(HybridAddressesSkinny(Seq.empty, 1.0f, 0))

    override def queryPartialAddress(input: String, start:Int, limit: Int, filters: String, startDate:String, endDate:String, queryParamsConfig: Option[QueryParamsConfig], historical: Boolean = true, verbose: Boolean = true, epoch:String): Future[HybridAddresses] =
      Future.successful(HybridAddresses(Seq.empty, 1.0f, 0))

    override def queryPartialAddressSkinny(input: String, start:Int, limit: Int, filters: String, startDate:String, endDate:String, queryParamsConfig: Option[QueryParamsConfig], historical: Boolean = true, verbose: Boolean = false, epoch:String): Future[HybridAddressesSkinny] =
>>>>>>> 0aa17251
      Future.successful(HybridAddressesSkinny(Seq.empty, 1.0f, 0))

    override def queryAddresses(tokens: Map[String, String], start:Int, limit: Int, filters: String, range: String, lat: String, lon:String, startDate:String, endDate:String, queryParamsConfig: Option[QueryParamsConfig], historical: Boolean = true, isBulk: Boolean = false, epoch:String): Future[HybridAddresses] =
      Future.successful(HybridAddresses(Seq.empty, 1.0f, 0))

    override def queryBulk(requestsData: Stream[BulkAddressRequestData], limit: Int, startDate:String, endDate:String, queryParamsConfig: Option[QueryParamsConfig], historical: Boolean = true, matchThreshold: Float, includeFullAddress: Boolean = false, epoch:String): Future[Stream[Either[BulkAddressRequestData, Seq[AddressBulkResponseAddress]]]] =
      Future.successful{
        requestsData.map(requestData => {
          val filledBulk = BulkAddress.fromHybridAddress(validHybridAddress, requestData)
          val emptyScored = HopperScoreHelper.getScoresForAddresses(Seq(AddressResponseAddress.fromHybridAddress(filledBulk.hybridAddress, verbose=true)), requestData.tokens, 1D)
          val filledBulkAddress = AddressBulkResponseAddress.fromBulkAddress(filledBulk, emptyScored.head, includeFullAddress=false)

          Right(Seq(filledBulkAddress))
        }
        )
      }

    override def queryHealth(): Future[String] = Future.successful("")

    override def generateQueryAddressRequest(tokens: Map[String, String], filters: String, range: String, lat: String, lon:String, startDate:String, endDate:String, queryParamsConfig: Option[QueryParamsConfig], historical: Boolean = true, isBulk: Boolean = false, epoch:String): SearchDefinition = SearchDefinition(IndexesAndTypes())
  }

  val sometimesFailingRepositoryMock: ElasticsearchRepository = new ElasticsearchRepository {

    override def queryUprn(uprn: String,
      startDate:String, endDate:String,
      historical: Boolean = true, epoch:String): Future[Option[HybridAddress]] = Future.successful(None)

    override def queryUprnSkinny(uprn: String,
                           startDate:String, endDate:String,
                           historical: Boolean = true, epoch:String): Future[Option[HybridAddressSkinny]] = Future.successful(None)

<<<<<<< HEAD
    override def queryPartialAddress(postcode: String, start:Int, limit: Int, filters: String, startDate:String, endDate:String, historical: Boolean = true, verbose: Boolean = true): Future[HybridAddresses] = Future.successful(HybridAddresses(Seq(validHybridAddress), 1.0f, 1))

    override def queryPartialAddressSkinny(postcode: String, start:Int, limit: Int, filters: String, startDate:String, endDate:String, historical: Boolean = true, verbose: Boolean = false): Future[HybridAddressesSkinny] = Future.successful(HybridAddressesSkinny(Seq(validHybridAddressSkinny), 1.0f, 1))

    override def queryPostcode(postcode: String, start:Int, limit: Int, filters: String, startDate:String, endDate:String, historical: Boolean = true, verbose: Boolean = true): Future[HybridAddresses] = Future.successful(HybridAddresses(Seq(validHybridAddress), 1.0f, 1))

    override def queryPostcodeSkinny(postcode: String, start:Int, limit: Int, filters: String, startDate:String, endDate:String, historical: Boolean = true, verbose: Boolean = false): Future[HybridAddressesSkinny] = Future.successful(HybridAddressesSkinny(Seq(validHybridAddressSkinny), 1.0f, 1))

    override def queryRandom(filters: String, limit: Int, historical: Boolean = true, verbose: Boolean = true): Future[HybridAddresses] = Future.successful(HybridAddresses(Seq(validHybridAddress), 1.0f, 1))

    override def queryRandomSkinny(filters: String, limit: Int, historical: Boolean = true, verbose: Boolean = false): Future[HybridAddressesSkinny] = Future.successful(HybridAddressesSkinny(Seq(validHybridAddressSkinny), 1.0f, 1))
=======
    override def queryPartialAddress(postcode: String, start:Int, limit: Int, filters: String, startDate:String, endDate:String, queryParamsConfig: Option[QueryParamsConfig], historical: Boolean = true, verbose: Boolean = true, epoch:String): Future[HybridAddresses] = Future.successful(HybridAddresses(Seq(validHybridAddress), 1.0f, 1))

    override def queryPartialAddressSkinny(postcode: String, start:Int, limit: Int, filters: String, startDate:String, endDate:String, queryParamsConfig: Option[QueryParamsConfig], historical: Boolean = true, verbose: Boolean = false, epoch:String): Future[HybridAddressesSkinny] = Future.successful(HybridAddressesSkinny(Seq(validHybridAddressSkinny), 1.0f, 1))

    override def queryPostcode(postcode: String, start:Int, limit: Int, filters: String, startDate:String, endDate:String, queryParamsConfig: Option[QueryParamsConfig], historical: Boolean = true, verbose: Boolean = true, epoch:String): Future[HybridAddresses] = Future.successful(HybridAddresses(Seq(validHybridAddress), 1.0f, 1))

    override def queryPostcodeSkinny(postcode: String, start:Int, limit: Int, filters: String, startDate:String, endDate:String, queryParamsConfig: Option[QueryParamsConfig], historical: Boolean = true, verbose: Boolean = false, epoch:String): Future[HybridAddressesSkinny] = Future.successful(HybridAddressesSkinny(Seq(validHybridAddressSkinny), 1.0f, 1))

    override def queryRandom(filters: String, limit: Int, queryParamsConfig: Option[QueryParamsConfig], historical: Boolean = true, verbose: Boolean = true, epoch:String): Future[HybridAddresses] = Future.successful(HybridAddresses(Seq(validHybridAddress), 1.0f, 1))

    override def queryRandomSkinny(filters: String, limit: Int, queryParamsConfig: Option[QueryParamsConfig], historical: Boolean = true, verbose: Boolean = false, epoch:String): Future[HybridAddressesSkinny] = Future.successful(HybridAddressesSkinny(Seq(validHybridAddressSkinny), 1.0f, 1))
>>>>>>> 0aa17251

    override def queryAddresses(tokens: Map[String, String], start:Int, limit: Int, filters: String, range: String, lat: String, lon:String, startDate:String, endDate:String, queryParamsConfig: Option[QueryParamsConfig], historical: Boolean = true, isBulk: Boolean = false, epoch:String): Future[HybridAddresses] =
      if (tokens.values.exists(_ == "failed")) Future.failed(new Exception("test failure"))
      else Future.successful(HybridAddresses(Seq(validHybridAddress), 1.0f, 1))

    override def queryBulk(requestsData: Stream[BulkAddressRequestData], limit: Int, startDate:String, endDate:String, queryParamsConfig: Option[QueryParamsConfig], historical: Boolean = true, matchThreshold: Float, includeFullAddress: Boolean = false, epoch:String): Future[Stream[Either[BulkAddressRequestData, Seq[AddressBulkResponseAddress]]]] =
      Future.successful {
        requestsData.map {
          case requestData if requestData.tokens.values.exists(_ == "failed") => Left(requestData)
          case requestData => {
              val emptyBulk = BulkAddress.empty(requestData)
              val emptyScored = HopperScoreHelper.getScoresForAddresses(Seq(AddressResponseAddress.fromHybridAddress(emptyBulk.hybridAddress, verbose=true)),requestData.tokens, 1D)
              val emptyBulkAddress =  AddressBulkResponseAddress.fromBulkAddress(emptyBulk, emptyScored.head, includeFullAddress=false)

              Right(Seq(emptyBulkAddress))
            }

        }
      }

    override def queryHealth(): Future[String] = Future.successful("")

    override def generateQueryAddressRequest(tokens: Map[String, String], filters: String, range: String, lat: String, lon:String, startDate:String, endDate:String, queryParamsConfig: Option[QueryParamsConfig], historical: Boolean = true, isBulk: Boolean = false, epoch:String): SearchDefinition = SearchDefinition(IndexesAndTypes())
  }

  val failingRepositoryMock: ElasticsearchRepository = new ElasticsearchRepository {

    override def queryUprn(uprn: String,
      startDate:String, endDate:String, historical: Boolean = true, epoch:String): Future[Option[HybridAddress]] =
      Future.failed(new Exception("test failure"))

    override def queryUprnSkinny(uprn: String,
                           startDate:String, endDate:String, historical: Boolean = true, epoch:String): Future[Option[HybridAddressSkinny]] =
      Future.failed(new Exception("test failure"))

<<<<<<< HEAD
    override def queryPostcode(postcode: String, start:Int, limit: Int, filters: String, startDate:String, endDate:String, historical: Boolean = true, verbose: Boolean = true): Future[HybridAddresses] =
      Future.failed(new Exception("test failure"))

    override def queryPostcodeSkinny(postcode: String, start:Int, limit: Int, filters: String, startDate:String, endDate:String, historical: Boolean = true, verbose: Boolean = false): Future[HybridAddressesSkinny] =
      Future.failed(new Exception("test failure"))

    override def queryRandom(filters: String, limit: Int, historical: Boolean = true, verbose: Boolean = true): Future[HybridAddresses] =
      Future.failed(new Exception("test failure"))

    override def queryRandomSkinny(filters: String, limit: Int, historical: Boolean = true, verbose: Boolean = false): Future[HybridAddressesSkinny] =
      Future.failed(new Exception("test failure"))

    override def queryPartialAddress(input: String, start:Int, limit: Int, filters: String, startDate:String, endDate:String, historical: Boolean = true, verbose: Boolean = true): Future[HybridAddresses] =
      Future.failed(new Exception("test failure"))

    override def queryPartialAddressSkinny(input: String, start:Int, limit: Int, filters: String, startDate:String, endDate:String, historical: Boolean = true, verbose: Boolean = false): Future[HybridAddressesSkinny] =
=======
    override def queryPostcode(postcode: String, start:Int, limit: Int, filters: String, startDate:String, endDate:String, queryParamsConfig: Option[QueryParamsConfig], historical: Boolean = true, verbose: Boolean = true, epoch:String): Future[HybridAddresses] =
      Future.failed(new Exception("test failure"))

    override def queryPostcodeSkinny(postcode: String, start:Int, limit: Int, filters: String, startDate:String, endDate:String, queryParamsConfig: Option[QueryParamsConfig], historical: Boolean = true, verbose: Boolean = false, epoch:String): Future[HybridAddressesSkinny] =
      Future.failed(new Exception("test failure"))

    override def queryRandom(filters: String, limit: Int, queryParamsConfig: Option[QueryParamsConfig], historical: Boolean = true, verbose: Boolean = true, epoch:String): Future[HybridAddresses] =
      Future.failed(new Exception("test failure"))

    override def queryRandomSkinny(filters: String, limit: Int, queryParamsConfig: Option[QueryParamsConfig], historical: Boolean = true, verbose: Boolean = false, epoch:String): Future[HybridAddressesSkinny] =
      Future.failed(new Exception("test failure"))

    override def queryPartialAddress(input: String, start:Int, limit: Int, filters: String, startDate:String, endDate:String, queryParamsConfig: Option[QueryParamsConfig], historical: Boolean = true, verbose: Boolean = true, epoch:String): Future[HybridAddresses] =
      Future.failed(new Exception("test failure"))

    override def queryPartialAddressSkinny(input: String, start:Int, limit: Int, filters: String, startDate:String, endDate:String, queryParamsConfig: Option[QueryParamsConfig], historical: Boolean = true, verbose: Boolean = false, epoch:String): Future[HybridAddressesSkinny] =
>>>>>>> 0aa17251
      Future.failed(new Exception("test failure"))

    override def queryAddresses(tokens: Map[String, String], start:Int, limit: Int, filters: String, range: String, lat: String, lon:String, startDate:String, endDate:String, queryParamsConfig: Option[QueryParamsConfig], historical: Boolean = true, isBulk: Boolean = false, epoch:String): Future[HybridAddresses] =
      Future.failed(new Exception("Test exception"))

    override def queryBulk(requestsData: Stream[BulkAddressRequestData], limit: Int, startDate:String, endDate:String, queryParamsConfig: Option[QueryParamsConfig], historical: Boolean = true, matchThreshold: Float, includeFullAddress: Boolean = false, epoch:String): Future[Stream[Either[BulkAddressRequestData, Seq[AddressBulkResponseAddress]]]] =
      Future.failed(new Exception("Test exception"))

    override def queryHealth(): Future[String] = Future.successful("")

    override def generateQueryAddressRequest(tokens: Map[String, String], filters: String, range: String, lat: String, lon:String, startDate:String, endDate:String, queryParamsConfig: Option[QueryParamsConfig], historical: Boolean = true, isBulk: Boolean = false, epoch:String): SearchDefinition = SearchDefinition(IndexesAndTypes())
  }

  val parser: ParserModule = (_: String) => Map.empty

  val config = new AddressIndexConfigModule

  val apiVersionExpected = "testApi"
  val dataVersionExpected = "testData"

  val versions: VersionModule = new VersionModule {
    val apiVersion: String = apiVersionExpected
    val dataVersion: String = dataVersionExpected
  }

  val overloadProtection: APIThrottle = new APIThrottle(config)
  val components: ControllerComponents = stubControllerComponents()
  val rh: RequestHeader = FakeRequest(GET, "/")
  val addressValidation : AddressControllerValidation = new AddressControllerValidation()(config, versions)
  val partialAddressValidation : PartialAddressControllerValidation = new PartialAddressControllerValidation()(config, versions)
  val postcodeValidation : PostcodeControllerValidation = new PostcodeControllerValidation()(config, versions)
  val randomValidation : RandomControllerValidation = new RandomControllerValidation()(config, versions)
  val uprnValidation : UPRNControllerValidation = new UPRNControllerValidation()(config, versions)
  val batchValidation : BatchControllerValidation = new BatchControllerValidation()(config, versions)
  val codelistValidation : CodelistControllerValidation = new CodelistControllerValidation()(config, versions)

  val addressController = new AddressController(components, elasticRepositoryMock, parser, config, versions, overloadProtection, addressValidation)
  val partialAddressController = new PartialAddressController(components, elasticRepositoryMock, config, versions, overloadProtection, partialAddressValidation)

  val postcodeController = new PostcodeController(components, elasticRepositoryMock, config, versions, overloadProtection, postcodeValidation)
  val randomController = new RandomController(components, elasticRepositoryMock, config, versions, overloadProtection, randomValidation)
  val uprnController = new UPRNController(components, elasticRepositoryMock, config, versions, overloadProtection, uprnValidation)
  val codelistController = new CodelistController(components, versions)

  "Address controller" should {

    "reply with a found address in concise format (by uprn)" in {
      // Given
      val controller = uprnController

      val expected = Json.toJson(AddressByUprnResponseContainer(
        apiVersion = apiVersionExpected,
        dataVersion = dataVersionExpected,
        response = AddressByUprnResponse(
          address = Some(AddressResponseAddress.fromHybridAddress(validHybridAddress, verbose=false)),
          historical = true,
          startDate = "",
          endDate = "",
          verbose = false,
          epoch = ""
        ),
        OkAddressResponseStatus
      ))

      // When
      val result: Future[Result] = controller.uprnQuery(validHybridAddress.uprn, verbose=Some("false")).apply(FakeRequest())
      val actual: JsValue = contentAsJson(result)

      // Then
      status(result) mustBe OK
      actual mustBe expected
    }

    "reply with a found address in verbose format (by uprn)" in {
      // Given
      val controller = uprnController

      val expected = Json.toJson(AddressByUprnResponseContainer(
        apiVersion = apiVersionExpected,
        dataVersion = dataVersionExpected,
        response = AddressByUprnResponse(
          address = Some(AddressResponseAddress.fromHybridAddress(validHybridAddress, verbose=true)),
          historical = true,
          startDate = "",
          endDate = "",
          verbose = true,
          epoch = ""
        ),
        OkAddressResponseStatus
      ))

      // When
      val result: Future[Result] = controller.uprnQuery(validHybridAddress.uprn,  verbose=Some("true")).apply(FakeRequest())
      val actual: JsValue = contentAsJson(result)

      // Then
      status(result) mustBe OK
      actual mustBe expected
    }

    "reply on a found address in concise format (by uprn query with start and end date)" ignore {
      // Given
      val controller = uprnController

      val expected = Json.toJson(AddressByUprnResponseContainer(
        apiVersion = apiVersionExpected,
        dataVersion = dataVersionExpected,
        response = AddressByUprnResponse(
          address = Some(AddressResponseAddress.fromHybridAddress(validHybridAddress, verbose=false)),
          historical = true,
          startDate = "2013-01-01",
          endDate = "2014-01-01",
          verbose = false,
          epoch = ""
        ),
        OkAddressResponseStatus
      ))

      // When
//      val result: Future[Result] = controller.uprnQuery(validHybridAddress.uprn, Some("2013-01-01"), Some("2014-01-01"), verbose=Some("false")).apply(FakeRequest())
      val result: Future[Result] = controller.uprnQuery(validHybridAddress.uprn, verbose=Some("false")).apply(FakeRequest())
      val actual: JsValue = contentAsJson(result)

      // Then
      status(result) mustBe OK
      actual mustBe expected
    }

    "reply on a found address in verbose format (by uprn query with start and end date)" ignore {
      // Given
      val controller = uprnController

      val expected = Json.toJson(AddressByUprnResponseContainer(
        apiVersion = apiVersionExpected,
        dataVersion = dataVersionExpected,
        response = AddressByUprnResponse(
          address = Some(AddressResponseAddress.fromHybridAddress(validHybridAddress, verbose=true)),
          historical = true,
          startDate = "2013-01-01",
          endDate = "2014-01-01",
          verbose = true,
          epoch = ""
        ),
        OkAddressResponseStatus
      ))

      // When
 //     val result: Future[Result] = controller.uprnQuery(validHybridAddress.uprn, Some("2013-01-01"), Some("2014-01-01"), verbose=Some("true")).apply(FakeRequest())
      val result: Future[Result] = controller.uprnQuery(validHybridAddress.uprn, verbose=Some("true")).apply(FakeRequest())
      val actual: JsValue = contentAsJson(result)

      // Then
      status(result) mustBe OK
      actual mustBe expected
    }

    "reply with a found address in concise format (by postcode)" in {
      // Given
      val controller = postcodeController

      val expected = Json.toJson(AddressByPostcodeResponseContainer(
        apiVersion = apiVersionExpected,
        dataVersion = dataVersionExpected,
        response = AddressByPostcodeResponse(
          postcode = "ab123cd",
          addresses = Seq(AddressResponseAddress.fromHybridAddressSkinny(validHybridAddressSkinny, verbose=false)),
          filter = "",
          historical = true,
          limit = 100,
          offset = 0,
          total = 1,
          maxScore = 1.0f,
          startDate = "",
          endDate = "",
          verbose = false,
          epoch = ""
        ),
        OkAddressResponseStatus
      ))

      // When
      val result: Future[Result] = controller.postcodeQuery("ab123cd",verbose=Some("false")).apply(FakeRequest())

      val actual: JsValue = contentAsJson(result)

      // Then
      status(result) mustBe OK
      actual mustBe expected
    }

    "reply with a found address in verbose format (by postcode)" in {
      // Given
      val controller = postcodeController

      val expected = Json.toJson(AddressByPostcodeResponseContainer(
        apiVersion = apiVersionExpected,
        dataVersion = dataVersionExpected,
        response = AddressByPostcodeResponse(
          postcode = "ab123cd",
          addresses = Seq(AddressResponseAddress.fromHybridAddress(validHybridAddress, verbose=true)),
          filter = "",
          historical = true,
          limit = 100,
          offset = 0,
          total = 1,
          maxScore = 1.0f,
          startDate = "",
          endDate = "",
          verbose = true,
          epoch = ""
        ),
        OkAddressResponseStatus
      ))

      // When
      val result: Future[Result] = controller.postcodeQuery("ab123cd",verbose=Some("true")).apply(FakeRequest())

      val actual: JsValue = contentAsJson(result)

      // Then
      status(result) mustBe OK
      actual mustBe expected
    }

    "reply with a random address in concise format" in {
      // Given
      val controller = randomController

      val expected = Json.toJson(AddressByRandomResponseContainer(
        apiVersion = apiVersionExpected,
        dataVersion = dataVersionExpected,
        response = AddressByRandomResponse(
          addresses = Seq(AddressResponseAddress.fromHybridAddressSkinny(validHybridAddressSkinny, verbose=false)),
          filter = "",
          historical = true,
          limit = 1,
          verbose = false,
          epoch = ""
        ),
        OkAddressResponseStatus
      ))

      // When
      val result: Future[Result] = controller.randomQuery(verbose=Some("false")).apply(FakeRequest())

      val actual: JsValue = contentAsJson(result)

      // Then
      status(result) mustBe OK
      actual mustBe expected
    }

    "reply with a random address in verbose format" in {
      // Given
      val controller = randomController

      val expected = Json.toJson(AddressByRandomResponseContainer(
        apiVersion = apiVersionExpected,
        dataVersion = dataVersionExpected,
        response = AddressByRandomResponse(
          addresses = Seq(AddressResponseAddress.fromHybridAddress(validHybridAddress, verbose=true)),
          filter = "",
          historical = true,
          limit = 1,
          verbose = true,
          epoch = ""
        ),
        OkAddressResponseStatus
      ))

      // When
      val result: Future[Result] = controller.randomQuery(verbose=Some("true")).apply(FakeRequest())

      val actual: JsValue = contentAsJson(result)

      // Then
      status(result) mustBe OK
      actual mustBe expected
    }


    "reply on a found address in concise format (by postcode query with start and end date)" ignore {
      // Given
      val controller = postcodeController

      val expected = Json.toJson(AddressByPostcodeResponseContainer(
        apiVersion = apiVersionExpected,
        dataVersion = dataVersionExpected,
        response = AddressByPostcodeResponse(
          postcode = "some query",
          addresses = Seq(AddressResponseAddress.fromHybridAddress(validHybridAddress, verbose=false)),
          filter = "",
          historical = true,
          limit = 100,
          offset = 0,
          total = 1,
          maxScore = 1.0f,
          startDate = "2013-01-01",
          endDate = "2014-01-01",
          verbose = false,
          epoch = ""
        ),
        OkAddressResponseStatus
      ))

      // When
    //  val result: Future[Result] = controller.postcodeQuery("some query", None, None, None, Some("2013-01-01"), Some("2014-01-01"), verbose=Some("false")).apply(FakeRequest())
      val result: Future[Result] = controller.postcodeQuery("some query", None, None, None, verbose=Some("false")).apply(FakeRequest())
      val actual: JsValue = contentAsJson(result)

      // Then
      status(result) mustBe OK
      actual mustBe expected
    }

    "reply on a found address in verbose format (by postcode query with start and end date)" ignore {
      // Given
      val controller = postcodeController

      val expected = Json.toJson(AddressByPostcodeResponseContainer(
        apiVersion = apiVersionExpected,
        dataVersion = dataVersionExpected,
        response = AddressByPostcodeResponse(
          postcode = "some query",
          addresses = Seq(AddressResponseAddress.fromHybridAddress(validHybridAddress, verbose=true)),
          filter = "",
          historical = true,
          limit = 100,
          offset = 0,
          total = 1,
          maxScore = 1.0f,
          startDate = "2013-01-01",
          endDate = "2014-01-01",
          verbose = true,
          epoch = ""
        ),
        OkAddressResponseStatus
      ))

      // When
   //   val result: Future[Result] = controller.postcodeQuery("some query", None, None, None, Some("2013-01-01"), Some("2014-01-01"), verbose=Some("true")).apply(FakeRequest())
      val result: Future[Result] = controller.postcodeQuery("some query", None, None, None, verbose=Some("true")).apply(FakeRequest())
      val actual: JsValue = contentAsJson(result)

      // Then
      status(result) mustBe OK
      actual mustBe expected
    }

    "reply on a found address in concise format (by partial address query with start and end date)" ignore {
      // Given
//      val controller = addressController

      val expected = Json.toJson(AddressByPartialAddressResponseContainer(
        apiVersion = apiVersionExpected,
        dataVersion = dataVersionExpected,
        response = AddressByPartialAddressResponse(
          input = "some query",
          addresses = Seq(AddressResponseAddress.fromHybridAddressSkinny(validHybridAddressSkinny, verbose=false)),
          filter = "",
          historical = true,
          limit = 20,
          offset = 0,
          total = 1,
          maxScore = 1.0f,
          startDate = "2013-01-01",
          endDate = "2014-01-01",
          verbose = false,
          epoch = ""
        ),
        OkAddressResponseStatus
      ))

      // When
 //     val result: Future[Result] = partialAddressController.partialAddressQuery("some query", None, None, None, Some("2013-01-01"), Some("2014-01-01"), verbose=Some("false")).apply(FakeRequest())
      val result: Future[Result] = partialAddressController.partialAddressQuery("some query", None, None, None, verbose=Some("false")).apply(FakeRequest())
      val actual: JsValue = contentAsJson(result)

      // Then
      status(result) mustBe OK
      actual mustBe expected
    }

    "reply on a found address in verbose format (by partial address query with start and end date)" ignore {
      // Given
//      val controller = addressController

      val expected = Json.toJson(AddressByPartialAddressResponseContainer(
        apiVersion = apiVersionExpected,
        dataVersion = dataVersionExpected,
        response = AddressByPartialAddressResponse(
          input = "some query",
          addresses = Seq(AddressResponseAddress.fromHybridAddress(validHybridAddress,verbose=true)),
          filter = "",
          historical = true,
          limit = 20,
          offset = 0,
          total = 1,
          maxScore = 1.0f,
          startDate = "2013-01-01",
          endDate = "2014-01-01",
          verbose = true,
          epoch = ""
        ),
        OkAddressResponseStatus
      ))

      // When
 //     val result: Future[Result] = partialAddressController.partialAddressQuery("some query", None, None, None, Some("2013-01-01"), Some("2014-01-01"), verbose=Some("true")).apply(FakeRequest())
      val result: Future[Result] = partialAddressController.partialAddressQuery(input="some query", None, None, None, verbose=Some("true")).apply(FakeRequest())
      val actual: JsValue = contentAsJson(result)

      // Then
      status(result) mustBe OK
      actual mustBe expected
    }


    "reply on a found address in concise format (by partial)" in {
      // Given
//      val controller = addressController

      val expected = Json.toJson(AddressByPartialAddressResponseContainer(
        apiVersion = apiVersionExpected,
        dataVersion = dataVersionExpected,
        response = AddressByPartialAddressResponse(
          input = "some query",
          addresses = Seq(AddressResponseAddress.fromHybridAddressSkinny(validHybridAddressSkinny, verbose=false)),
          filter = "",
          historical = true,
          limit = 20,
          offset = 0,
          total = 1,
          maxScore = 1.0f,
          startDate = "",
          endDate = "",
          verbose = false,
          epoch = ""
        ),
        OkAddressResponseStatus
      ))

      // When
    //  val result: Future[Result] = partialAddressController.partialAddressQuery("some query", None, None, None, None, None, verbose=Some("false")).apply(FakeRequest())
      val result: Future[Result] = partialAddressController.partialAddressQuery("some query", None, None, None, verbose=Some("false")).apply(FakeRequest())
      val actual: JsValue = contentAsJson(result)

      // Then
      status(result) mustBe OK
      actual mustBe expected
    }

    "reply on a found address in verbose format (by partial)" in {
      // Given
//      val controller = addressController

      val expected = Json.toJson(AddressByPartialAddressResponseContainer(
        apiVersion = apiVersionExpected,
        dataVersion = dataVersionExpected,
        response = AddressByPartialAddressResponse(
          input = "some query",
          addresses = Seq(AddressResponseAddress.fromHybridAddress(validHybridAddress, verbose=true)),
          filter = "",
          historical = true,
          limit = 20,
          offset = 0,
          total = 1,
          maxScore = 1.0f,
          startDate = "",
          endDate = "",
          verbose = true,
          epoch = ""
        ),
        OkAddressResponseStatus
      ))

      // When
   //   val result: Future[Result] = partialAddressController.partialAddressQuery("some query", None, None, None, None, None, verbose=Some("true")).apply(FakeRequest())
      val result: Future[Result] = partialAddressController.partialAddressQuery("some query", None, None, None, verbose=Some("true")).apply(FakeRequest())
      val actual: JsValue = contentAsJson(result)

      // Then
      status(result) mustBe OK
      actual mustBe expected
    }

    "reply with a found address in concise format (by address query)" in {
      // Given
      val controller = addressController

      val expected = Json.toJson(AddressBySearchResponseContainer(
        apiVersion = apiVersionExpected,
        dataVersion = dataVersionExpected,
        AddressBySearchResponse(
          tokens = Map.empty,
          addresses = HopperScoreHelper.getScoresForAddresses(Seq(AddressResponseAddress.fromHybridAddress(validHybridAddress, verbose=false)),Map.empty,-1D),
          filter = "",
          historical = true,
          rangekm = "",
          latitude = "",
          longitude = "",
          limit = 10,
          offset = 0,
          total = 1,
          sampleSize = 20,
          maxScore = 1.0f,
          matchthreshold = 5f,
          startDate = "",
          endDate = "",
          verbose = false,
          epoch = ""
        ),
        OkAddressResponseStatus
      ))

      // When
      val result = controller.addressQuery("some query", verbose = Some("false")).apply(FakeRequest())
      val actual: JsValue = contentAsJson(result)

      // Then
      status(result) mustBe OK
      actual mustBe expected
    }

    "reply with a found address in verbose format (by address query)" in {
      // Given
      val controller = addressController

      val expected = Json.toJson(AddressBySearchResponseContainer(
        apiVersion = apiVersionExpected,
        dataVersion = dataVersionExpected,
        AddressBySearchResponse(
          tokens = Map.empty,
          addresses = HopperScoreHelper.getScoresForAddresses(Seq(AddressResponseAddress.fromHybridAddress(validHybridAddress, verbose=true)),Map.empty,-1D),
          filter = "",
          historical = true,
          rangekm = "",
          latitude = "",
          longitude = "",
          limit = 10,
          offset = 0,
          total = 1,
          sampleSize = 20,
          maxScore = 1.0f,
          matchthreshold = 5f,
          startDate = "",
          endDate = "",
          verbose = true,
          epoch = ""
        ),
        OkAddressResponseStatus
      ))

      // When
      val result = controller.addressQuery("some query", verbose = Some("true")).apply(FakeRequest())
      val actual: JsValue = contentAsJson(result)

      // Then
      status(result) mustBe OK
      actual mustBe expected
    }


    "reply with a found address in concise format (by address query with radius)" in {
      // Given
      val controller = addressController

      val expected = Json.toJson(AddressBySearchResponseContainer(
        apiVersion = apiVersionExpected,
        dataVersion = dataVersionExpected,
        AddressBySearchResponse(
          tokens = Map.empty,
          addresses = HopperScoreHelper.getScoresForAddresses(Seq(AddressResponseAddress.fromHybridAddress(validHybridAddress, verbose=false)),Map.empty,-1D),
          filter = "",
          historical = true,
          rangekm = "1",
          latitude = "50.705948",
          longitude = "-3.5091076",
          limit = 10,
          offset = 0,
          total = 1,
          sampleSize = 20,
          maxScore = 1.0f,
          matchthreshold = 5f,
          startDate = "",
          endDate = "",
          verbose = false,
          epoch = ""
        ),
        OkAddressResponseStatus
      ))

      // When
      val result = controller.addressQuery("some query", None, None, None, Some("1"), Some("50.705948"), Some("-3.5091076"), verbose=Some("false")).apply(FakeRequest())
      val actual: JsValue = contentAsJson(result)

      // Then
      status(result) mustBe OK
      actual mustBe expected
    }

    "reply with a found address in verbose (by address query with radius)" in {
      // Given
      val controller = addressController

      val expected = Json.toJson(AddressBySearchResponseContainer(
        apiVersion = apiVersionExpected,
        dataVersion = dataVersionExpected,
        AddressBySearchResponse(
          tokens = Map.empty,
          addresses = HopperScoreHelper.getScoresForAddresses(Seq(AddressResponseAddress.fromHybridAddress(validHybridAddress, verbose=true)),Map.empty,-1D),
          filter = "",
          historical = true,
          rangekm = "1",
          latitude = "50.705948",
          longitude = "-3.5091076",
          limit = 10,
          offset = 0,
          total = 1,
          sampleSize = 20,
          maxScore = 1.0f,
          matchthreshold = 5f,
          startDate = "",
          endDate = "",
          verbose = true,
          epoch = ""
        ),
        OkAddressResponseStatus
      ))

      // When
      val result = controller.addressQuery("some query", None, None, None, Some("1"), Some("50.705948"), Some("-3.5091076"), verbose=Some("true")).apply(FakeRequest())
      val actual: JsValue = contentAsJson(result)

      // Then
      status(result) mustBe OK
      actual mustBe expected
    }


    "reply with a found address in concise format (by address query with start and end date)" ignore {
      // Given
      val controller = addressController

      val expected = Json.toJson(AddressBySearchResponseContainer(
        apiVersion = apiVersionExpected,
        dataVersion = dataVersionExpected,
        AddressBySearchResponse(
          tokens = Map.empty,
          addresses = HopperScoreHelper.getScoresForAddresses(Seq(AddressResponseAddress.fromHybridAddress(validHybridAddress, verbose=false)),Map.empty,-1D),
          filter = "",
          historical = true,
          rangekm = "",
          latitude = "",
          longitude = "",
          limit = 10,
          offset = 0,
          total = 1,
          sampleSize = 20,
          maxScore = 1.0f,
          matchthreshold = 5f,
          startDate = "2013-01-01",
          endDate = "2014-01-01",
          verbose = false,
          epoch = ""
        ),
        OkAddressResponseStatus
      ))

      // When
      val result = controller.addressQuery("some query", None, None, None, None, None, None, Some("2013-01-01"), Some("2014-01-01"),verbose=Some("false")).apply(FakeRequest())
      val actual: JsValue = contentAsJson(result)

      // Then
      status(result) mustBe OK
      actual mustBe expected
    }

    "reply with a found address in verbose format (by address query with start and end date)" ignore {
      // Given
      val controller = addressController

      val expected = Json.toJson(AddressBySearchResponseContainer(
        apiVersion = apiVersionExpected,
        dataVersion = dataVersionExpected,
        AddressBySearchResponse(
          tokens = Map.empty,
          addresses = HopperScoreHelper.getScoresForAddresses(Seq(AddressResponseAddress.fromHybridAddress(validHybridAddress, verbose=true)),Map.empty,-1D),
          filter = "",
          historical = true,
          rangekm = "",
          latitude = "",
          longitude = "",
          limit = 10,
          offset = 0,
          total = 1,
          sampleSize = 20,
          maxScore = 1.0f,
          matchthreshold = 5f,
          startDate = "2013-01-01",
          endDate = "2014-01-01",
          verbose = true,
          epoch = ""
        ),
        OkAddressResponseStatus
      ))

      // When
      val result = controller.addressQuery("some query", None, None, None, None, None, None, Some("2013-01-01"), Some("2014-01-01"),verbose=Some("true")).apply(FakeRequest())
      val actual: JsValue = contentAsJson(result)

      // Then
      status(result) mustBe OK
      actual mustBe expected
    }


    "reply with a 400 error if an invalid filter value is supplied" in {
      // Given
      val controller = addressController

      val expected = Json.toJson(AddressBySearchResponseContainer(
        apiVersion = apiVersionExpected,
        dataVersion = dataVersionExpected,
        AddressBySearchResponse(
          tokens = Map.empty,
          addresses = Seq.empty,
          filter = "",
          historical = true,
          rangekm = "",
          latitude = "",
          longitude = "",
          limit = 10,
          offset = 0,
          total = 0,
          sampleSize = 20,
          maxScore = 0.0f,
          matchthreshold = 5f,
          startDate = "",
          endDate = "",
          verbose = true,
          epoch = ""
        ),
        BadRequestAddressResponseStatus,
        errors = Seq(FilterInvalidError)
      ))

      // When
      val result = controller.addressQuery("some query", Some("1"), Some("1"), Some("BR12")).apply(FakeRequest())
      val actual: JsValue = contentAsJson(result)

      // Then
      status(result) mustBe BAD_REQUEST
      actual mustBe expected
    }

    "reply with a 400 error if an invalid mixed filter value is supplied" in {
      // Given
      val controller = addressController

      val expected = Json.toJson(AddressBySearchResponseContainer(
        apiVersion = apiVersionExpected,
        dataVersion = dataVersionExpected,
        AddressBySearchResponse(
          tokens = Map.empty,
          addresses = Seq.empty,
          filter = "",
          historical = true,
          rangekm = "",
          latitude = "",
          longitude = "",
          limit = 10,
          offset = 0,
          total = 0,
          sampleSize = 20,
          maxScore = 0.0f,
          matchthreshold = 5f,
          startDate = "",
          endDate = "",
          verbose = true,
          epoch = ""
        ),
        BadRequestAddressResponseStatus,
        errors = Seq(MixedFilterError)
      ))

      // When
      val result = controller.addressQuery("some query", Some("1"), Some("1"), Some("RD*,RD02")).apply(FakeRequest())
      val actual: JsValue = contentAsJson(result)

      // Then
      status(result) mustBe BAD_REQUEST
      actual mustBe expected
    }


    "reply with a 400 error if a non-numeric offset parameter is supplied" in {
      // Given
      val controller = addressController

      val expected = Json.toJson(AddressBySearchResponseContainer(
        apiVersion = apiVersionExpected,
        dataVersion = dataVersionExpected,
        AddressBySearchResponse(
          tokens = Map.empty,
          addresses = Seq.empty,
          filter = "",
          historical = true,
          rangekm = "",
          latitude = "",
          longitude = "",
          limit = 10,
          offset = 0,
          total = 0,
          sampleSize = 20,
          maxScore = 0.0f,
          matchthreshold = 5f,
          startDate = "",
          endDate = "",
          verbose = true,
          epoch = ""
        ),
        BadRequestAddressResponseStatus,
        errors = Seq(OffsetNotNumericAddressResponseError)
      ))

      // When
      val result = controller.addressQuery("some query", Some("thing"), Some("1")).apply(FakeRequest())
      val actual: JsValue = contentAsJson(result)

      // Then
      status(result) mustBe BAD_REQUEST
      actual mustBe expected
    }

    "reply with a 400 error if a non-numeric offset parameter is supplied (postcode)" in {
      // Given
      val controller = postcodeController

      val expected = Json.toJson(AddressByPostcodeResponseContainer(
        apiVersion = apiVersionExpected,
        dataVersion = dataVersionExpected,
        AddressByPostcodeResponse(
          postcode = "",
          addresses = Seq.empty,
          filter = "",
          historical = true,
          limit = 10,
          offset = 0,
          total = 0,
          maxScore = 0.0f,
          startDate = "",
          endDate = "",
          verbose = true,
          epoch = ""
        ),
        BadRequestAddressResponseStatus,
        errors = Seq(OffsetNotNumericAddressResponseError)
      ))

      // When
      val result = controller.postcodeQuery("some query", Some("thing"), Some("1")).apply(FakeRequest())
      val actual: JsValue = contentAsJson(result)

      // Then
      status(result) mustBe BAD_REQUEST
      actual mustBe expected
    }

    "reply with a 400 error if a non-numeric limit parameter is supplied" in {
      // Given
      val controller = addressController

      val expected = Json.toJson(AddressBySearchResponseContainer(
        apiVersion = apiVersionExpected,
        dataVersion = dataVersionExpected,
        AddressBySearchResponse(
          tokens = Map.empty,
          addresses = Seq.empty,
          filter = "",
          historical = true,
          rangekm = "",
          latitude = "",
          longitude = "",
          limit = 10,
          offset = 0,
          total = 0,
          sampleSize = 20,
          maxScore = 0.0f,
          matchthreshold = 5f,
          startDate = "",
          endDate = "",
          verbose = true,
          epoch = ""
        ),
        BadRequestAddressResponseStatus,
        errors = Seq(LimitNotNumericAddressResponseError)
      ))

      // When
      val result = controller.addressQuery("some query", Some("1"), Some("thing")).apply(FakeRequest())
      val actual: JsValue = contentAsJson(result)

      // Then
      status(result) mustBe BAD_REQUEST
      actual mustBe expected
    }

    "reply with a 400 error if a non-numeric limit parameter is supplied (postcode)" in {
      // Given
      val controller = postcodeController

      val expected = Json.toJson(AddressByPostcodeResponseContainer(
        apiVersion = apiVersionExpected,
        dataVersion = dataVersionExpected,
        AddressByPostcodeResponse(
          postcode = "",
          addresses = Seq.empty,
          filter = "",
          historical = true,
          limit = 10,
          offset = 0,
          total = 0,
          maxScore = 0.0f,
          startDate = "",
          endDate = "",
          verbose = true,
          epoch = ""
        ),
        BadRequestAddressResponseStatus,
        errors = Seq(LimitNotNumericAddressResponseError)
      ))

      // When
      val result = controller.postcodeQuery("some query", Some("1"), Some("thing")).apply(FakeRequest())
      val actual: JsValue = contentAsJson(result)

      // Then
      status(result) mustBe BAD_REQUEST
      actual mustBe expected
    }

    "reply with a 400 error if a non-numeric limit parameter is supplied (random)" in {
      // Given
      val controller = randomController

      val expected = Json.toJson(AddressByRandomResponseContainer(
        apiVersion = apiVersionExpected,
        dataVersion = dataVersionExpected,
        AddressByRandomResponse(
          addresses = Seq.empty,
          filter = "",
          historical = true,
          limit = 1,
          verbose = true,
          epoch = ""
        ),
        BadRequestAddressResponseStatus,
        errors = Seq(LimitNotNumericAddressResponseError)
      ))

      // When
      val result = controller.randomQuery(Some("1"), Some("thing")).apply(FakeRequest())
      val actual: JsValue = contentAsJson(result)

      // Then
      status(result) mustBe BAD_REQUEST
      actual mustBe expected
    }

    "reply with a 400 error if a negative offset parameter is supplied" in {
      // Given
      val controller = addressController

      val expected = Json.toJson(AddressBySearchResponseContainer(
        apiVersion = apiVersionExpected,
        dataVersion = dataVersionExpected,
        AddressBySearchResponse(
          tokens = Map.empty,
          addresses = Seq.empty,
          filter = "",
          historical = true,
          rangekm = "",
          latitude = "",
          longitude = "",
          limit = 10,
          offset = 0,
          total = 0,
          sampleSize = 20,
          maxScore = 0.0f,
          matchthreshold = 5f,
          startDate = "",
          endDate = "",
          verbose = true,
          epoch = ""
        ),
        BadRequestAddressResponseStatus,
        errors = Seq(OffsetTooSmallAddressResponseError)
      ))

      // When
      val result = controller.addressQuery("some query", Some("-1"), Some("1")).apply(FakeRequest())
      val actual: JsValue = contentAsJson(result)

      // Then
      status(result) mustBe BAD_REQUEST
      actual mustBe expected
    }

    "reply with a 400 error if a negative offset parameter is supplied (postcode)" in {
      // Given
      val controller = postcodeController

      val expected = Json.toJson(AddressByPostcodeResponseContainer(
        apiVersion = apiVersionExpected,
        dataVersion = dataVersionExpected,
        AddressByPostcodeResponse(
          postcode = "",
          addresses = Seq.empty,
          filter = "",
          historical = true,
          limit = 10,
          offset = 0,
          total = 0,
          maxScore = 0.0f,
          startDate = "",
          endDate = "",
          verbose = true,
          epoch = ""
        ),
        BadRequestAddressResponseStatus,
        errors = Seq(OffsetTooSmallAddressResponseError)
      ))

      // When
      val result = controller.postcodeQuery("some query", Some("-1"), Some("1")).apply(FakeRequest())
      val actual: JsValue = contentAsJson(result)

      // Then
      status(result) mustBe BAD_REQUEST
      actual mustBe expected
    }

    "reply with a 400 error if a negative or zero limit parameter is supplied" in {
      // Given
      val controller = addressController

      val expected = Json.toJson(AddressBySearchResponseContainer(
        apiVersion = apiVersionExpected,
        dataVersion = dataVersionExpected,
        AddressBySearchResponse(
          tokens = Map.empty,
          addresses = Seq.empty,
          filter = "",
          historical = true,
          rangekm = "",
          latitude = "",
          longitude = "",
          limit = 10,
          offset = 0,
          total = 0,
          sampleSize = 20,
          maxScore = 0.0f,
          matchthreshold = 5f,
          startDate = "",
          endDate = "",
          verbose = true,
          epoch = ""
        ),
        BadRequestAddressResponseStatus,
        errors = Seq(LimitTooSmallAddressResponseError)
      ))

      // When
      val result = controller.addressQuery("some query", Some("0"), Some("0")).apply(FakeRequest())
      val actual: JsValue = contentAsJson(result)

      // Then
      status(result) mustBe BAD_REQUEST
      actual mustBe expected
    }

    "reply with a 400 error if a negative or zero limit parameter is supplied (postcode)" in {
      // Given
      val controller = postcodeController

      val expected = Json.toJson(AddressByPostcodeResponseContainer(
        apiVersion = apiVersionExpected,
        dataVersion = dataVersionExpected,
        AddressByPostcodeResponse(
          postcode = "",
          addresses = Seq.empty,
          filter = "",
          historical = true,
          limit = 10,
          offset = 0,
          total = 0,
          maxScore = 0.0f,
          startDate = "",
          endDate = "",
          verbose = true,
          epoch = ""
        ),
        BadRequestAddressResponseStatus,
        errors = Seq(LimitTooSmallAddressResponseError)
      ))

      // When
      val result = controller.postcodeQuery("some query", Some("0"), Some("0")).apply(FakeRequest())
      val actual: JsValue = contentAsJson(result)

      // Then
      status(result) mustBe BAD_REQUEST
      actual mustBe expected
    }

    "reply with a 400 error if a negative or zero limit parameter is supplied (random)" in {
      // Given
      val controller = randomController

      val expected = Json.toJson(AddressByRandomResponseContainer(
        apiVersion = apiVersionExpected,
        dataVersion = dataVersionExpected,
        AddressByRandomResponse(
          addresses = Seq.empty,
          filter = "",
          historical = true,
          limit = 1,
          verbose = true,
          epoch = ""
        ),
        BadRequestAddressResponseStatus,
        errors = Seq(LimitTooSmallAddressResponseError)
      ))

      // When
      val result = controller.randomQuery(Some("some query"), Some("0"), Some("0")).apply(FakeRequest())
      val actual: JsValue = contentAsJson(result)

      // Then
      status(result) mustBe BAD_REQUEST
      actual mustBe expected
    }

    "reply with a 400 error if an offset parameter greater than the maximum allowed is supplied" in {
      // Given
      val controller = addressController

      val expected = Json.toJson(AddressBySearchResponseContainer(
        apiVersion = apiVersionExpected,
        dataVersion = dataVersionExpected,
        AddressBySearchResponse(
          tokens = Map.empty,
          addresses = Seq.empty,
          filter = "",
          historical = true,
          rangekm = "",
          latitude = "",
          longitude = "",
          limit = 10,
          offset = 0,
          total = 0,
          sampleSize = 20,
          maxScore = 0.0f,
          matchthreshold = 5f,
          startDate = "",
          endDate = "",
          verbose = true,
          epoch = ""
        ),
        BadRequestAddressResponseStatus,
        errors = Seq(addressValidation.OffsetTooLargeAddressResponseErrorCustom)
      ))

      // When
      val result = controller.addressQuery("some query", Some("9999999"), Some("1")).apply(FakeRequest())
      val actual: JsValue = contentAsJson(result)

      // Then
      status(result) mustBe BAD_REQUEST
      actual mustBe expected
    }

    "reply with a 400 error if an offset parameter greater than the maximum allowed is supplied (postcode)" in {
      // Given
      val controller = postcodeController

      val expected = Json.toJson(AddressByPostcodeResponseContainer(
        apiVersion = apiVersionExpected,
        dataVersion = dataVersionExpected,
        AddressByPostcodeResponse(
          postcode = "",
          addresses = Seq.empty,
          filter = "",
          historical = true,
          limit = 10,
          offset = 0,
          total = 0,
          maxScore = 0.0f,
          startDate = "",
          endDate = "",
          verbose = true,
          epoch = ""
        ),
        BadRequestAddressResponseStatus,
        errors = Seq(postcodeValidation.OffsetTooLargeAddressResponseErrorCustom)
      ))

      // When
      val result = controller.postcodeQuery("some query", Some("9999999"), Some("1")).apply(FakeRequest())
      val actual: JsValue = contentAsJson(result)

      // Then
      status(result) mustBe BAD_REQUEST
      actual mustBe expected
    }

    "reply with a 400 error if a limit parameter larger than the maximum allowed is supplied" in {
      // Given
      val controller = addressController

      val expected = Json.toJson(AddressBySearchResponseContainer(
        apiVersion = apiVersionExpected,
        dataVersion = dataVersionExpected,
        AddressBySearchResponse(
          tokens = Map.empty,
          addresses = Seq.empty,
          filter = "",
          historical = true,
          rangekm = "",
          latitude = "",
          longitude = "",
          limit = 10,
          offset = 0,
          total = 0,
          sampleSize = 20,
          maxScore = 0.0f,
          matchthreshold = 5f,
          startDate = "",
          endDate = "",
          verbose = true,
          epoch = ""
        ),
        BadRequestAddressResponseStatus,
        errors = Seq(addressValidation.LimitTooLargeAddressResponseErrorCustom)
      ))

      // When
      val result = controller.addressQuery("some query", Some("0"), Some("999999")).apply(FakeRequest())
      val actual: JsValue = contentAsJson(result)

      // Then
      status(result) mustBe BAD_REQUEST
      actual mustBe expected
    }

    "reply with a 400 error if a limit parameter larger than the maximum allowed is supplied (postcode)" in {
      // Given
      val controller = postcodeController

      val expected = Json.toJson(AddressByPostcodeResponseContainer(
        apiVersion = apiVersionExpected,
        dataVersion = dataVersionExpected,
        AddressByPostcodeResponse(
          postcode = "",
          addresses = Seq.empty,
          filter = "",
          historical = true,
          limit = 10,
          offset = 0,
          total = 0,
          maxScore = 0.0f,
          startDate = "",
          endDate = "",
          verbose = true,
          epoch = ""
        ),
        BadRequestAddressResponseStatus,
        errors = Seq(postcodeValidation.LimitTooLargeAddressResponseErrorCustom)
      ))

      // When
      val result = controller.postcodeQuery("some query", Some("0"), Some("999999")).apply(FakeRequest())
      val actual: JsValue = contentAsJson(result)

      // Then
      status(result) mustBe BAD_REQUEST
      actual mustBe expected
    }

    "reply with a 400 error if a limit parameter larger than the maximum allowed is supplied (random)" in {
      // Given
      val controller = randomController

      val expected = Json.toJson(AddressByRandomResponseContainer(
        apiVersion = apiVersionExpected,
        dataVersion = dataVersionExpected,
        AddressByRandomResponse(
          addresses = Seq.empty,
          filter = "",
          historical = true,
          limit = 1,
          verbose = true,
          epoch = ""
        ),
        BadRequestAddressResponseStatus,
        errors = Seq(randomValidation.LimitTooLargeAddressResponseErrorCustom)
      ))

      // When
      val result = controller.randomQuery(Some(""), Some("999999")).apply(FakeRequest())
      val actual: JsValue = contentAsJson(result)

      // Then
      status(result) mustBe BAD_REQUEST
      actual mustBe expected
    }

    "reply with a 400 error if epoch is invalid (random)" in {
      // Given
      val controller = randomController

      val expected = Json.toJson(AddressByRandomResponseContainer(
        apiVersion = apiVersionExpected,
        dataVersion = dataVersionExpected,
        AddressByRandomResponse(
          addresses = Seq.empty,
          filter = "",
          historical = true,
          limit = 1,
          verbose = true,
          epoch = ""
        ),
        BadRequestAddressResponseStatus,
        errors = Seq(randomValidation.EpochNotAvailableErrorCustom)
      ))

      // When
      val result = controller.randomQuery(epoch=Some("epoch")).apply(FakeRequest())
      val actual: JsValue = contentAsJson(result)

      // Then
      status(result) mustBe BAD_REQUEST
      actual mustBe expected
    }

    "reply with a 400 error if a non-numeric rangekm parameter is supplied" in {
      // Given
      val controller = addressController

      val expected = Json.toJson(AddressBySearchResponseContainer(
        apiVersion = apiVersionExpected,
        dataVersion = dataVersionExpected,
        AddressBySearchResponse(
          tokens = Map.empty,
          addresses = Seq.empty,
          filter = "",
          historical = true,
          rangekm = "",
          latitude = "",
          longitude = "",
          limit = 10,
          offset = 0,
          total = 0,
          sampleSize = 20,
          maxScore = 0.0f,
          matchthreshold = 5f,
          startDate = "",
          endDate = "",
          verbose = true,
          epoch = ""
        ),
        BadRequestAddressResponseStatus,
        errors = Seq(RangeNotNumericAddressResponseError)
      ))

      // When
      val result = controller.addressQuery("some query", Some("1"), Some("1"),None,Some("alongway")).apply(FakeRequest())
      val actual: JsValue = contentAsJson(result)

      // Then
      status(result) mustBe BAD_REQUEST
      actual mustBe expected
    }

    "reply with a 400 error if a non-numeric latitude parameter is supplied" in {
      // Given
      val controller = addressController

      val expected = Json.toJson(AddressBySearchResponseContainer(
        apiVersion = apiVersionExpected,
        dataVersion = dataVersionExpected,
        AddressBySearchResponse(
          tokens = Map.empty,
          addresses = Seq.empty,
          filter = "",
          historical = true,
          rangekm = "",
          latitude = "",
          longitude = "",
          limit = 10,
          offset = 0,
          total = 0,
          sampleSize = 20,
          maxScore = 0.0f,
          matchthreshold = 5f,
          startDate = "",
          endDate = "",
          verbose = true,
          epoch = ""
        ),
        BadRequestAddressResponseStatus,
        errors = Seq(LatitudeNotNumericAddressResponseError)
      ))

      // When
      val result = controller.addressQuery("some query", Some("1"), Some("1"),None,Some("1"),Some("oopnorth"),Some("0")).apply(FakeRequest())
      val actual: JsValue = contentAsJson(result)

      // Then
      status(result) mustBe BAD_REQUEST
      actual mustBe expected
    }

    "reply with a 400 error if a non-numeric longitude parameter is supplied" in {
      // Given
      val controller = addressController

      val expected = Json.toJson(AddressBySearchResponseContainer(
        apiVersion = apiVersionExpected,
        dataVersion = dataVersionExpected,
        AddressBySearchResponse(
          tokens = Map.empty,
          addresses = Seq.empty,
          filter = "",
          historical = true,
          rangekm = "",
          latitude = "",
          longitude = "",
          limit = 10,
          offset = 0,
          total = 0,
          sampleSize = 20,
          maxScore = 0.0f,
          matchthreshold = 5f,
          startDate = "",
          endDate = "",
          verbose = true,
          epoch = ""
        ),
        BadRequestAddressResponseStatus,
        errors = Seq(LongitudeNotNumericAddressResponseError)
      ))

      // When
      val result = controller.addressQuery("some query", Some("1"), Some("1"),None,Some("1"),Some("50"),Some("eastofthechipshop")).apply(FakeRequest())
      val actual: JsValue = contentAsJson(result)

      // Then
      status(result) mustBe BAD_REQUEST
      actual mustBe expected
    }

    "reply with a 400 error if a too far north latitude parameter is supplied" in {
      // Given
      val controller = addressController

      val expected = Json.toJson(AddressBySearchResponseContainer(
        apiVersion = apiVersionExpected,
        dataVersion = dataVersionExpected,
        AddressBySearchResponse(
          tokens = Map.empty,
          addresses = Seq.empty,
          filter = "",
          historical = true,
          rangekm = "",
          latitude = "",
          longitude = "",
          limit = 10,
          offset = 0,
          total = 0,
          sampleSize = 20,
          maxScore = 0.0f,
          matchthreshold = 5f,
          startDate = "",
          endDate = "",
          verbose = true,
          epoch = ""
        ),
        BadRequestAddressResponseStatus,
        errors = Seq(LatitudeTooFarNorthAddressResponseError)
      ))

      // When
      val result = controller.addressQuery("some query", Some("1"), Some("1"),None,Some("1"),Some("66.6"),Some("0")).apply(FakeRequest())
      val actual: JsValue = contentAsJson(result)

      // Then
      status(result) mustBe BAD_REQUEST
      actual mustBe expected
    }

    "reply with a 400 error if a too far east longitude parameter is supplied" in {
      // Given
      val controller = addressController

      val expected = Json.toJson(AddressBySearchResponseContainer(
        apiVersion = apiVersionExpected,
        dataVersion = dataVersionExpected,
        AddressBySearchResponse(
          tokens = Map.empty,
          addresses = Seq.empty,
          filter = "",
          historical = true,
          rangekm = "",
          latitude = "",
          longitude = "",
          limit = 10,
          offset = 0,
          total = 0,
          sampleSize = 20,
          maxScore = 0.0f,
          matchthreshold = 5f,
          startDate = "",
          endDate = "",
          verbose = true,
          epoch = ""
        ),
        BadRequestAddressResponseStatus,
        errors = Seq(LongitudeTooFarEastAddressResponseError)
      ))

      // When
      val result = controller.addressQuery("some query", Some("1"), Some("1"),None,Some("1"),Some("50"),Some("2.8")).apply(FakeRequest())
      val actual: JsValue = contentAsJson(result)

      // Then
      status(result) mustBe BAD_REQUEST
      actual mustBe expected
    }

    "reply with a 400 error if a too far south latitude parameter is supplied" in {
      // Given
      val controller = addressController

      val expected = Json.toJson(AddressBySearchResponseContainer(
        apiVersion = apiVersionExpected,
        dataVersion = dataVersionExpected,
        AddressBySearchResponse(
          tokens = Map.empty,
          addresses = Seq.empty,
          filter = "",
          historical = true,
          rangekm = "",
          latitude = "",
          longitude = "",
          limit = 10,
          offset = 0,
          total = 0,
          sampleSize = 20,
          maxScore = 0.0f,
          matchthreshold = 5f,
          startDate = "",
          endDate = "",
          verbose = true,
          epoch = ""
        ),
        BadRequestAddressResponseStatus,
        errors = Seq(LatitudeTooFarSouthAddressResponseError)
      ))

      // When
      val result = controller.addressQuery("some query", Some("1"), Some("1"),None,Some("1"),Some("44.4"),Some("0")).apply(FakeRequest())
      val actual: JsValue = contentAsJson(result)

      // Then
      status(result) mustBe BAD_REQUEST
      actual mustBe expected
    }

    "reply with a 400 error if a too far west longitude parameter is supplied" in {
      // Given
      val controller = addressController

      val expected = Json.toJson(AddressBySearchResponseContainer(
        apiVersion = apiVersionExpected,
        dataVersion = dataVersionExpected,
        AddressBySearchResponse(
          tokens = Map.empty,
          addresses = Seq.empty,
          filter = "",
          historical = true,
          rangekm = "",
          latitude = "",
          longitude = "",
          limit = 10,
          offset = 0,
          total = 0,
          sampleSize = 20,
          maxScore = 0.0f,
          matchthreshold = 5f,
          startDate = "",
          endDate = "",
          verbose = true,
          epoch = ""
        ),
        BadRequestAddressResponseStatus,
        errors = Seq(LongitudeTooFarWestAddressResponseError)
      ))

      // When
      val result = controller.addressQuery("some query", Some("1"), Some("1"),None,Some("1"),Some("50"),Some("-8.8")).apply(FakeRequest())
      val actual: JsValue = contentAsJson(result)

      // Then
      status(result) mustBe BAD_REQUEST
      actual mustBe expected
    }

    "reply with a 400 error if query is empty (by address query)" in {
      // Given
      val controller = addressController

      val expected = Json.toJson(AddressBySearchResponseContainer(
        apiVersion = apiVersionExpected,
        dataVersion = dataVersionExpected,
        AddressBySearchResponse(
          tokens = Map.empty,
          addresses = Seq.empty,
          filter = "",
          historical = true,
          rangekm = "",
          latitude = "",
          longitude = "",
          limit = 10,
          offset = 0,
          total = 0,
          sampleSize = 20,
          maxScore = 0.0f,
          matchthreshold = 5f,
          startDate = "",
          endDate = "",
          verbose = true,
          epoch = ""
        ),
        BadRequestAddressResponseStatus,
        errors = Seq(EmptyQueryAddressResponseError)
      ))

      // When
      val result = controller.addressQuery("").apply(FakeRequest())
      val actual: JsValue = contentAsJson(result)

      // Then
      status(result) mustBe BAD_REQUEST
      actual mustBe expected
    }

    "reply on a 400 error if startDate is not valid (by address query)" ignore {
      // Given
      val controller = addressController

      val expected = Json.toJson(AddressBySearchResponseContainer(
        apiVersion = apiVersionExpected,
        dataVersion = dataVersionExpected,
        AddressBySearchResponse(
          tokens = Map.empty,
          addresses = Seq.empty,
          filter = "",
          historical = true,
          rangekm = "",
          latitude = "",
          longitude = "",
          limit = 10,
          offset = 0,
          total = 0,
          sampleSize = 20,
          maxScore = 0.0f,
          matchthreshold = 5f,
          startDate = "",
          endDate = "",
          verbose = true,
          epoch = ""
        ),
        BadRequestAddressResponseStatus,
        errors = Seq(StartDateInvalidResponseError)
      ))

      // When
      val result = controller.addressQuery("query", Some("1"), Some("1"), None, None, None, None, Some("xyz"), Some("2013-01-01")).apply(FakeRequest())
      val actual: JsValue = contentAsJson(result)

      // Then
      status(result) mustBe BAD_REQUEST
      actual mustBe expected
    }

    "reply on a 400 error if endDate is not valid (by address query)" ignore {
      // Given
      val controller = addressController

      val expected = Json.toJson(AddressBySearchResponseContainer(
        apiVersion = apiVersionExpected,
        dataVersion = dataVersionExpected,
        AddressBySearchResponse(
          tokens = Map.empty,
          addresses = Seq.empty,
          filter = "",
          historical = true,
          rangekm = "",
          latitude = "",
          longitude = "",
          limit = 10,
          offset = 0,
          total = 0,
          sampleSize = 20,
          maxScore = 0.0f,
          matchthreshold = 5f,
          startDate = "",
          endDate = "",
          verbose = true,
          epoch = ""
        ),
        BadRequestAddressResponseStatus,
        errors = Seq(EndDateInvalidResponseError)
      ))

      // When
      val result = controller.addressQuery("query", Some("1"), Some("1"), None, None, None, None, Some("2013-01-01"), Some("xyz")).apply(FakeRequest())
      val actual: JsValue = contentAsJson(result)

      // Then
      status(result) mustBe BAD_REQUEST
      actual mustBe expected
    }

    "reply on a 400 error if epoch is invalid (by address query)" ignore {
      // Given
      val controller = addressController

      val expected = Json.toJson(AddressBySearchResponseContainer(
        apiVersion = apiVersionExpected,
        dataVersion = dataVersionExpected,
        AddressBySearchResponse(
          tokens = Map.empty,
          addresses = Seq.empty,
          filter = "",
          historical = true,
          rangekm = "",
          latitude = "",
          longitude = "",
          limit = 10,
          offset = 0,
          total = 0,
          sampleSize = 20,
          maxScore = 0.0f,
          matchthreshold = 5f,
          startDate = "",
          endDate = "",
          verbose = true,
          epoch = ""
        ),
        BadRequestAddressResponseStatus,
        errors = Seq(addressValidation.EpochNotAvailableErrorCustom)
      ))

      // When
      val result = controller.addressQuery("query", epoch=Some("epoch")).apply(FakeRequest())
      val actual: JsValue = contentAsJson(result)

      // Then
      status(result) mustBe BAD_REQUEST
      actual mustBe expected
    }

    "reply on a 400 error if startDate is not valid (by uprn query)" ignore {
      // Given
      val controller =  uprnController

      val expected = Json.toJson(AddressBySearchResponseContainer(
        apiVersion = apiVersionExpected,
        dataVersion = dataVersionExpected,
        AddressBySearchResponse(
          tokens = Map.empty,
          addresses = Seq.empty,
          filter = "",
          historical = true,
          rangekm = "",
          latitude = "",
          longitude = "",
          limit = 10,
          offset = 0,
          total = 0,
          sampleSize = 20,
          maxScore = 0.0f,
          matchthreshold = 5f,
          startDate = "",
          endDate = "",
          verbose = true,
          epoch = ""
        ),
        BadRequestAddressResponseStatus,
        errors = Seq(StartDateInvalidResponseError)
      ))

      // When
      val result = controller.uprnQuery("1234", Some("xyz"), Some("2013-01-01")).apply(FakeRequest())
      val actual: JsValue = contentAsJson(result)

      // Then
      status(result) mustBe BAD_REQUEST
      actual mustBe expected
    }

    "reply on a 400 error if epoch is invalid (by uprn query)" ignore {
      // Given
      val controller =  uprnController

      val expected = Json.toJson(AddressBySearchResponseContainer(
        apiVersion = apiVersionExpected,
        dataVersion = dataVersionExpected,
        AddressBySearchResponse(
          tokens = Map.empty,
          addresses = Seq.empty,
          filter = "",
          historical = true,
          rangekm = "",
          latitude = "",
          longitude = "",
          limit = 10,
          offset = 0,
          total = 0,
          sampleSize = 20,
          maxScore = 0.0f,
          matchthreshold = 5f,
          startDate = "",
          endDate = "",
          verbose = true,
          epoch = ""
        ),
        BadRequestAddressResponseStatus,
        errors = Seq(uprnValidation.EpochNotAvailableErrorCustom)
      ))

      // When
      val result = controller.uprnQuery("1234", epoch=Some("epoch")).apply(FakeRequest())
      val actual: JsValue = contentAsJson(result)

      // Then
      status(result) mustBe BAD_REQUEST
      actual mustBe expected
    }

    "reply on a 400 error if endDate is not valid (by uprn query)" ignore {
      // Given
      val controller = uprnController

      val expected = Json.toJson(AddressBySearchResponseContainer(
        apiVersion = apiVersionExpected,
        dataVersion = dataVersionExpected,
        AddressBySearchResponse(
          tokens = Map.empty,
          addresses = Seq.empty,
          filter = "",
          historical = true,
          rangekm = "",
          latitude = "",
          longitude = "",
          limit = 10,
          offset = 0,
          total = 0,
          sampleSize = 20,
          maxScore = 0.0f,
          matchthreshold = 5f,
          startDate = "",
          endDate = "",
          verbose = true,
          epoch = ""
        ),
        BadRequestAddressResponseStatus,
        errors = Seq(EndDateInvalidResponseError)
      ))

      // When
      val result = controller.uprnQuery("1234", Some("2013-01-01"), Some("xyz")).apply(FakeRequest())
      val actual: JsValue = contentAsJson(result)

      // Then
      status(result) mustBe BAD_REQUEST
      actual mustBe expected
    }

    "reply on a 400 error if startDate is not valid (by postcode query)" ignore {
      // Given
      val controller = postcodeController

      val expected = Json.toJson(AddressBySearchResponseContainer(
        apiVersion = apiVersionExpected,
        dataVersion = dataVersionExpected,
        AddressBySearchResponse(
          tokens = Map.empty,
          addresses = Seq.empty,
          filter = "",
          historical = true,
          rangekm = "",
          latitude = "",
          longitude = "",
          limit = 10,
          offset = 0,
          total = 0,
          sampleSize = 20,
          maxScore = 0.0f,
          matchthreshold = 5f,
          startDate = "",
          endDate = "",
          verbose = true,
          epoch = ""
        ),
        BadRequestAddressResponseStatus,
        errors = Seq(StartDateInvalidResponseError)
      ))

      // When
      val result = controller.postcodeQuery("1234", None, None, None, Some("xyz"), Some("2013-01-01")).apply(FakeRequest())
      val actual: JsValue = contentAsJson(result)

      // Then
      status(result) mustBe BAD_REQUEST
      actual mustBe expected
    }

    "reply on a 400 error if endDate is not valid (by postcode query)" ignore {
      // Given
      val controller = postcodeController

      val expected = Json.toJson(AddressBySearchResponseContainer(
        apiVersion = apiVersionExpected,
        dataVersion = dataVersionExpected,
        AddressBySearchResponse(
          tokens = Map.empty,
          addresses = Seq.empty,
          filter = "",
          historical = true,
          rangekm = "",
          latitude = "",
          longitude = "",
          limit = 10,
          offset = 0,
          total = 0,
          sampleSize = 20,
          maxScore = 0.0f,
          matchthreshold = 5f,
          startDate = "",
          endDate = "",
          verbose = true,
          epoch = ""
        ),
        BadRequestAddressResponseStatus,
        errors = Seq(EndDateInvalidResponseError)
      ))

      // When
      val result = controller.postcodeQuery("1234", None, None, None, Some("2013-01-01"), Some("xyz")).apply(FakeRequest())
      val actual: JsValue = contentAsJson(result)

      // Then
      status(result) mustBe BAD_REQUEST
      actual mustBe expected
    }

    "reply with a 400 error if query is too short (by partial address query)" in {
      // Given
      val controller = partialAddressController

      val expected = Json.toJson(AddressByPartialAddressResponseContainer(
        apiVersion = apiVersionExpected,
        dataVersion = dataVersionExpected,
        AddressByPartialAddressResponse(
          input = "",
          addresses = Seq.empty,
          filter = "",
          historical = true,
          limit = 10,
          offset = 0,
          total = 0,
          maxScore = 0.0f,
          startDate = "",
          endDate = "",
          verbose = true,
          epoch = ""
        ),
        BadRequestAddressResponseStatus,
        errors = Seq(partialAddressValidation.ShortQueryAddressResponseErrorCustom)
      ))

      // When
  //    val result = controller.partialAddressQuery("foo", startDate = None, endDate = None).apply(FakeRequest())
      val result = controller.partialAddressQuery("foo").apply(FakeRequest())
      val actual: JsValue = contentAsJson(result)

      // Then
      status(result) mustBe BAD_REQUEST
      actual mustBe expected
    }

    "reply with a 400 error if epoch is invalid (by partial address query)" in {
      // Given
      val controller = partialAddressController

      val expected = Json.toJson(AddressByPartialAddressResponseContainer(
        apiVersion = apiVersionExpected,
        dataVersion = dataVersionExpected,
        AddressByPartialAddressResponse(
          input = "",
          addresses = Seq.empty,
          filter = "",
          historical = true,
          limit = 10,
          offset = 0,
          total = 0,
          maxScore = 0.0f,
          startDate = "",
          endDate = "",
          verbose = true,
          epoch = ""
        ),
        BadRequestAddressResponseStatus,
        errors = Seq(partialAddressValidation.EpochNotAvailableErrorCustom)
      ))

      // When
      //    val result = controller.partialAddressQuery("foo", startDate = None, endDate = None).apply(FakeRequest())
      val result = controller.partialAddressQuery("something", epoch=Some("epoch")).apply(FakeRequest())
      val actual: JsValue = contentAsJson(result)

      // Then
      status(result) mustBe BAD_REQUEST
      actual mustBe expected
    }

    "reply on a 400 error if startDate is not valid (by partial address query)" ignore {
      // Given
//      val controller = addressController

      val expected = Json.toJson(AddressBySearchResponseContainer(
        apiVersion = apiVersionExpected,
        dataVersion = dataVersionExpected,
        AddressBySearchResponse(
          tokens = Map.empty,
          addresses = Seq.empty,
          filter = "",
          historical = true,
          rangekm = "",
          latitude = "",
          longitude = "",
          limit = 10,
          offset = 0,
          total = 0,
          sampleSize = 20,
          maxScore = 0.0f,
          matchthreshold = 5f,
          startDate = "",
          endDate = "",
          verbose = true,
          epoch = ""
        ),
        BadRequestAddressResponseStatus,
        errors = Seq(StartDateInvalidResponseError)
      ))

      // When
      val result = partialAddressController.partialAddressQuery("query", None, None, None, Some("xyz"), Some("2013-01-01")).apply(FakeRequest())
      val actual: JsValue = contentAsJson(result)

      // Then
      status(result) mustBe BAD_REQUEST
      actual mustBe expected
    }

    "reply on a 400 error if endDate is not valid (by partial address query)" ignore {
      // Given
//      val controller = addressController

      val expected = Json.toJson(AddressBySearchResponseContainer(
        apiVersion = apiVersionExpected,
        dataVersion = dataVersionExpected,
        AddressBySearchResponse(
          tokens = Map.empty,
          addresses = Seq.empty,
          filter = "",
          historical = true,
          rangekm = "",
          latitude = "",
          longitude = "",
          limit = 10,
          offset = 0,
          total = 0,
          sampleSize = 20,
          maxScore = 0.0f,
          matchthreshold = 5f,
          startDate = "",
          endDate = "",
          verbose = true,
          epoch = ""
        ),
        BadRequestAddressResponseStatus,
        errors = Seq(EndDateInvalidResponseError)
      ))

      // When
      val result = partialAddressController.partialAddressQuery("query", None, None, None, Some("2013-01-01"), Some("xyz")).apply(FakeRequest())
      val actual: JsValue = contentAsJson(result)

      // Then
      status(result) mustBe BAD_REQUEST
      actual mustBe expected
    }

    "reply with a 400 error if query is empty (by address query) (postcode)" in {
      // Given
      val controller = postcodeController

      val expected = Json.toJson(AddressByPostcodeResponseContainer(
        apiVersion = apiVersionExpected,
        dataVersion = dataVersionExpected,
        AddressByPostcodeResponse(
          postcode = "",
          addresses = Seq.empty,
          filter = "",
          historical = true,
          limit = 10,
          offset = 0,
          total = 0,
          maxScore = 0.0f,
          startDate = "",
          endDate = "",
          verbose = true,
          epoch = ""
        ),
        BadRequestAddressResponseStatus,
        errors = Seq(EmptyQueryPostcodeAddressResponseError)
      ))

      // When
      val result = controller.postcodeQuery("").apply(FakeRequest())
      val actual: JsValue = contentAsJson(result)

      // Then
      status(result) mustBe BAD_REQUEST
      actual mustBe expected
    }

    "reply with a 400 error if epoch is invalid (postcode)" in {
      // Given
      val controller = postcodeController

      val expected = Json.toJson(AddressByPostcodeResponseContainer(
        apiVersion = apiVersionExpected,
        dataVersion = dataVersionExpected,
        AddressByPostcodeResponse(
          postcode = "",
          addresses = Seq.empty,
          filter = "",
          historical = true,
          limit = 10,
          offset = 0,
          total = 0,
          maxScore = 0.0f,
          startDate = "",
          endDate = "",
          verbose = true,
          epoch = ""
        ),
        BadRequestAddressResponseStatus,
        errors = Seq(postcodeValidation.EpochNotAvailableErrorCustom)
      ))

      // When
      val result = controller.postcodeQuery("ab123cd", epoch = Some("epoch")).apply(FakeRequest())
      val actual: JsValue = contentAsJson(result)

      // Then
      status(result) mustBe BAD_REQUEST
      actual mustBe expected
    }

    "reply with a 429 error if Elastic threw exception (request failed) while querying for address" in {
      // Given
      val controller = new AddressController(components, failingRepositoryMock, parser, config, versions, overloadProtection, addressValidation)

      val enhancedError = new AddressResponseError(FailedRequestToEsError.code,FailedRequestToEsError.message.replace("see logs","Test exception"))

      val expected = Json.toJson(AddressBySearchResponseContainer(
        apiVersion = apiVersionExpected,
        dataVersion = dataVersionExpected,
        AddressBySearchResponse(
          tokens = Map.empty,
          addresses = Seq.empty,
          filter = "",
          historical = true,
          rangekm = "",
          latitude = "",
          longitude = "",
          limit = 10,
          offset = 0,
          total = 0,
          sampleSize = 20,
          maxScore = 0.0f,
          matchthreshold = 5f,
          startDate = "",
          endDate = "",
          verbose = true,
          epoch = ""
        ),
        TooManyRequestsResponseStatus,
        errors = Seq(enhancedError)
      ))

      // When
      val result = controller.addressQuery("some query", Some("0"), Some("10")).apply(FakeRequest())
      val actual: JsValue = contentAsJson(result)

      // Then
      status(result) mustBe TOO_MANY_REQUESTS
      actual mustBe expected
    }

    "reply with a 429 error if Elastic threw exception (request failed) while querying for postcode" in {
      // Given
      val controller = new PostcodeController(components, failingRepositoryMock, config, versions, overloadProtection, postcodeValidation)

      val enhancedError = new AddressResponseError(FailedRequestToEsPostcodeError.code,FailedRequestToEsPostcodeError.message.replace("see logs","test failure"))

      val expected = Json.toJson(AddressByPostcodeResponseContainer(
        apiVersion = apiVersionExpected,
        dataVersion = dataVersionExpected,
        AddressByPostcodeResponse(
          postcode = "",
          addresses = Seq.empty,
          filter = "",
          historical = true,
          limit = 10,
          offset = 0,
          total = 0,
          maxScore = 0.0f,
          startDate = "",
          endDate = "",
          verbose = true,
          epoch = ""
        ),
        TooManyRequestsResponseStatus,
        errors = Seq(enhancedError)
      ))

      // When - retry param must be true
      val result = controller.postcodeQuery("ab123cd", Some("0"), Some("10")).apply(FakeRequest())
      val actual: JsValue = contentAsJson(result)

      // Then
      status(result) mustBe TOO_MANY_REQUESTS
      actual mustBe expected
    }

    "reply with a 429 error if Elastic threw exception (request failed) while querying for a random address" in {
      // Given
      val controller = new RandomController(components, failingRepositoryMock, config, versions, overloadProtection, randomValidation)

      val enhancedError = new AddressResponseError(FailedRequestToEsRandomError.code,FailedRequestToEsRandomError.message.replace("see logs","test failure"))

      val expected = Json.toJson(AddressByRandomResponseContainer(
        apiVersion = apiVersionExpected,
        dataVersion = dataVersionExpected,
        AddressByRandomResponse(
          addresses = Seq.empty,
          filter = "",
          historical = true,
          limit = 1,
          verbose = true,
          epoch = ""
        ),
        TooManyRequestsResponseStatus,
        errors = Seq(enhancedError)
      ))

      // When - retry param must be true
      val result = controller.randomQuery(limit=Some("10")).apply(FakeRequest())
      val actual: JsValue = contentAsJson(result)

      // Then
      status(result) mustBe TOO_MANY_REQUESTS
      actual mustBe expected
    }

    "reply with a 429 error if Elastic threw exception (request failed) while querying for a partial address" in {
      // Given
      val controller = new PartialAddressController(components, failingRepositoryMock, config, versions, overloadProtection, partialAddressValidation)

      val enhancedError = new AddressResponseError(FailedRequestToEsPartialAddressError.code,FailedRequestToEsPartialAddressError.message.replace("see logs","test failure"))

      val expected = Json.toJson(AddressByPartialAddressResponseContainer(
        apiVersion = apiVersionExpected,
        dataVersion = dataVersionExpected,
        AddressByPartialAddressResponse(
          input = "",
          addresses = Seq.empty,
          filter = "",
          historical = true,
          limit = 10,
          offset = 0,
          total = 0,
          maxScore = 0.0f,
          startDate = "",
          endDate = "",
          verbose = true,
          epoch = ""
        ),
        TooManyRequestsResponseStatus,
        errors = Seq(enhancedError)
      ))

      // When - retry param must be true
      val result = controller.partialAddressQuery("some query", Some("0"), Some("10")).apply(FakeRequest())
      val actual: JsValue = contentAsJson(result)

      // Then
      status(result) mustBe TOO_MANY_REQUESTS
      actual mustBe expected
    }

    "reply with a 429 error if Elastic threw exception (request failed) while querying for uprn" in {
      // Given
      val controller = new UPRNController(components, failingRepositoryMock, config, versions, overloadProtection, uprnValidation)

      val enhancedError = new AddressResponseError(FailedRequestToEsError.code,FailedRequestToEsError.message.replace("see logs","test failure"))

      val expected = Json.toJson(AddressBySearchResponseContainer(
        apiVersion = apiVersionExpected,
        dataVersion = dataVersionExpected,
        AddressBySearchResponse(
          tokens = Map.empty,
          addresses = Seq.empty,
          filter = "",
          historical = true,
          rangekm = "",
          latitude = "",
          longitude = "",
          limit = 10,
          offset = 0,
          total = 0,
          sampleSize = 20,
          maxScore = 0.0f,
          matchthreshold = 5f,
          startDate = "",
          endDate = "",
          verbose = true,
          epoch = ""
        ),
        TooManyRequestsResponseStatus,
        errors = Seq(enhancedError)
      ))

      // When
      val result = controller.uprnQuery("12345").apply(FakeRequest())
      val actual: JsValue = contentAsJson(result)

      // Then
      status(result) mustBe TOO_MANY_REQUESTS
      actual mustBe expected
    }

    "reply a 400 error if address was not numeric (by uprn)" in {
      // Given
      val controller = new UPRNController(components, emptyElasticRepositoryMock, config, versions, overloadProtection, uprnValidation)

      val expected = Json.toJson(AddressByUprnResponseContainer(
        apiVersion = apiVersionExpected,
        dataVersion = dataVersionExpected,
        response = AddressByUprnResponse(
          address = None,
          historical = true,
          startDate = "",
          endDate = "",
          verbose = true,
          epoch = ""
        ),
        BadRequestAddressResponseStatus,
        errors = Seq(UprnNotNumericAddressResponseError)
      ))

      // When
      val result = controller.uprnQuery("221B").apply(FakeRequest())
      val actual: JsValue = contentAsJson(result)

      // Then
      status(result) mustBe BAD_REQUEST
      actual mustBe expected
    }

    "reply a 404 error if address was not found (by uprn)" in {
      // Given
      val controller = new UPRNController(components, emptyElasticRepositoryMock, config, versions, overloadProtection, uprnValidation)

      val expected = Json.toJson(AddressByUprnResponseContainer(
        apiVersion = apiVersionExpected,
        dataVersion = dataVersionExpected,
        response = AddressByUprnResponse(
          address = None,
          historical = true,
          startDate = "",
          endDate = "",
          verbose = true,
          epoch = ""
        ),
        NotFoundAddressResponseStatus,
        errors = Seq(NotFoundAddressResponseError)
      ))

      // When
      val result = controller.uprnQuery("123456789").apply(FakeRequest())
      val actual: JsValue = contentAsJson(result)

      // Then
      status(result) mustBe NOT_FOUND
      actual mustBe expected
    }


    "do multiple search from an iterator with tokens (AddressIndexActions method)" in {
      // Given
      val controller = new BatchController(components, sometimesFailingRepositoryMock, parser, config, versions, batchValidation)

      val requestsData: Stream[BulkAddressRequestData] = Stream(
        BulkAddressRequestData("","1", Map("first" -> "success")),
        BulkAddressRequestData("","2", Map("second" -> "success")),
        BulkAddressRequestData("","3", Map("third" -> "failed"))
      )

      // When
      val result: BulkAddresses = Await.result(controller.queryBulkAddresses(requestsData, 3, None, "", "", historical=true, epoch="", 5F), Duration.Inf )

      // Then
      result.successfulBulkAddresses.size mustBe 2
      result.failedRequests.size mustBe 1
    }

    "have process bulk addresses using back-pressure" in {
      // Given
      val controller = new BatchController(components, sometimesFailingRepositoryMock, parser, config, versions, batchValidation)

      val requestsData: Stream[BulkAddressRequestData] = Stream(
        BulkAddressRequestData("","1", Map("first" -> "success")),
        BulkAddressRequestData("","2", Map("second" -> "success")),
        BulkAddressRequestData("","3", Map("third" -> "success")),
        BulkAddressRequestData("","4", Map("forth" -> "success")),
        BulkAddressRequestData("","5", Map("fifth" -> "success")),
        BulkAddressRequestData("","6", Map("sixth" -> "success")),
        BulkAddressRequestData("","7", Map("seventh" -> "success")),
        BulkAddressRequestData("","8", Map("eighth" -> "success")),
        BulkAddressRequestData("","9", Map("ninth" -> "success"))
      )

      // When
      val result = controller.iterateOverRequestsWithBackPressure(requestsData, 3, None, None, "", "", historical=true, epoch="", 5F)

      // Then
      result.size mustBe requestsData.size
    }

    "have back-pressure that should throw an exception if there is an always failing request" in {
      // Given
      val controller = new BatchController(components, sometimesFailingRepositoryMock, parser, config, versions, batchValidation)

      val requestsData: Stream[BulkAddressRequestData] = Stream(
        BulkAddressRequestData("","1", Map("first" -> "success")),
        BulkAddressRequestData("","2", Map("second" -> "success")),
        BulkAddressRequestData("","3", Map("third" -> "failed"))
      )

      // When Then
      an [Exception] should be thrownBy controller.iterateOverRequestsWithBackPressure(requestsData, 10, None, None, "", "", historical=true, epoch="", 5F)
    }

    "return list of codelists" in {
      // Given
      val expectedCodelist = validCodelistList
      val controller = codelistController

      // When
      val result = controller.codeList().apply(FakeRequest())
      val actual: JsValue = contentAsJson(result)

      // Then
      actual.toString().substring(0,expectedCodelist.length) mustBe expectedCodelist
    }

    "return list of sources" in {
      // Given
      val expectedCodelist = validSourceList
      val controller = codelistController

      // When
      val result = controller.codeListSource().apply(FakeRequest())
      val actual: JsValue = contentAsJson(result)

      // Then
      actual.toString().substring(0,expectedCodelist.length) mustBe expectedCodelist
    }

    "return list of classifications" in {
      // Given
      val expectedCodelist = validClassificationList
      val controller = codelistController

      // When
      val result = controller.codeListClassification().apply(FakeRequest())
      val actual: JsValue = contentAsJson(result)

      // Then
      actual.toString().substring(0,expectedCodelist.length) mustBe expectedCodelist
    }

    "return list of custodians" in {
      // Given
      val expectedCodelist = validCustodianList
      val controller = codelistController

      // When
      val result = controller.codeListCustodian().apply(FakeRequest())
      val actual: JsValue = contentAsJson(result)

      // Then
      actual.toString().substring(0,expectedCodelist.length) mustBe expectedCodelist
    }

    "return list of logical statuses" in {
      // Given
      val expectedCodelist = validLogicalStatusList
      val controller = codelistController

      // When
      val result = controller.codeListLogicalStatus().apply(FakeRequest())
      val actual: JsValue = contentAsJson(result)

      // Then
      actual.toString().substring(0,expectedCodelist.length) mustBe expectedCodelist
    }
  }
}<|MERGE_RESOLUTION|>--- conflicted
+++ resolved
@@ -164,41 +164,22 @@
     override def queryUprnSkinny(uprn: String, startDate:String, endDate:String, historical: Boolean = true, epoch:String): Future[Option[HybridAddressSkinny]] =
       Future.successful(Some(validHybridAddressSkinny))
 
-<<<<<<< HEAD
-    override def queryPostcode(postcode: String, start:Int, limit: Int, filters: String, startDate:String, endDate:String, historical: Boolean = true, verbose: Boolean = true): Future[HybridAddresses] =
+    override def queryPostcode(postcode: String, start:Int, limit: Int, filters: String, startDate:String, endDate:String, historical: Boolean = true, verbose: Boolean = true, epoch:String): Future[HybridAddresses] =
       Future.successful(HybridAddresses(Seq(validHybridAddress), 1.0f, 1))
 
-    override def queryPostcodeSkinny(postcode: String, start:Int, limit: Int, filters: String, startDate:String, endDate:String, historical: Boolean = true, verbose: Boolean = false): Future[HybridAddressesSkinny] =
+    override def queryPostcodeSkinny(postcode: String, start:Int, limit: Int, filters: String, startDate:String, endDate:String, historical: Boolean = true, verbose: Boolean = false, epoch:String): Future[HybridAddressesSkinny] =
       Future.successful(HybridAddressesSkinny(Seq(validHybridAddressSkinny), 1.0f, 1))
 
-    override def queryRandom(filters: String, limit: Int, historical: Boolean = true, verbose: Boolean = true): Future[HybridAddresses] =
+    override def queryRandom(filters: String, limit: Int, historical: Boolean = true, verbose: Boolean = true, epoch:String): Future[HybridAddresses] =
       Future.successful(HybridAddresses(Seq(validHybridAddress), 1.0f, 1))
 
-    override def queryRandomSkinny(filters: String, limit: Int, historical: Boolean = true, verbose: Boolean = false): Future[HybridAddressesSkinny] =
+    override def queryRandomSkinny(filters: String, limit: Int, historical: Boolean = true, verbose: Boolean = false, epoch:String): Future[HybridAddressesSkinny] =
       Future.successful(HybridAddressesSkinny(Seq(validHybridAddressSkinny), 1.0f, 1))
 
-    override def queryPartialAddress(input: String, start:Int, limit: Int, filters: String, startDate:String, endDate:String, historical: Boolean = true, verbose: Boolean = true): Future[HybridAddresses] =
+    override def queryPartialAddress(input: String, start:Int, limit: Int, filters: String, startDate:String, endDate:String, historical: Boolean = true, verbose: Boolean = true, epoch:String): Future[HybridAddresses] =
       Future.successful(HybridAddresses(Seq(validHybridAddress), 1.0f, 1))
 
-    override def queryPartialAddressSkinny(input: String, start:Int, limit: Int, filters: String, startDate:String, endDate:String, historical: Boolean = true, verbose: Boolean = false): Future[HybridAddressesSkinny] =
-=======
-    override def queryPostcode(postcode: String, start:Int, limit: Int, filters: String, startDate:String, endDate:String, queryParamsConfig: Option[QueryParamsConfig], historical: Boolean = true, verbose: Boolean = true, epoch:String): Future[HybridAddresses] =
-      Future.successful(HybridAddresses(Seq(validHybridAddress), 1.0f, 1))
-
-    override def queryPostcodeSkinny(postcode: String, start:Int, limit: Int, filters: String, startDate:String, endDate:String, queryParamsConfig: Option[QueryParamsConfig], historical: Boolean = true, verbose: Boolean = false, epoch:String): Future[HybridAddressesSkinny] =
-      Future.successful(HybridAddressesSkinny(Seq(validHybridAddressSkinny), 1.0f, 1))
-
-    override def queryRandom(filters: String, limit: Int, queryParamsConfig: Option[QueryParamsConfig], historical: Boolean = true, verbose: Boolean = true, epoch:String): Future[HybridAddresses] =
-      Future.successful(HybridAddresses(Seq(validHybridAddress), 1.0f, 1))
-
-    override def queryRandomSkinny(filters: String, limit: Int, queryParamsConfig: Option[QueryParamsConfig], historical: Boolean = true, verbose: Boolean = false, epoch:String): Future[HybridAddressesSkinny] =
-      Future.successful(HybridAddressesSkinny(Seq(validHybridAddressSkinny), 1.0f, 1))
-
-    override def queryPartialAddress(input: String, start:Int, limit: Int, filters: String, startDate:String, endDate:String, queryParamsConfig: Option[QueryParamsConfig], historical: Boolean = true, verbose: Boolean = true, epoch:String): Future[HybridAddresses] =
-      Future.successful(HybridAddresses(Seq(validHybridAddress), 1.0f, 1))
-
-    override def queryPartialAddressSkinny(input: String, start:Int, limit: Int, filters: String, startDate:String, endDate:String, queryParamsConfig: Option[QueryParamsConfig], historical: Boolean = true, verbose: Boolean = false, epoch:String): Future[HybridAddressesSkinny] =
->>>>>>> 0aa17251
+    override def queryPartialAddressSkinny(input: String, start:Int, limit: Int, filters: String, startDate:String, endDate:String, historical: Boolean = true, verbose: Boolean = false, epoch:String): Future[HybridAddressesSkinny] =
       Future.successful(HybridAddressesSkinny(Seq(validHybridAddressSkinny), 1.0f, 1))
 
     override def queryAddresses(tokens: Map[String, String], start:Int, limit: Int, filters: String, range: String, lat: String, lon:String, startDate:String, endDate:String, queryParamsConfig: Option[QueryParamsConfig], historical: Boolean = true, isBulk: Boolean = false, epoch:String): Future[HybridAddresses] =
@@ -231,41 +212,22 @@
     override def queryUprnSkinny(uprn: String, startDate:String, endDate:String, historical: Boolean = true, epoch:String): Future[Option[HybridAddressSkinny]] =
       Future.successful(None)
 
-<<<<<<< HEAD
-    override def queryPostcode(postcode: String, start:Int, limit: Int, filters: String, startDate:String, endDate:String, historical: Boolean = true, verbose: Boolean = true): Future[HybridAddresses] =
+    override def queryPostcode(postcode: String, start:Int, limit: Int, filters: String, startDate:String, endDate:String, historical: Boolean = true, verbose: Boolean = true, epoch:String): Future[HybridAddresses] =
       Future.successful(HybridAddresses(Seq.empty, 1.0f, 0))
 
-    override def queryPostcodeSkinny(postcode: String, start:Int, limit: Int, filters: String, startDate:String, endDate:String, historical: Boolean = true, verbose: Boolean = false): Future[HybridAddressesSkinny] =
+    override def queryPostcodeSkinny(postcode: String, start:Int, limit: Int, filters: String, startDate:String, endDate:String, historical: Boolean = true, verbose: Boolean = false, epoch:String): Future[HybridAddressesSkinny] =
       Future.successful(HybridAddressesSkinny(Seq.empty, 1.0f, 0))
 
-    override def queryRandom(filters: String, limit: Int, historical: Boolean = true, verbose: Boolean = true): Future[HybridAddresses] =
+    override def queryRandom(filters: String, limit: Int, historical: Boolean = true, verbose: Boolean = true, epoch:String): Future[HybridAddresses] =
       Future.successful(HybridAddresses(Seq.empty, 1.0f, 0))
 
-    override def queryRandomSkinny(filters: String, limit: Int, historical: Boolean = true, verbose: Boolean = false): Future[HybridAddressesSkinny] =
+    override def queryRandomSkinny(filters: String, limit: Int, historical: Boolean = true, verbose: Boolean = false, epoch:String): Future[HybridAddressesSkinny] =
       Future.successful(HybridAddressesSkinny(Seq.empty, 1.0f, 0))
 
-    override def queryPartialAddress(input: String, start:Int, limit: Int, filters: String, startDate:String, endDate:String, historical: Boolean = true, verbose: Boolean = true): Future[HybridAddresses] =
+    override def queryPartialAddress(input: String, start:Int, limit: Int, filters: String, startDate:String, endDate:String, historical: Boolean = true, verbose: Boolean = true, epoch:String): Future[HybridAddresses] =
       Future.successful(HybridAddresses(Seq.empty, 1.0f, 0))
 
-    override def queryPartialAddressSkinny(input: String, start:Int, limit: Int, filters: String, startDate:String, endDate:String, historical: Boolean = true, verbose: Boolean = false): Future[HybridAddressesSkinny] =
-=======
-    override def queryPostcode(postcode: String, start:Int, limit: Int, filters: String, startDate:String, endDate:String, queryParamsConfig: Option[QueryParamsConfig], historical: Boolean = true, verbose: Boolean = true, epoch:String): Future[HybridAddresses] =
-      Future.successful(HybridAddresses(Seq.empty, 1.0f, 0))
-
-    override def queryPostcodeSkinny(postcode: String, start:Int, limit: Int, filters: String, startDate:String, endDate:String, queryParamsConfig: Option[QueryParamsConfig], historical: Boolean = true, verbose: Boolean = false, epoch:String): Future[HybridAddressesSkinny] =
-      Future.successful(HybridAddressesSkinny(Seq.empty, 1.0f, 0))
-
-    override def queryRandom(filters: String, limit: Int, queryParamsConfig: Option[QueryParamsConfig], historical: Boolean = true, verbose: Boolean = true, epoch:String): Future[HybridAddresses] =
-      Future.successful(HybridAddresses(Seq.empty, 1.0f, 0))
-
-    override def queryRandomSkinny(filters: String, limit: Int, queryParamsConfig: Option[QueryParamsConfig], historical: Boolean = true, verbose: Boolean = false, epoch:String): Future[HybridAddressesSkinny] =
-      Future.successful(HybridAddressesSkinny(Seq.empty, 1.0f, 0))
-
-    override def queryPartialAddress(input: String, start:Int, limit: Int, filters: String, startDate:String, endDate:String, queryParamsConfig: Option[QueryParamsConfig], historical: Boolean = true, verbose: Boolean = true, epoch:String): Future[HybridAddresses] =
-      Future.successful(HybridAddresses(Seq.empty, 1.0f, 0))
-
-    override def queryPartialAddressSkinny(input: String, start:Int, limit: Int, filters: String, startDate:String, endDate:String, queryParamsConfig: Option[QueryParamsConfig], historical: Boolean = true, verbose: Boolean = false, epoch:String): Future[HybridAddressesSkinny] =
->>>>>>> 0aa17251
+    override def queryPartialAddressSkinny(input: String, start:Int, limit: Int, filters: String, startDate:String, endDate:String, historical: Boolean = true, verbose: Boolean = false, epoch:String): Future[HybridAddressesSkinny] =
       Future.successful(HybridAddressesSkinny(Seq.empty, 1.0f, 0))
 
     override def queryAddresses(tokens: Map[String, String], start:Int, limit: Int, filters: String, range: String, lat: String, lon:String, startDate:String, endDate:String, queryParamsConfig: Option[QueryParamsConfig], historical: Boolean = true, isBulk: Boolean = false, epoch:String): Future[HybridAddresses] =
@@ -298,31 +260,17 @@
                            startDate:String, endDate:String,
                            historical: Boolean = true, epoch:String): Future[Option[HybridAddressSkinny]] = Future.successful(None)
 
-<<<<<<< HEAD
-    override def queryPartialAddress(postcode: String, start:Int, limit: Int, filters: String, startDate:String, endDate:String, historical: Boolean = true, verbose: Boolean = true): Future[HybridAddresses] = Future.successful(HybridAddresses(Seq(validHybridAddress), 1.0f, 1))
-
-    override def queryPartialAddressSkinny(postcode: String, start:Int, limit: Int, filters: String, startDate:String, endDate:String, historical: Boolean = true, verbose: Boolean = false): Future[HybridAddressesSkinny] = Future.successful(HybridAddressesSkinny(Seq(validHybridAddressSkinny), 1.0f, 1))
-
-    override def queryPostcode(postcode: String, start:Int, limit: Int, filters: String, startDate:String, endDate:String, historical: Boolean = true, verbose: Boolean = true): Future[HybridAddresses] = Future.successful(HybridAddresses(Seq(validHybridAddress), 1.0f, 1))
-
-    override def queryPostcodeSkinny(postcode: String, start:Int, limit: Int, filters: String, startDate:String, endDate:String, historical: Boolean = true, verbose: Boolean = false): Future[HybridAddressesSkinny] = Future.successful(HybridAddressesSkinny(Seq(validHybridAddressSkinny), 1.0f, 1))
-
-    override def queryRandom(filters: String, limit: Int, historical: Boolean = true, verbose: Boolean = true): Future[HybridAddresses] = Future.successful(HybridAddresses(Seq(validHybridAddress), 1.0f, 1))
-
-    override def queryRandomSkinny(filters: String, limit: Int, historical: Boolean = true, verbose: Boolean = false): Future[HybridAddressesSkinny] = Future.successful(HybridAddressesSkinny(Seq(validHybridAddressSkinny), 1.0f, 1))
-=======
-    override def queryPartialAddress(postcode: String, start:Int, limit: Int, filters: String, startDate:String, endDate:String, queryParamsConfig: Option[QueryParamsConfig], historical: Boolean = true, verbose: Boolean = true, epoch:String): Future[HybridAddresses] = Future.successful(HybridAddresses(Seq(validHybridAddress), 1.0f, 1))
-
-    override def queryPartialAddressSkinny(postcode: String, start:Int, limit: Int, filters: String, startDate:String, endDate:String, queryParamsConfig: Option[QueryParamsConfig], historical: Boolean = true, verbose: Boolean = false, epoch:String): Future[HybridAddressesSkinny] = Future.successful(HybridAddressesSkinny(Seq(validHybridAddressSkinny), 1.0f, 1))
-
-    override def queryPostcode(postcode: String, start:Int, limit: Int, filters: String, startDate:String, endDate:String, queryParamsConfig: Option[QueryParamsConfig], historical: Boolean = true, verbose: Boolean = true, epoch:String): Future[HybridAddresses] = Future.successful(HybridAddresses(Seq(validHybridAddress), 1.0f, 1))
-
-    override def queryPostcodeSkinny(postcode: String, start:Int, limit: Int, filters: String, startDate:String, endDate:String, queryParamsConfig: Option[QueryParamsConfig], historical: Boolean = true, verbose: Boolean = false, epoch:String): Future[HybridAddressesSkinny] = Future.successful(HybridAddressesSkinny(Seq(validHybridAddressSkinny), 1.0f, 1))
-
-    override def queryRandom(filters: String, limit: Int, queryParamsConfig: Option[QueryParamsConfig], historical: Boolean = true, verbose: Boolean = true, epoch:String): Future[HybridAddresses] = Future.successful(HybridAddresses(Seq(validHybridAddress), 1.0f, 1))
-
-    override def queryRandomSkinny(filters: String, limit: Int, queryParamsConfig: Option[QueryParamsConfig], historical: Boolean = true, verbose: Boolean = false, epoch:String): Future[HybridAddressesSkinny] = Future.successful(HybridAddressesSkinny(Seq(validHybridAddressSkinny), 1.0f, 1))
->>>>>>> 0aa17251
+    override def queryPartialAddress(postcode: String, start:Int, limit: Int, filters: String, startDate:String, endDate:String, historical: Boolean = true, verbose: Boolean = true, epoch:String): Future[HybridAddresses] = Future.successful(HybridAddresses(Seq(validHybridAddress), 1.0f, 1))
+
+    override def queryPartialAddressSkinny(postcode: String, start:Int, limit: Int, filters: String, startDate:String, endDate:String, historical: Boolean = true, verbose: Boolean = false, epoch:String): Future[HybridAddressesSkinny] = Future.successful(HybridAddressesSkinny(Seq(validHybridAddressSkinny), 1.0f, 1))
+
+    override def queryPostcode(postcode: String, start:Int, limit: Int, filters: String, startDate:String, endDate:String, historical: Boolean = true, verbose: Boolean = true, epoch:String): Future[HybridAddresses] = Future.successful(HybridAddresses(Seq(validHybridAddress), 1.0f, 1))
+
+    override def queryPostcodeSkinny(postcode: String, start:Int, limit: Int, filters: String, startDate:String, endDate:String, historical: Boolean = true, verbose: Boolean = false, epoch:String): Future[HybridAddressesSkinny] = Future.successful(HybridAddressesSkinny(Seq(validHybridAddressSkinny), 1.0f, 1))
+
+    override def queryRandom(filters: String, limit: Int, historical: Boolean = true, verbose: Boolean = true, epoch:String): Future[HybridAddresses] = Future.successful(HybridAddresses(Seq(validHybridAddress), 1.0f, 1))
+
+    override def queryRandomSkinny(filters: String, limit: Int, historical: Boolean = true, verbose: Boolean = false, epoch:String): Future[HybridAddressesSkinny] = Future.successful(HybridAddressesSkinny(Seq(validHybridAddressSkinny), 1.0f, 1))
 
     override def queryAddresses(tokens: Map[String, String], start:Int, limit: Int, filters: String, range: String, lat: String, lon:String, startDate:String, endDate:String, queryParamsConfig: Option[QueryParamsConfig], historical: Boolean = true, isBulk: Boolean = false, epoch:String): Future[HybridAddresses] =
       if (tokens.values.exists(_ == "failed")) Future.failed(new Exception("test failure"))
@@ -358,41 +306,22 @@
                            startDate:String, endDate:String, historical: Boolean = true, epoch:String): Future[Option[HybridAddressSkinny]] =
       Future.failed(new Exception("test failure"))
 
-<<<<<<< HEAD
-    override def queryPostcode(postcode: String, start:Int, limit: Int, filters: String, startDate:String, endDate:String, historical: Boolean = true, verbose: Boolean = true): Future[HybridAddresses] =
+    override def queryPostcode(postcode: String, start:Int, limit: Int, filters: String, startDate:String, endDate:String, historical: Boolean = true, verbose: Boolean = true, epoch:String): Future[HybridAddresses] =
       Future.failed(new Exception("test failure"))
 
-    override def queryPostcodeSkinny(postcode: String, start:Int, limit: Int, filters: String, startDate:String, endDate:String, historical: Boolean = true, verbose: Boolean = false): Future[HybridAddressesSkinny] =
+    override def queryPostcodeSkinny(postcode: String, start:Int, limit: Int, filters: String, startDate:String, endDate:String, historical: Boolean = true, verbose: Boolean = false, epoch:String): Future[HybridAddressesSkinny] =
       Future.failed(new Exception("test failure"))
 
-    override def queryRandom(filters: String, limit: Int, historical: Boolean = true, verbose: Boolean = true): Future[HybridAddresses] =
+    override def queryRandom(filters: String, limit: Int, historical: Boolean = true, verbose: Boolean = true, epoch:String): Future[HybridAddresses] =
       Future.failed(new Exception("test failure"))
 
-    override def queryRandomSkinny(filters: String, limit: Int, historical: Boolean = true, verbose: Boolean = false): Future[HybridAddressesSkinny] =
+    override def queryRandomSkinny(filters: String, limit: Int, historical: Boolean = true, verbose: Boolean = false, epoch:String): Future[HybridAddressesSkinny] =
       Future.failed(new Exception("test failure"))
 
-    override def queryPartialAddress(input: String, start:Int, limit: Int, filters: String, startDate:String, endDate:String, historical: Boolean = true, verbose: Boolean = true): Future[HybridAddresses] =
+    override def queryPartialAddress(input: String, start:Int, limit: Int, filters: String, startDate:String, endDate:String, historical: Boolean = true, verbose: Boolean = true, epoch:String): Future[HybridAddresses] =
       Future.failed(new Exception("test failure"))
 
-    override def queryPartialAddressSkinny(input: String, start:Int, limit: Int, filters: String, startDate:String, endDate:String, historical: Boolean = true, verbose: Boolean = false): Future[HybridAddressesSkinny] =
-=======
-    override def queryPostcode(postcode: String, start:Int, limit: Int, filters: String, startDate:String, endDate:String, queryParamsConfig: Option[QueryParamsConfig], historical: Boolean = true, verbose: Boolean = true, epoch:String): Future[HybridAddresses] =
-      Future.failed(new Exception("test failure"))
-
-    override def queryPostcodeSkinny(postcode: String, start:Int, limit: Int, filters: String, startDate:String, endDate:String, queryParamsConfig: Option[QueryParamsConfig], historical: Boolean = true, verbose: Boolean = false, epoch:String): Future[HybridAddressesSkinny] =
-      Future.failed(new Exception("test failure"))
-
-    override def queryRandom(filters: String, limit: Int, queryParamsConfig: Option[QueryParamsConfig], historical: Boolean = true, verbose: Boolean = true, epoch:String): Future[HybridAddresses] =
-      Future.failed(new Exception("test failure"))
-
-    override def queryRandomSkinny(filters: String, limit: Int, queryParamsConfig: Option[QueryParamsConfig], historical: Boolean = true, verbose: Boolean = false, epoch:String): Future[HybridAddressesSkinny] =
-      Future.failed(new Exception("test failure"))
-
-    override def queryPartialAddress(input: String, start:Int, limit: Int, filters: String, startDate:String, endDate:String, queryParamsConfig: Option[QueryParamsConfig], historical: Boolean = true, verbose: Boolean = true, epoch:String): Future[HybridAddresses] =
-      Future.failed(new Exception("test failure"))
-
-    override def queryPartialAddressSkinny(input: String, start:Int, limit: Int, filters: String, startDate:String, endDate:String, queryParamsConfig: Option[QueryParamsConfig], historical: Boolean = true, verbose: Boolean = false, epoch:String): Future[HybridAddressesSkinny] =
->>>>>>> 0aa17251
+    override def queryPartialAddressSkinny(input: String, start:Int, limit: Int, filters: String, startDate:String, endDate:String, historical: Boolean = true, verbose: Boolean = false, epoch:String): Future[HybridAddressesSkinny] =
       Future.failed(new Exception("test failure"))
 
     override def queryAddresses(tokens: Map[String, String], start:Int, limit: Int, filters: String, range: String, lat: String, lon:String, startDate:String, endDate:String, queryParamsConfig: Option[QueryParamsConfig], historical: Boolean = true, isBulk: Boolean = false, epoch:String): Future[HybridAddresses] =
