--- conflicted
+++ resolved
@@ -127,14 +127,10 @@
     override def queryUprn(uprn: String, historical: Boolean = true): Future[Option[HybridAddress]] =
       Future.successful(Some(validHybridAddress))
 
-<<<<<<< HEAD
-    override def queryAddresses(tokens: Map[String, String], start:Int, limit: Int, filters: String, queryParamsConfig: Option[QueryParamsConfig], historical: Boolean = true): Future[HybridAddresses] =
-=======
-    override def queryPostcode(postcode: String, start:Int, limit: Int, filters: String, queryParamsConfig: Option[QueryParamsConfig]): Future[HybridAddresses] =
+    override def queryPostcode(postcode: String, start:Int, limit: Int, filters: String, queryParamsConfig: Option[QueryParamsConfig], historical: Boolean = true): Future[HybridAddresses] =
       Future.successful(HybridAddresses(Seq(validHybridAddress), 1.0f, 1))
 
-    override def queryAddresses(tokens: Map[String, String], start:Int, limit: Int, filters: String, range: String, lat: String, lon:String, queryParamsConfig: Option[QueryParamsConfig]): Future[HybridAddresses] =
->>>>>>> 40996ae7
+    override def queryAddresses(tokens: Map[String, String], start:Int, limit: Int, filters: String, range: String, lat: String, lon:String, queryParamsConfig: Option[QueryParamsConfig], historical: Boolean = true): Future[HybridAddresses] =
       Future.successful(HybridAddresses(Seq(validHybridAddress), 1.0f, 1))
 
     override def queryBulk(requestsData: Stream[BulkAddressRequestData], limit: Int, queryParamsConfig: Option[QueryParamsConfig], historical: Boolean = true): Future[Stream[Either[BulkAddressRequestData, Seq[BulkAddress]]]] =
@@ -144,11 +140,7 @@
 
     override def queryHealth(): Future[String] = Future.successful("")
 
-<<<<<<< HEAD
-    override def generateQueryAddressRequest(tokens: Map[String, String], filters: String, queryParamsConfig: Option[QueryParamsConfig], historical: Boolean = true): SearchDefinition = SearchDefinition(IndexesAndTypes())
-=======
-    override def generateQueryAddressRequest(tokens: Map[String, String], filters: String, range: String, lat: String, lon:String, queryParamsConfig: Option[QueryParamsConfig]): SearchDefinition = SearchDefinition(IndexesAndTypes())
->>>>>>> 40996ae7
+    override def generateQueryAddressRequest(tokens: Map[String, String], filters: String, range: String, lat: String, lon:String, queryParamsConfig: Option[QueryParamsConfig], historical: Boolean = true): SearchDefinition = SearchDefinition(IndexesAndTypes())
   }
 
   // mock that won't return any addresses
@@ -156,14 +148,10 @@
 
     override def queryUprn(uprn: String, historical: Boolean = true): Future[Option[HybridAddress]] = Future.successful(None)
 
-<<<<<<< HEAD
-    override def queryAddresses(tokens: Map[String, String], start:Int, limit: Int, filters: String, queryParamsConfig: Option[QueryParamsConfig], historical: Boolean = true): Future[HybridAddresses] =
-=======
-    override def queryPostcode(postcode: String, start:Int, limit: Int, filters: String, queryParamsConfig: Option[QueryParamsConfig]): Future[HybridAddresses] =
+    override def queryPostcode(postcode: String, start:Int, limit: Int, filters: String, queryParamsConfig: Option[QueryParamsConfig], historical: Boolean = true): Future[HybridAddresses] =
       Future.successful(HybridAddresses(Seq.empty, 1.0f, 0))
 
-    override def queryAddresses(tokens: Map[String, String], start:Int, limit: Int, filters: String, range: String, lat: String, lon:String, queryParamsConfig: Option[QueryParamsConfig]): Future[HybridAddresses] =
->>>>>>> 40996ae7
+    override def queryAddresses(tokens: Map[String, String], start:Int, limit: Int, filters: String, range: String, lat: String, lon:String, queryParamsConfig: Option[QueryParamsConfig], historical: Boolean = true): Future[HybridAddresses] =
       Future.successful(HybridAddresses(Seq.empty, 1.0f, 0))
 
     override def queryBulk(requestsData: Stream[BulkAddressRequestData], limit: Int, queryParamsConfig: Option[QueryParamsConfig], historical: Boolean = true): Future[Stream[Either[BulkAddressRequestData, Seq[BulkAddress]]]] =
@@ -173,24 +161,16 @@
 
     override def queryHealth(): Future[String] = Future.successful("")
 
-<<<<<<< HEAD
-    override def generateQueryAddressRequest(tokens: Map[String, String], filters: String, queryParamsConfig: Option[QueryParamsConfig], historical: Boolean = true): SearchDefinition = SearchDefinition(IndexesAndTypes())
-=======
-    override def generateQueryAddressRequest(tokens: Map[String, String], filters: String, range: String, lat: String, lon:String, queryParamsConfig: Option[QueryParamsConfig]): SearchDefinition = SearchDefinition(IndexesAndTypes())
->>>>>>> 40996ae7
+    override def generateQueryAddressRequest(tokens: Map[String, String], filters: String, range: String, lat: String, lon:String, queryParamsConfig: Option[QueryParamsConfig], historical: Boolean = true): SearchDefinition = SearchDefinition(IndexesAndTypes())
   }
 
   val sometimesFailingRepositoryMock = new ElasticsearchRepository {
 
     override def queryUprn(uprn: String, historical: Boolean = true): Future[Option[HybridAddress]] = Future.successful(None)
 
-<<<<<<< HEAD
-    override def queryAddresses(tokens: Map[String, String], start:Int, limit: Int, filters: String, queryParamsConfig: Option[QueryParamsConfig], historical: Boolean = true): Future[HybridAddresses] =
-=======
-    override def queryPostcode(postcode: String, start:Int, limit: Int, filters: String, queryParamsConfig: Option[QueryParamsConfig]): Future[HybridAddresses] = Future.successful(HybridAddresses(Seq(validHybridAddress), 1.0f, 1))
-
-    override def queryAddresses(tokens: Map[String, String], start:Int, limit: Int, filters: String, range: String, lat: String, lon:String, queryParamsConfig: Option[QueryParamsConfig]): Future[HybridAddresses] =
->>>>>>> 40996ae7
+    override def queryPostcode(postcode: String, start:Int, limit: Int, filters: String, queryParamsConfig: Option[QueryParamsConfig], historical: Boolean = true): Future[HybridAddresses] = Future.successful(HybridAddresses(Seq(validHybridAddress), 1.0f, 1))
+
+    override def queryAddresses(tokens: Map[String, String], start:Int, limit: Int, filters: String, range: String, lat: String, lon:String, queryParamsConfig: Option[QueryParamsConfig], historical: Boolean = true): Future[HybridAddresses] =
       if (tokens.values.exists(_ == "failed")) Future.failed(new Exception("test failure"))
       else Future.successful(HybridAddresses(Seq(validHybridAddress), 1.0f, 1))
 
@@ -204,11 +184,7 @@
 
     override def queryHealth(): Future[String] = Future.successful("")
 
-<<<<<<< HEAD
-    override def generateQueryAddressRequest(tokens: Map[String, String], filters: String, queryParamsConfig: Option[QueryParamsConfig], historical: Boolean = true): SearchDefinition = SearchDefinition(IndexesAndTypes())
-=======
-    override def generateQueryAddressRequest(tokens: Map[String, String], filters: String, range: String, lat: String, lon:String, queryParamsConfig: Option[QueryParamsConfig]): SearchDefinition = SearchDefinition(IndexesAndTypes())
->>>>>>> 40996ae7
+    override def generateQueryAddressRequest(tokens: Map[String, String], filters: String, range: String, lat: String, lon:String, queryParamsConfig: Option[QueryParamsConfig], historical: Boolean = true): SearchDefinition = SearchDefinition(IndexesAndTypes())
   }
 
   val failingRepositoryMock = new ElasticsearchRepository {
@@ -216,14 +192,10 @@
     override def queryUprn(uprn: String, historical: Boolean = true): Future[Option[HybridAddress]] =
       Future.failed(new Exception("test failure"))
 
-<<<<<<< HEAD
-    override def queryAddresses(tokens: Map[String, String], start:Int, limit: Int, filters: String, queryParamsConfig: Option[QueryParamsConfig], historical: Boolean = true): Future[HybridAddresses] =
-=======
-    override def queryPostcode(postcode: String, start:Int, limit: Int, filters: String, queryParamsConfig: Option[QueryParamsConfig]): Future[HybridAddresses] =
+    override def queryPostcode(postcode: String, start:Int, limit: Int, filters: String, queryParamsConfig: Option[QueryParamsConfig], historical: Boolean = true): Future[HybridAddresses] =
       Future.failed(new Exception("test failure"))
 
-    override def queryAddresses(tokens: Map[String, String], start:Int, limit: Int, filters: String, range: String, lat: String, lon:String,  queryParamsConfig: Option[QueryParamsConfig]): Future[HybridAddresses] =
->>>>>>> 40996ae7
+    override def queryAddresses(tokens: Map[String, String], start:Int, limit: Int, filters: String, range: String, lat: String, lon:String,  queryParamsConfig: Option[QueryParamsConfig], historical: Boolean = true): Future[HybridAddresses] =
       Future.failed(new Exception("Test exception"))
 
     override def queryBulk(requestsData: Stream[BulkAddressRequestData], limit: Int, queryParamsConfig: Option[QueryParamsConfig], historical: Boolean = true): Future[Stream[Either[BulkAddressRequestData, Seq[BulkAddress]]]] =
@@ -231,11 +203,7 @@
 
     override def queryHealth(): Future[String] = Future.successful("")
 
-<<<<<<< HEAD
-    override def generateQueryAddressRequest(tokens: Map[String, String], filters: String, queryParamsConfig: Option[QueryParamsConfig], historical: Boolean = true): SearchDefinition = SearchDefinition(IndexesAndTypes())
-=======
-    override def generateQueryAddressRequest(tokens: Map[String, String], filters: String, range: String, lat: String, lon:String, queryParamsConfig: Option[QueryParamsConfig]): SearchDefinition = SearchDefinition(IndexesAndTypes())
->>>>>>> 40996ae7
+    override def generateQueryAddressRequest(tokens: Map[String, String], filters: String, range: String, lat: String, lon:String, queryParamsConfig: Option[QueryParamsConfig], historical: Boolean = true): SearchDefinition = SearchDefinition(IndexesAndTypes())
   }
 
   val parser = new ParserModule {
