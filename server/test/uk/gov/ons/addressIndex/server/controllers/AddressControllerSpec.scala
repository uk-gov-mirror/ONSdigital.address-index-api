package uk.gov.ons.addressIndex.server.controllers

import com.sksamuel.elastic4s.IndexesAndTypes
import com.sksamuel.elastic4s.searches.SearchDefinition
import org.scalatestplus.play._
import play.api.libs.json.{JsValue, Json}
import play.api.mvc.{ControllerComponents, RequestHeader, Result, Results}
import play.api.test.FakeRequest
import play.api.test.Helpers._
import uk.gov.ons.addressIndex.model.config.QueryParamsConfig
import uk.gov.ons.addressIndex.model.db.index._
import uk.gov.ons.addressIndex.model.db.{BulkAddress, BulkAddressRequestData, BulkAddresses}
import uk.gov.ons.addressIndex.model.server.response.address._
import uk.gov.ons.addressIndex.model.server.response.bulk.AddressBulkResponseAddress
import uk.gov.ons.addressIndex.model.server.response.partialaddress.{AddressByPartialAddressResponse, AddressByPartialAddressResponseContainer}
import uk.gov.ons.addressIndex.model.server.response.postcode.{AddressByPostcodeResponse, AddressByPostcodeResponseContainer}
import uk.gov.ons.addressIndex.model.server.response.random.{AddressByRandomResponse, AddressByRandomResponseContainer}
import uk.gov.ons.addressIndex.model.server.response.uprn.{AddressByUprnResponse, AddressByUprnResponseContainer}
import uk.gov.ons.addressIndex.server.modules._
import uk.gov.ons.addressIndex.server.modules.validation._
import uk.gov.ons.addressIndex.server.utils.{APIThrottle, HopperScoreHelper}

import scala.concurrent.ExecutionContext.Implicits.global
import scala.concurrent.duration.Duration
import scala.concurrent.{Await, Future}

class AddressControllerSpec extends PlaySpec with Results {

  val validPafAddress = PostcodeAddressFileAddress(
    recordIdentifier = "1",
    changeType = "2",
    proOrder = "3",
    uprn = "4",
    udprn = "5",
    organisationName = "6",
    departmentName = "7",
    subBuildingName = "8",
    buildingName = "9",
    buildingNumber = "10",
    dependentThoroughfare = "11",
    thoroughfare = "12",
    doubleDependentLocality = "13",
    dependentLocality = "14",
    postTown = "15",
    postcode = "B16 8TH",
    postcodeType = "17",
    deliveryPointSuffix = "18",
    welshDependentThoroughfare = "19",
    welshThoroughfare = "20",
    welshDoubleDependentLocality = "21",
    welshDependentLocality = "22",
    welshPostTown = "23",
    poBoxNumber = "24",
    processDate = "25",
    startDate = "26",
    endDate = "27",
    lastUpdateDate = "28",
    entryDate = "29",
    pafAll = "30",
    mixedPaf = "31",
    mixedWelshPaf = "32"
  )

  val validNagAddress = NationalAddressGazetteerAddress(
    uprn = "1",
    postcodeLocator = "B16 8TH",
    addressBasePostal = "3",
    latitude = "24",
    longitude = "25",
    easting = "27",
    northing = "28",
    organisation = "22",
    legalName = "23",
    usrn = "4",
    lpiKey = "5",
    paoText = "6",
    paoStartNumber = "72",
    paoStartSuffix = "8",
    paoEndNumber = "9",
    paoEndSuffix = "10",
    saoText = "11",
    saoStartNumber = "12",
    saoStartSuffix = "13",
    saoEndNumber = "14",
    saoEndSuffix = "15",
    level = "16",
    officialFlag = "17",
    streetDescriptor = "19",
    townName = "20",
    locality = "21",
    lpiLogicalStatus = "lpiLogicalStatus",
    blpuLogicalStatus = "blpuLogicalStatus",
    usrnMatchIndicator = "usrnMatchIndicator",
    parentUprn = "parentUprn",
    streetClassification = "streetClassification",
    multiOccCount = "multiOccCount",
    language = "language",
    localCustodianCode = "localCustodianCode",
    localCustodianName = "localCustodianName",
    localCustodianGeogCode = "localCustodianGeogCode",
    rpc = "rpc",
    nagAll = "nagAll",
    lpiEndDate = "lpiEndDate",
    lpiStartDate = "lpiStartDate",
    mixedNag = "mixedNag"
  )

<<<<<<< HEAD
  val validRelative = Relative(
=======
  val validNisraAddress = NisraAddress(
    organisationName = "1",
    subBuildingName = "2",
    buildingName = "3",
    buildingNumber = "4",
    thoroughfare = "5",
    altThoroughfare = "6",
    dependentThoroughfare = "7",
    locality = "8",
    townland = "9",
    townName = "10",
    postcode = "BT36 5SN",
    uprn = "11",
    classificationCode = "12",
    udprn = "13",
    postTown = "14",
    easting = "15",
    northing = "16",
    creationDate = "17",
    commencementDate = "18",
    archivedDate = "19",
    latitude = "20",
    nisraAll = "nisraAll",
    mixedNisra = "mixedNisra",
    longitude = "21"
  )

   val validRelative = Relative (
>>>>>>> 182de351
    level = 1,
    siblings = Array(6L, 7L),
    parents = Array(8L, 9L)
  )

  val validCrossRef = CrossRef(
    crossReference = "E05011011",
    source = "7666OW"
  )

  val validHybridAddressOptFull = HybridAddressOpt(
    uprn = "1",
    parentUprn = "4",
    relatives = Some(Seq(validRelative)),
    crossRefs = Some(Seq(validCrossRef)),
    postcodeIn = Some("2"),
    postcodeOut = Some("3"),
    paf = Seq(validPafAddress),
    lpi = Seq(validNagAddress),
    score = 1f,
    classificationCode = "29"
  )

  val validHybridAddress = HybridAddressFull(
    uprn = "1",
    parentUprn = "4",
    relatives = Seq(validRelative),
    crossRefs = Seq(validCrossRef),
    postcodeIn = "2",
    postcodeOut = "3",
    paf = Seq(validPafAddress),
    lpi = Seq(validNagAddress),
    nisra = Seq(),
    score = 1f,
    classificationCode = "29",
    fromSource = "47"
  )

  val validHybridAddressSkinny = HybridAddressSkinny(
    uprn = "1",
    parentUprn = "4",
    paf = Seq(validPafAddress),
    lpi = Seq(validNagAddress),
    nisra = Seq(validNisraAddress),
    score = 1f,
    classificationCode = "29",
    fromSource = "47"
  )

  val validCodelistList: String = "{\"codelists\"" +
    ":[{\"name\":\"classification\",\"description\":\"Coded address types e.g. RD02 is a detached house\"}"

  val validSourceList: String = "{\"sources\"" +
    ":[{\"code\":\"7666MT\",\"label\":\"OS MasterMap Topography Layer TOID\"}"

  val validCustodianList: String = "{\"custodians\"" +
    ":[{\"custCode\":\"114\",\"custName\":\"BATH AND NORTH EAST SOMERSET\",\"laName\":\"Bath and North East Somerset UA\",\"regCode\":\"E12000009\",\"regName\":\"South West\",\"laCode\":\"E06000022\"}"

  val validLogicalStatusList: String = "{\"logicalStatuses\"" +
    ":[{\"code\":\"1\",\"label\":\"Approved\"}"

  val validClassificationList: String = "{\"classifications\"" +
    ":[{\"code\":\"C\",\"label\":\"Commercial\"}"

  // injected value, change implementations accordingly when needed
  // mock that will return one address as a result
  val elasticRepositoryMock: ElasticsearchRepository = new ElasticsearchRepository {

<<<<<<< HEAD
    override def queryHealth(): Future[String] = Future.successful("")
=======
    override def queryUprn(uprn: String, historical: Boolean = true, epoch:String): Future[Option[HybridAddress]] =
      Future.successful(Some(validHybridAddress))

    override def queryPostcode(postcode: String, start:Int, limit: Int, filters: String, historical: Boolean = true, verbose: Boolean = true, epoch:String): Future[HybridAddresses] =
      Future.successful(HybridAddresses(Seq(validHybridAddress), 1.0f, 1))

    override def queryPostcodeSkinny(postcode: String, start:Int, limit: Int, filters: String, historical: Boolean = true, verbose: Boolean = false, epoch:String): Future[HybridAddressesSkinny] =
      Future.successful(HybridAddressesSkinny(Seq(validHybridAddressSkinny), 1.0f, 1))

    override def queryRandom(filters: String, limit: Int, historical: Boolean = true, verbose: Boolean = true, epoch:String): Future[HybridAddresses] =
      Future.successful(HybridAddresses(Seq(validHybridAddress), 1.0f, 1))

    override def queryRandomSkinny(filters: String, limit: Int, historical: Boolean = true, verbose: Boolean = false, epoch:String): Future[HybridAddressesSkinny] =
      Future.successful(HybridAddressesSkinny(Seq(validHybridAddressSkinny), 1.0f, 1))

    override def queryPartialAddress(input: String, start:Int, limit: Int, filters: String, startDate:String, endDate:String, historical: Boolean = true, verbose: Boolean = true, epoch:String): Future[HybridAddresses] =
      Future.successful(HybridAddresses(Seq(validHybridAddress), 1.0f, 1))

    override def queryPartialAddressSkinny(input: String, start:Int, limit: Int, filters: String, startDate:String, endDate:String, historical: Boolean = true, verbose: Boolean = false, epoch:String): Future[HybridAddressesSkinny] =
      Future.successful(HybridAddressesSkinny(Seq(validHybridAddressSkinny), 1.0f, 1))

    override def queryAddresses(tokens: Map[String, String], start:Int, limit: Int, filters: String, range: String, lat: String, lon:String, startDate:String, endDate:String, queryParamsConfig: Option[QueryParamsConfig], historical: Boolean = true, isBulk: Boolean = false, epoch:String): Future[HybridAddresses] =
      Future.successful(HybridAddresses(Seq(validHybridAddress), 1.0f, 1))
>>>>>>> 182de351

    override def makeQuery(queryArgs: QueryArgs): SearchDefinition = SearchDefinition(IndexesAndTypes())

    override def runUPRNQuery(args: UPRNArgs): Future[Option[HybridAddressOpt]] = Future.successful(Some(validHybridAddressOptFull))

    override def runMultiResultQuery(args: MultiResultArgs): Future[HybridAddressCollection] = Future.successful(HybridAddressCollection(Seq(validHybridAddressOptFull), 1.0f, 1))

    override def runBulkQuery(args: BulkArgs): Future[Stream[Either[BulkAddressRequestData, Seq[AddressBulkResponseAddress]]]] =
      Future.successful {
        args.requestsData.map(requestData => {
          val filledBulk = BulkAddress.fromHybridAddress(validHybridAddressOptFull, requestData)
          val emptyScored = HopperScoreHelper.getScoresForAddresses(Seq(AddressResponseAddress.fromHybridAddress(filledBulk.hybridAddress, verbose = true)), requestData.tokens, 1D)
          val filledBulkAddress = AddressBulkResponseAddress.fromBulkAddress(filledBulk, emptyScored.head, includeFullAddress = false)

          Right(Seq(filledBulkAddress))
        })
      }
  }

  // mock that won't return any addresses
  val emptyElasticRepositoryMock: ElasticsearchRepository = new ElasticsearchRepository {

<<<<<<< HEAD
    override def queryHealth(): Future[String] = Future.successful("")
=======
    override def queryUprn(uprn: String, historical: Boolean = true, epoch:String): Future[Option[HybridAddress]] =
      Future.successful(None)

    override def queryPostcode(postcode: String, start:Int, limit: Int, filters: String, historical: Boolean = true, verbose: Boolean = true, epoch:String): Future[HybridAddresses] =
      Future.successful(HybridAddresses(Seq.empty, 1.0f, 0))

    override def queryPostcodeSkinny(postcode: String, start:Int, limit: Int, filters: String, historical: Boolean = true, verbose: Boolean = false, epoch:String): Future[HybridAddressesSkinny] =
      Future.successful(HybridAddressesSkinny(Seq.empty, 1.0f, 0))

    override def queryRandom(filters: String, limit: Int, historical: Boolean = true, verbose: Boolean = true, epoch:String): Future[HybridAddresses] =
      Future.successful(HybridAddresses(Seq.empty, 1.0f, 0))

    override def queryRandomSkinny(filters: String, limit: Int, historical: Boolean = true, verbose: Boolean = false, epoch:String): Future[HybridAddressesSkinny] =
      Future.successful(HybridAddressesSkinny(Seq.empty, 1.0f, 0))
>>>>>>> 182de351

    override def makeQuery(queryArgs: QueryArgs): SearchDefinition = SearchDefinition(IndexesAndTypes())

    override def runUPRNQuery(args: UPRNArgs): Future[Option[HybridAddressOpt]] = Future.successful(None)

    override def runMultiResultQuery(args: MultiResultArgs): Future[HybridAddressCollection] = Future.successful(HybridAddressCollection(Seq.empty, 1.0f, 0))

    override def runBulkQuery(args: BulkArgs): Future[Stream[Either[BulkAddressRequestData, Seq[AddressBulkResponseAddress]]]] =
      Future.successful {
        args.requestsData.map(requestData => {
          val filledBulk = BulkAddress.fromHybridAddress(validHybridAddressOptFull, requestData)
          val emptyScored = HopperScoreHelper.getScoresForAddresses(Seq(AddressResponseAddress.fromHybridAddress(filledBulk.hybridAddress, verbose = true)), requestData.tokens, 1D)
          val filledBulkAddress = AddressBulkResponseAddress.fromBulkAddress(filledBulk, emptyScored.head, includeFullAddress = false)

          Right(Seq(filledBulkAddress))
        })
      }
  }

  val sometimesFailingRepositoryMock: ElasticsearchRepository = new ElasticsearchRepository {

<<<<<<< HEAD
    override def queryHealth(): Future[String] = Future.successful("")
=======
    override def queryUprn(uprn: String,
      historical: Boolean = true, epoch:String): Future[Option[HybridAddress]] = Future.successful(None)

    override def queryPartialAddress(postcode: String, start:Int, limit: Int, filters: String, startDate:String, endDate:String, historical: Boolean = true, verbose: Boolean = true, epoch:String): Future[HybridAddresses] = Future.successful(HybridAddresses(Seq(validHybridAddress), 1.0f, 1))

    override def queryPartialAddressSkinny(postcode: String, start:Int, limit: Int, filters: String, startDate:String, endDate:String, historical: Boolean = true, verbose: Boolean = false, epoch:String): Future[HybridAddressesSkinny] = Future.successful(HybridAddressesSkinny(Seq(validHybridAddressSkinny), 1.0f, 1))

    override def queryPostcode(postcode: String, start:Int, limit: Int, filters: String, historical: Boolean = true, verbose: Boolean = true, epoch:String): Future[HybridAddresses] = Future.successful(HybridAddresses(Seq(validHybridAddress), 1.0f, 1))

    override def queryPostcodeSkinny(postcode: String, start:Int, limit: Int, filters: String, historical: Boolean = true, verbose: Boolean = false, epoch:String): Future[HybridAddressesSkinny] = Future.successful(HybridAddressesSkinny(Seq(validHybridAddressSkinny), 1.0f, 1))
>>>>>>> 182de351

    override def makeQuery(queryArgs: QueryArgs): SearchDefinition = SearchDefinition(IndexesAndTypes())

    override def runUPRNQuery(args: UPRNArgs): Future[Option[HybridAddressOpt]] = Future.successful(None)

    override def runMultiResultQuery(args: MultiResultArgs): Future[HybridAddressCollection] = Future.successful(HybridAddressCollection(Seq.empty, 1.0f, 0))

    override def runBulkQuery(args: BulkArgs): Future[Stream[Either[BulkAddressRequestData, Seq[AddressBulkResponseAddress]]]] =
      Future.successful {
        args.requestsData.map {
          case requestData if requestData.tokens.values.exists(_ == "failed") => Left(requestData)
          case requestData =>
            val emptyBulk = BulkAddress.empty(requestData)
            val emptyScored = HopperScoreHelper.getScoresForAddresses(Seq(AddressResponseAddress.fromHybridAddress(emptyBulk.hybridAddress, verbose = true)), requestData.tokens, 1D)
            val emptyBulkAddress = AddressBulkResponseAddress.fromBulkAddress(emptyBulk, emptyScored.head, includeFullAddress = false)

            Right(Seq(emptyBulkAddress))
        }
      }
  }

  val failingRepositoryMock: ElasticsearchRepository = new ElasticsearchRepository {

<<<<<<< HEAD
    override def queryHealth(): Future[String] = Future.successful("")
=======
    override def queryUprn(uprn: String,
      historical: Boolean = true, epoch:String): Future[Option[HybridAddress]] =
      Future.failed(new Exception("test failure"))

    override def queryPostcode(postcode: String, start:Int, limit: Int, filters: String, historical: Boolean = true, verbose: Boolean = true, epoch:String): Future[HybridAddresses] =
      Future.failed(new Exception("test failure"))

    override def queryPostcodeSkinny(postcode: String, start:Int, limit: Int, filters: String, historical: Boolean = true, verbose: Boolean = false, epoch:String): Future[HybridAddressesSkinny] =
      Future.failed(new Exception("test failure"))

    override def queryRandom(filters: String, limit: Int, historical: Boolean = true, verbose: Boolean = true, epoch:String): Future[HybridAddresses] =
      Future.failed(new Exception("test failure"))

    override def queryRandomSkinny(filters: String, limit: Int, historical: Boolean = true, verbose: Boolean = false, epoch:String): Future[HybridAddressesSkinny] =
      Future.failed(new Exception("test failure"))

    override def queryPartialAddress(input: String, start:Int, limit: Int, filters: String, startDate:String, endDate:String, historical: Boolean = true, verbose: Boolean = true, epoch:String): Future[HybridAddresses] =
      Future.failed(new Exception("test failure"))

    override def queryPartialAddressSkinny(input: String, start:Int, limit: Int, filters: String, startDate:String, endDate:String, historical: Boolean = true, verbose: Boolean = false, epoch:String): Future[HybridAddressesSkinny] =
      Future.failed(new Exception("test failure"))
>>>>>>> 182de351

    override def makeQuery(queryArgs: QueryArgs): SearchDefinition = SearchDefinition(IndexesAndTypes())

    override def runUPRNQuery(args: UPRNArgs): Future[Option[HybridAddressOpt]] = Future.failed(new Exception("test failure"))

    override def runMultiResultQuery(args: MultiResultArgs): Future[HybridAddressCollection] = Future.failed(new Exception("test failure"))

    override def runBulkQuery(args: BulkArgs): Future[Stream[Either[BulkAddressRequestData, Seq[AddressBulkResponseAddress]]]] = Future.failed(new Exception("test exception"))
  }

  val parser: ParserModule = (_: String) => Map.empty

  val config = new AddressIndexConfigModule

  val apiVersionExpected = "testApi"
  val dataVersionExpected = "testData"

  val versions: VersionModule = new VersionModule {
    val apiVersion: String = apiVersionExpected
    val dataVersion: String = dataVersionExpected
  }

  val overloadProtection: APIThrottle = new APIThrottle(config)
  val components: ControllerComponents = stubControllerComponents()
  val rh: RequestHeader = FakeRequest(GET, "/")
  val addressValidation: AddressControllerValidation = new AddressControllerValidation()(config, versions)
  val partialAddressValidation: PartialAddressControllerValidation = new PartialAddressControllerValidation()(config, versions)
  val postcodeValidation: PostcodeControllerValidation = new PostcodeControllerValidation()(config, versions)
  val randomValidation: RandomControllerValidation = new RandomControllerValidation()(config, versions)
  val uprnValidation: UPRNControllerValidation = new UPRNControllerValidation()(config, versions)
  val batchValidation: BatchControllerValidation = new BatchControllerValidation()(config, versions)
  val codelistValidation: CodelistControllerValidation = new CodelistControllerValidation()(config, versions)

  val addressController = new AddressController(components, elasticRepositoryMock, parser, config, versions, overloadProtection, addressValidation)
  val partialAddressController = new PartialAddressController(components, elasticRepositoryMock, config, versions, overloadProtection, partialAddressValidation)

  val postcodeController = new PostcodeController(components, elasticRepositoryMock, config, versions, overloadProtection, postcodeValidation)
  val randomController = new RandomController(components, elasticRepositoryMock, config, versions, overloadProtection, randomValidation)
  val uprnController = new UPRNController(components, elasticRepositoryMock, config, versions, overloadProtection, uprnValidation)
  val codelistController = new CodelistController(components, versions)

  "Address controller" should {

    "reply with a found address in concise format (by uprn)" in {
      // Given
      val controller = uprnController

      val expected = Json.toJson(AddressByUprnResponseContainer(
        apiVersion = apiVersionExpected,
        dataVersion = dataVersionExpected,
        response = AddressByUprnResponse(
          address = Some(AddressResponseAddress.fromHybridAddress(validHybridAddressOptFull, verbose = false)),
          historical = true,
          verbose = false,
          epoch = ""
        ),
        OkAddressResponseStatus
      ))

      // When
      val result: Future[Result] = controller.uprnQuery(validHybridAddressOptFull.uprn, verbose = Some("false")).apply(FakeRequest())
      val actual: JsValue = contentAsJson(result)

      // Then
      status(result) mustBe OK
      actual mustBe expected
    }

    "reply with a found address in verbose format (by uprn)" in {
      // Given
      val controller = uprnController

      val expected = Json.toJson(AddressByUprnResponseContainer(
        apiVersion = apiVersionExpected,
        dataVersion = dataVersionExpected,
        response = AddressByUprnResponse(
          address = Some(AddressResponseAddress.fromHybridAddress(validHybridAddressOptFull, verbose = true)),
          historical = true,
          verbose = true,
          epoch = ""
        ),
        OkAddressResponseStatus
      ))

      // When
      val result: Future[Result] = controller.uprnQuery(validHybridAddressOptFull.uprn, verbose = Some("true")).apply(FakeRequest())
      val actual: JsValue = contentAsJson(result)

      // Then
      status(result) mustBe OK
      actual mustBe expected
    }

<<<<<<< HEAD
    "reply on a found address in concise format (by uprn query with start and end date)" ignore {
      // Given
      val controller = uprnController

      val expected = Json.toJson(AddressByUprnResponseContainer(
        apiVersion = apiVersionExpected,
        dataVersion = dataVersionExpected,
        response = AddressByUprnResponse(
          address = Some(AddressResponseAddress.fromHybridAddress(validHybridAddressOptFull, verbose = false)),
          historical = true,
          startDate = "2013-01-01",
          endDate = "2014-01-01",
          verbose = false,
          epoch = ""
        ),
        OkAddressResponseStatus
      ))

      // When
      //      val result: Future[Result] = controller.uprnQuery(validHybridAddress.uprn, Some("2013-01-01"), Some("2014-01-01"), verbose=Some("false")).apply(FakeRequest())
      val result: Future[Result] = controller.uprnQuery(validHybridAddressOptFull.uprn, verbose = Some("false")).apply(FakeRequest())
      val actual: JsValue = contentAsJson(result)

      // Then
      status(result) mustBe OK
      actual mustBe expected
    }

    "reply on a found address in verbose format (by uprn query with start and end date)" ignore {
      // Given
      val controller = uprnController

      val expected = Json.toJson(AddressByUprnResponseContainer(
        apiVersion = apiVersionExpected,
        dataVersion = dataVersionExpected,
        response = AddressByUprnResponse(
          address = Some(AddressResponseAddress.fromHybridAddress(validHybridAddressOptFull, verbose = true)),
          historical = true,
          startDate = "2013-01-01",
          endDate = "2014-01-01",
          verbose = true,
          epoch = ""
        ),
        OkAddressResponseStatus
      ))

      // When
      //     val result: Future[Result] = controller.uprnQuery(validHybridAddress.uprn, Some("2013-01-01"), Some("2014-01-01"), verbose=Some("true")).apply(FakeRequest())
      val result: Future[Result] = controller.uprnQuery(validHybridAddressOptFull.uprn, verbose = Some("true")).apply(FakeRequest())
      val actual: JsValue = contentAsJson(result)

      // Then
      status(result) mustBe OK
      actual mustBe expected
    }

=======
>>>>>>> 182de351
    "reply with a found address in concise format (by postcode)" in {
      // Given
      val controller = postcodeController

      val expected = Json.toJson(AddressByPostcodeResponseContainer(
        apiVersion = apiVersionExpected,
        dataVersion = dataVersionExpected,
        response = AddressByPostcodeResponse(
          postcode = "ab123cd",
          addresses = Seq(AddressResponseAddress.fromHybridAddressSkinny(validHybridAddressSkinny, verbose = false)),
          filter = "",
          historical = true,
          limit = 100,
          offset = 0,
          total = 1,
          maxScore = 1.0f,
          verbose = false,
          epoch = ""
        ),
        OkAddressResponseStatus
      ))

      // When
      val result: Future[Result] = controller.postcodeQuery("ab123cd", verbose = Some("false")).apply(FakeRequest())

      val actual: JsValue = contentAsJson(result)

      // Then
      status(result) mustBe OK
      actual mustBe expected
    }

    "reply with a found address in verbose format (by postcode)" in {
      // Given
      val controller = postcodeController

      val expected = Json.toJson(AddressByPostcodeResponseContainer(
        apiVersion = apiVersionExpected,
        dataVersion = dataVersionExpected,
        response = AddressByPostcodeResponse(
          postcode = "ab123cd",
          addresses = Seq(AddressResponseAddress.fromHybridAddress(validHybridAddressOptFull, verbose = true)),
          filter = "",
          historical = true,
          limit = 100,
          offset = 0,
          total = 1,
          maxScore = 1.0f,
          verbose = true,
          epoch = ""
        ),
        OkAddressResponseStatus
      ))

      // When
      val result: Future[Result] = controller.postcodeQuery("ab123cd", verbose = Some("true")).apply(FakeRequest())

      val actual: JsValue = contentAsJson(result)

      // Then
      status(result) mustBe OK
      actual mustBe expected
    }

    "reply with a random address in concise format" in {
      // Given
      val controller = randomController

      val expected = Json.toJson(AddressByRandomResponseContainer(
        apiVersion = apiVersionExpected,
        dataVersion = dataVersionExpected,
        response = AddressByRandomResponse(
          addresses = Seq(AddressResponseAddress.fromHybridAddressSkinny(validHybridAddressSkinny, verbose = false)),
          filter = "",
          historical = true,
          limit = 1,
          verbose = false,
          epoch = ""
        ),
        OkAddressResponseStatus
      ))

      // When
      val result: Future[Result] = controller.randomQuery(verbose = Some("false")).apply(FakeRequest())

      val actual: JsValue = contentAsJson(result)

      // Then
      status(result) mustBe OK
      actual mustBe expected
    }

    "reply with a random address in verbose format" in {
      // Given
      val controller = randomController

      val expected = Json.toJson(AddressByRandomResponseContainer(
        apiVersion = apiVersionExpected,
        dataVersion = dataVersionExpected,
        response = AddressByRandomResponse(
          addresses = Seq(AddressResponseAddress.fromHybridAddress(validHybridAddressOptFull, verbose = true)),
          filter = "",
          historical = true,
          limit = 1,
          verbose = true,
          epoch = ""
        ),
        OkAddressResponseStatus
      ))

      // When
      val result: Future[Result] = controller.randomQuery(verbose = Some("true")).apply(FakeRequest())

      val actual: JsValue = contentAsJson(result)

      // Then
      status(result) mustBe OK
      actual mustBe expected
    }

<<<<<<< HEAD

    "reply on a found address in concise format (by postcode query with start and end date)" ignore {
      // Given
      val controller = postcodeController

      val expected = Json.toJson(AddressByPostcodeResponseContainer(
        apiVersion = apiVersionExpected,
        dataVersion = dataVersionExpected,
        response = AddressByPostcodeResponse(
          postcode = "some query",
          addresses = Seq(AddressResponseAddress.fromHybridAddress(validHybridAddressOptFull, verbose = false)),
          filter = "",
          historical = true,
          limit = 100,
          offset = 0,
          total = 1,
          maxScore = 1.0f,
          startDate = "2013-01-01",
          endDate = "2014-01-01",
          verbose = false,
          epoch = ""
        ),
        OkAddressResponseStatus
      ))

      // When
      //  val result: Future[Result] = controller.postcodeQuery("some query", None, None, None, Some("2013-01-01"), Some("2014-01-01"), verbose=Some("false")).apply(FakeRequest())
      val result: Future[Result] = controller.postcodeQuery("some query", None, None, None, verbose = Some("false")).apply(FakeRequest())
      val actual: JsValue = contentAsJson(result)

      // Then
      status(result) mustBe OK
      actual mustBe expected
    }

    "reply on a found address in verbose format (by postcode query with start and end date)" ignore {
      // Given
      val controller = postcodeController

      val expected = Json.toJson(AddressByPostcodeResponseContainer(
        apiVersion = apiVersionExpected,
        dataVersion = dataVersionExpected,
        response = AddressByPostcodeResponse(
          postcode = "some query",
          addresses = Seq(AddressResponseAddress.fromHybridAddress(validHybridAddressOptFull, verbose = true)),
          filter = "",
          historical = true,
          limit = 100,
          offset = 0,
          total = 1,
          maxScore = 1.0f,
          startDate = "2013-01-01",
          endDate = "2014-01-01",
          verbose = true,
          epoch = ""
        ),
        OkAddressResponseStatus
      ))

      // When
      //   val result: Future[Result] = controller.postcodeQuery("some query", None, None, None, Some("2013-01-01"), Some("2014-01-01"), verbose=Some("true")).apply(FakeRequest())
      val result: Future[Result] = controller.postcodeQuery("some query", None, None, None, verbose = Some("true")).apply(FakeRequest())
      val actual: JsValue = contentAsJson(result)

      // Then
      status(result) mustBe OK
      actual mustBe expected
    }

=======
>>>>>>> 182de351
    "reply on a found address in concise format (by partial address query with start and end date)" ignore {
      // Given
      //      val controller = addressController

      val expected = Json.toJson(AddressByPartialAddressResponseContainer(
        apiVersion = apiVersionExpected,
        dataVersion = dataVersionExpected,
        response = AddressByPartialAddressResponse(
          input = "some query",
          addresses = Seq(AddressResponseAddress.fromHybridAddressSkinny(validHybridAddressSkinny, verbose = false)),
          filter = "",
          historical = true,
          limit = 20,
          offset = 0,
          total = 1,
          maxScore = 1.0f,
          startDate = "2013-01-01",
          endDate = "2014-01-01",
          verbose = false,
          epoch = ""
        ),
        OkAddressResponseStatus
      ))

      // When
      //     val result: Future[Result] = partialAddressController.partialAddressQuery("some query", None, None, None, Some("2013-01-01"), Some("2014-01-01"), verbose=Some("false")).apply(FakeRequest())
      val result: Future[Result] = partialAddressController.partialAddressQuery("some query", None, None, None, verbose = Some("false")).apply(FakeRequest())
      val actual: JsValue = contentAsJson(result)

      // Then
      status(result) mustBe OK
      actual mustBe expected
    }

    "reply on a found address in verbose format (by partial address query with start and end date)" ignore {
      // Given
      //      val controller = addressController

      val expected = Json.toJson(AddressByPartialAddressResponseContainer(
        apiVersion = apiVersionExpected,
        dataVersion = dataVersionExpected,
        response = AddressByPartialAddressResponse(
          input = "some query",
          addresses = Seq(AddressResponseAddress.fromHybridAddress(validHybridAddressOptFull, verbose = true)),
          filter = "",
          historical = true,
          limit = 20,
          offset = 0,
          total = 1,
          maxScore = 1.0f,
          startDate = "2013-01-01",
          endDate = "2014-01-01",
          verbose = true,
          epoch = ""
        ),
        OkAddressResponseStatus
      ))

      // When
      //     val result: Future[Result] = partialAddressController.partialAddressQuery("some query", None, None, None, Some("2013-01-01"), Some("2014-01-01"), verbose=Some("true")).apply(FakeRequest())
      val result: Future[Result] = partialAddressController.partialAddressQuery(input = "some query", None, None, None, verbose = Some("true")).apply(FakeRequest())
      val actual: JsValue = contentAsJson(result)

      // Then
      status(result) mustBe OK
      actual mustBe expected
    }


    "reply on a found address in concise format (by partial)" in {
      // Given
      //      val controller = addressController

      val expected = Json.toJson(AddressByPartialAddressResponseContainer(
        apiVersion = apiVersionExpected,
        dataVersion = dataVersionExpected,
        response = AddressByPartialAddressResponse(
          input = "some query",
          addresses = Seq(AddressResponseAddress.fromHybridAddressSkinny(validHybridAddressSkinny, verbose = false)),
          filter = "",
          historical = true,
          limit = 20,
          offset = 0,
          total = 1,
          maxScore = 1.0f,
          startDate = "",
          endDate = "",
          verbose = false,
          epoch = ""
        ),
        OkAddressResponseStatus
      ))

      // When
      //  val result: Future[Result] = partialAddressController.partialAddressQuery("some query", None, None, None, None, None, verbose=Some("false")).apply(FakeRequest())
      val result: Future[Result] = partialAddressController.partialAddressQuery("some query", None, None, None, verbose = Some("false")).apply(FakeRequest())
      val actual: JsValue = contentAsJson(result)

      // Then
      status(result) mustBe OK
      actual mustBe expected
    }

    "reply on a found address in verbose format (by partial)" in {
      // Given
      //      val controller = addressController

      val expected = Json.toJson(AddressByPartialAddressResponseContainer(
        apiVersion = apiVersionExpected,
        dataVersion = dataVersionExpected,
        response = AddressByPartialAddressResponse(
          input = "some query",
          addresses = Seq(AddressResponseAddress.fromHybridAddress(validHybridAddressOptFull, verbose = true)),
          filter = "",
          historical = true,
          limit = 20,
          offset = 0,
          total = 1,
          maxScore = 1.0f,
          startDate = "",
          endDate = "",
          verbose = true,
          epoch = ""
        ),
        OkAddressResponseStatus
      ))

      // When
      //   val result: Future[Result] = partialAddressController.partialAddressQuery("some query", None, None, None, None, None, verbose=Some("true")).apply(FakeRequest())
      val result: Future[Result] = partialAddressController.partialAddressQuery("some query", None, None, None, verbose = Some("true")).apply(FakeRequest())
      val actual: JsValue = contentAsJson(result)

      // Then
      status(result) mustBe OK
      actual mustBe expected
    }

    "reply with a found address in concise format (by address query)" in {
      // Given
      val controller = addressController

      val expected = Json.toJson(AddressBySearchResponseContainer(
        apiVersion = apiVersionExpected,
        dataVersion = dataVersionExpected,
        AddressBySearchResponse(
          tokens = Map.empty,
          addresses = HopperScoreHelper.getScoresForAddresses(Seq(AddressResponseAddress.fromHybridAddress(validHybridAddressOptFull, verbose = false)), Map.empty, -1D),
          filter = "",
          historical = true,
          rangekm = "",
          latitude = "",
          longitude = "",
          limit = 10,
          offset = 0,
          total = 1,
          sampleSize = 20,
          maxScore = 1.0f,
          matchthreshold = 5f,
          startDate = "",
          endDate = "",
          verbose = false,
          epoch = ""
        ),
        OkAddressResponseStatus
      ))

      // When
      val result = controller.addressQuery("some query", verbose = Some("false")).apply(FakeRequest())
      val actual: JsValue = contentAsJson(result)

      // Then
      status(result) mustBe OK
      actual mustBe expected
    }

    "reply with a found address in verbose format (by address query)" in {
      // Given
      val controller = addressController

      val expected = Json.toJson(AddressBySearchResponseContainer(
        apiVersion = apiVersionExpected,
        dataVersion = dataVersionExpected,
        AddressBySearchResponse(
          tokens = Map.empty,
          addresses = HopperScoreHelper.getScoresForAddresses(Seq(AddressResponseAddress.fromHybridAddress(validHybridAddressOptFull, verbose = true)), Map.empty, -1D),
          filter = "",
          historical = true,
          rangekm = "",
          latitude = "",
          longitude = "",
          limit = 10,
          offset = 0,
          total = 1,
          sampleSize = 20,
          maxScore = 1.0f,
          matchthreshold = 5f,
          startDate = "",
          endDate = "",
          verbose = true,
          epoch = ""
        ),
        OkAddressResponseStatus
      ))

      // When
      val result = controller.addressQuery("some query", verbose = Some("true")).apply(FakeRequest())
      val actual: JsValue = contentAsJson(result)

      // Then
      status(result) mustBe OK
      actual mustBe expected
    }


    "reply with a found address in concise format (by address query with radius)" in {
      // Given
      val controller = addressController

      val expected = Json.toJson(AddressBySearchResponseContainer(
        apiVersion = apiVersionExpected,
        dataVersion = dataVersionExpected,
        AddressBySearchResponse(
          tokens = Map.empty,
          addresses = HopperScoreHelper.getScoresForAddresses(Seq(AddressResponseAddress.fromHybridAddress(validHybridAddressOptFull, verbose = false)), Map.empty, -1D),
          filter = "",
          historical = true,
          rangekm = "1",
          latitude = "50.705948",
          longitude = "-3.5091076",
          limit = 10,
          offset = 0,
          total = 1,
          sampleSize = 20,
          maxScore = 1.0f,
          matchthreshold = 5f,
          startDate = "",
          endDate = "",
          verbose = false,
          epoch = ""
        ),
        OkAddressResponseStatus
      ))

      // When
      val result = controller.addressQuery("some query", None, None, None, Some("1"), Some("50.705948"), Some("-3.5091076"), verbose = Some("false")).apply(FakeRequest())
      val actual: JsValue = contentAsJson(result)

      // Then
      status(result) mustBe OK
      actual mustBe expected
    }

    "reply with a found address in verbose (by address query with radius)" in {
      // Given
      val controller = addressController

      val expected = Json.toJson(AddressBySearchResponseContainer(
        apiVersion = apiVersionExpected,
        dataVersion = dataVersionExpected,
        AddressBySearchResponse(
          tokens = Map.empty,
          addresses = HopperScoreHelper.getScoresForAddresses(Seq(AddressResponseAddress.fromHybridAddress(validHybridAddressOptFull, verbose = true)), Map.empty, -1D),
          filter = "",
          historical = true,
          rangekm = "1",
          latitude = "50.705948",
          longitude = "-3.5091076",
          limit = 10,
          offset = 0,
          total = 1,
          sampleSize = 20,
          maxScore = 1.0f,
          matchthreshold = 5f,
          startDate = "",
          endDate = "",
          verbose = true,
          epoch = ""
        ),
        OkAddressResponseStatus
      ))

      // When
      val result = controller.addressQuery("some query", None, None, None, Some("1"), Some("50.705948"), Some("-3.5091076"), verbose = Some("true")).apply(FakeRequest())
      val actual: JsValue = contentAsJson(result)

      // Then
      status(result) mustBe OK
      actual mustBe expected
    }


    "reply with a found address in concise format (by address query with start and end date)" ignore {
      // Given
      val controller = addressController

      val expected = Json.toJson(AddressBySearchResponseContainer(
        apiVersion = apiVersionExpected,
        dataVersion = dataVersionExpected,
        AddressBySearchResponse(
          tokens = Map.empty,
          addresses = HopperScoreHelper.getScoresForAddresses(Seq(AddressResponseAddress.fromHybridAddress(validHybridAddressOptFull, verbose = false)), Map.empty, -1D),
          filter = "",
          historical = true,
          rangekm = "",
          latitude = "",
          longitude = "",
          limit = 10,
          offset = 0,
          total = 1,
          sampleSize = 20,
          maxScore = 1.0f,
          matchthreshold = 5f,
          startDate = "2013-01-01",
          endDate = "2014-01-01",
          verbose = false,
          epoch = ""
        ),
        OkAddressResponseStatus
      ))

      // When
      val result = controller.addressQuery("some query", None, None, None, None, None, None, Some("2013-01-01"), Some("2014-01-01"), verbose = Some("false")).apply(FakeRequest())
      val actual: JsValue = contentAsJson(result)

      // Then
      status(result) mustBe OK
      actual mustBe expected
    }

    "reply with a found address in verbose format (by address query with start and end date)" ignore {
      // Given
      val controller = addressController

      val expected = Json.toJson(AddressBySearchResponseContainer(
        apiVersion = apiVersionExpected,
        dataVersion = dataVersionExpected,
        AddressBySearchResponse(
          tokens = Map.empty,
          addresses = HopperScoreHelper.getScoresForAddresses(Seq(AddressResponseAddress.fromHybridAddress(validHybridAddressOptFull, verbose = true)), Map.empty, -1D),
          filter = "",
          historical = true,
          rangekm = "",
          latitude = "",
          longitude = "",
          limit = 10,
          offset = 0,
          total = 1,
          sampleSize = 20,
          maxScore = 1.0f,
          matchthreshold = 5f,
          startDate = "2013-01-01",
          endDate = "2014-01-01",
          verbose = true,
          epoch = ""
        ),
        OkAddressResponseStatus
      ))

      // When
      val result = controller.addressQuery("some query", None, None, None, None, None, None, Some("2013-01-01"), Some("2014-01-01"), verbose = Some("true")).apply(FakeRequest())
      val actual: JsValue = contentAsJson(result)

      // Then
      status(result) mustBe OK
      actual mustBe expected
    }


    "reply with a 400 error if an invalid filter value is supplied" in {
      // Given
      val controller = addressController

      val expected = Json.toJson(AddressBySearchResponseContainer(
        apiVersion = apiVersionExpected,
        dataVersion = dataVersionExpected,
        AddressBySearchResponse(
          tokens = Map.empty,
          addresses = Seq.empty,
          filter = "BR12",
          historical = true,
          rangekm = "",
          latitude = "",
          longitude = "",
          limit = 1,
          offset = 1,
          total = 0,
          sampleSize = 20,
          maxScore = 0.0f,
          matchthreshold = 5f,
          startDate = "",
          endDate = "",
          verbose = false,
          epoch = ""
        ),
        BadRequestAddressResponseStatus,
        errors = Seq(FilterInvalidError)
      ))

      // When
      val result = controller.addressQuery("some query", Some("1"), Some("1"), Some("BR12")).apply(FakeRequest())
      val actual: JsValue = contentAsJson(result)

      // Then
      status(result) mustBe BAD_REQUEST
      actual mustBe expected
    }

    "reply with a 400 error if an invalid mixed filter value is supplied" in {
      // Given
      val controller = addressController

      val expected = Json.toJson(AddressBySearchResponseContainer(
        apiVersion = apiVersionExpected,
        dataVersion = dataVersionExpected,
        AddressBySearchResponse(
          tokens = Map.empty,
          addresses = Seq.empty,
          filter = "RD*,RD02",
          historical = true,
          rangekm = "",
          latitude = "",
          longitude = "",
          limit = 1,
          offset = 1,
          total = 0,
          sampleSize = 20,
          maxScore = 0.0f,
          matchthreshold = 5f,
          startDate = "",
          endDate = "",
          verbose = false,
          epoch = ""
        ),
        BadRequestAddressResponseStatus,
        errors = Seq(MixedFilterError)
      ))

      // When
      val result = controller.addressQuery("some query", Some("1"), Some("1"), Some("RD*,RD02")).apply(FakeRequest())
      val actual: JsValue = contentAsJson(result)

      // Then
      status(result) mustBe BAD_REQUEST
      actual mustBe expected
    }


    "reply with a 400 error if a non-numeric offset parameter is supplied" in {
      // Given
      val controller = addressController

      val expected = Json.toJson(AddressBySearchResponseContainer(
        apiVersion = apiVersionExpected,
        dataVersion = dataVersionExpected,
        AddressBySearchResponse(
          tokens = Map.empty,
          addresses = Seq.empty,
          filter = "",
          historical = true,
          rangekm = "",
          latitude = "",
          longitude = "",
          limit = 1,
          offset = 0,
          total = 0,
          sampleSize = 20,
          maxScore = 0.0f,
          matchthreshold = 5f,
          startDate = "",
          endDate = "",
          verbose = false,
          epoch = ""
        ),
        BadRequestAddressResponseStatus,
        errors = Seq(OffsetNotNumericAddressResponseError)
      ))

      // When
      val result = controller.addressQuery("some query", Some("thing"), Some("1")).apply(FakeRequest())
      val actual: JsValue = contentAsJson(result)

      // Then
      status(result) mustBe BAD_REQUEST
      actual mustBe expected
    }

    "reply with a 400 error if a non-numeric offset parameter is supplied (postcode)" in {
      // Given
      val controller = postcodeController

      val expected = Json.toJson(AddressByPostcodeResponseContainer(
        apiVersion = apiVersionExpected,
        dataVersion = dataVersionExpected,
        AddressByPostcodeResponse(
          postcode = "some query",
          addresses = Seq.empty,
          filter = "",
          historical = true,
          limit = 1,
          offset = 0,
          total = 0,
          maxScore = 0.0f,
          verbose = false,
          epoch = ""
        ),
        BadRequestAddressResponseStatus,
        errors = Seq(OffsetNotNumericAddressResponseError)
      ))

      // When
      val result = controller.postcodeQuery(postcode = "some query", offset = Some("thing"), limit = Some("1")).apply(FakeRequest())
      val actual: JsValue = contentAsJson(result)

      // Then
      status(result) mustBe BAD_REQUEST
      actual mustBe expected
    }

    "reply with a 400 error if a non-numeric limit parameter is supplied" in {
      // Given
      val controller = addressController

      val expected = Json.toJson(AddressBySearchResponseContainer(
        apiVersion = apiVersionExpected,
        dataVersion = dataVersionExpected,
        AddressBySearchResponse(
          tokens = Map.empty,
          addresses = Seq.empty,
          filter = "",
          historical = true,
          rangekm = "",
          latitude = "",
          longitude = "",
          limit = 10,
          offset = 1,
          total = 0,
          sampleSize = 20,
          maxScore = 0.0f,
          matchthreshold = 5f,
          startDate = "",
          endDate = "",
          verbose = false,
          epoch = ""
        ),
        BadRequestAddressResponseStatus,
        errors = Seq(LimitNotNumericAddressResponseError)
      ))

      // When
      val result = controller.addressQuery("some query", Some("1"), Some("thing")).apply(FakeRequest())
      val actual: JsValue = contentAsJson(result)

      // Then
      status(result) mustBe BAD_REQUEST
      actual mustBe expected
    }

    "reply with a 400 error if a non-numeric limit parameter is supplied (postcode)" in {
      // Given
      val controller = postcodeController

      val expected = Json.toJson(AddressByPostcodeResponseContainer(
        apiVersion = apiVersionExpected,
        dataVersion = dataVersionExpected,
        AddressByPostcodeResponse(
          postcode = "some query",
          addresses = Seq.empty,
          filter = "",
          historical = true,
          limit = 100,
          offset = 0,
          total = 0,
          maxScore = 0.0f,
          verbose = false,
          epoch = ""
        ),
        BadRequestAddressResponseStatus,
        errors = Seq(LimitNotNumericAddressResponseError)
      ))

      // When
      val result = controller.postcodeQuery(postcode = "some query", limit = Some("thing")).apply(FakeRequest())
      val actual: JsValue = contentAsJson(result)

      // Then
      status(result) mustBe BAD_REQUEST
      actual mustBe expected
    }

    "reply with a 400 error if a non-numeric limit parameter is supplied (random)" in {
      // Given
      val controller = randomController

      val expected = Json.toJson(AddressByRandomResponseContainer(
        apiVersion = apiVersionExpected,
        dataVersion = dataVersionExpected,
        AddressByRandomResponse(
          addresses = Seq.empty,
          filter = "",
          historical = true,
          limit = 1,
          verbose = false,
          epoch = ""
        ),
        BadRequestAddressResponseStatus,
        errors = Seq(LimitNotNumericAddressResponseError)
      ))

      // When
      val result = controller.randomQuery(limit = Some("thing")).apply(FakeRequest())
      val actual: JsValue = contentAsJson(result)

      // Then
      status(result) mustBe BAD_REQUEST
      actual mustBe expected
    }

    "reply with a 400 error if a negative offset parameter is supplied" in {
      // Given
      val controller = addressController

      val expected = Json.toJson(AddressBySearchResponseContainer(
        apiVersion = apiVersionExpected,
        dataVersion = dataVersionExpected,
        AddressBySearchResponse(
          tokens = Map.empty,
          addresses = Seq.empty,
          filter = "",
          historical = true,
          rangekm = "",
          latitude = "",
          longitude = "",
          limit = 1,
          offset = -1,
          total = 0,
          sampleSize = 20,
          maxScore = 0.0f,
          matchthreshold = 5f,
          startDate = "",
          endDate = "",
          verbose = false,
          epoch = ""
        ),
        BadRequestAddressResponseStatus,
        errors = Seq(OffsetTooSmallAddressResponseError)
      ))

      // When
      val result = controller.addressQuery("some query", Some("-1"), Some("1")).apply(FakeRequest())
      val actual: JsValue = contentAsJson(result)

      // Then
      status(result) mustBe BAD_REQUEST
      actual mustBe expected
    }

    "reply with a 400 error if a negative offset parameter is supplied (postcode)" in {
      // Given
      val controller = postcodeController

      val expected = Json.toJson(AddressByPostcodeResponseContainer(
        apiVersion = apiVersionExpected,
        dataVersion = dataVersionExpected,
        AddressByPostcodeResponse(
          postcode = "some query",
          addresses = Seq.empty,
          filter = "",
          historical = true,
          limit = 100,
          offset = -1,
          total = 0,
          maxScore = 0.0f,
          verbose = false,
          epoch = ""
        ),
        BadRequestAddressResponseStatus,
        errors = Seq(OffsetTooSmallAddressResponseError)
      ))

      // When
      val result = controller.postcodeQuery(postcode = "some query", offset = Some("-1")).apply(FakeRequest())
      val actual: JsValue = contentAsJson(result)

      // Then
      status(result) mustBe BAD_REQUEST
      actual mustBe expected
    }

    "reply with a 400 error if a negative or zero limit parameter is supplied" in {
      // Given
      val controller = addressController

      val expected = Json.toJson(AddressBySearchResponseContainer(
        apiVersion = apiVersionExpected,
        dataVersion = dataVersionExpected,
        AddressBySearchResponse(
          tokens = Map.empty,
          addresses = Seq.empty,
          filter = "",
          historical = true,
          rangekm = "",
          latitude = "",
          longitude = "",
          limit = 0,
          offset = 0,
          total = 0,
          sampleSize = 20,
          maxScore = 0.0f,
          matchthreshold = 5f,
          startDate = "",
          endDate = "",
          verbose = false,
          epoch = ""
        ),
        BadRequestAddressResponseStatus,
        errors = Seq(LimitTooSmallAddressResponseError)
      ))

      // When
      val result = controller.addressQuery("some query", Some("0"), Some("0")).apply(FakeRequest())
      val actual: JsValue = contentAsJson(result)

      // Then
      status(result) mustBe BAD_REQUEST
      actual mustBe expected
    }

    "reply with a 400 error if a negative or zero limit parameter is supplied (postcode)" in {
      // Given
      val controller = postcodeController

      val expected = Json.toJson(AddressByPostcodeResponseContainer(
        apiVersion = apiVersionExpected,
        dataVersion = dataVersionExpected,
        AddressByPostcodeResponse(
          postcode = "some query",
          addresses = Seq.empty,
          filter = "",
          historical = true,
          limit = 0,
          offset = 0,
          total = 0,
          maxScore = 0.0f,
          verbose = false,
          epoch = ""
        ),
        BadRequestAddressResponseStatus,
        errors = Seq(LimitTooSmallAddressResponseError)
      ))

      // When
      val result = controller.postcodeQuery(postcode = "some query", limit = Some("0")).apply(FakeRequest())
      val actual: JsValue = contentAsJson(result)

      // Then
      status(result) mustBe BAD_REQUEST
      actual mustBe expected
    }

    "reply with a 400 error if a negative or zero limit parameter is supplied (random)" in {
      // Given
      val controller = randomController

      val expected = Json.toJson(AddressByRandomResponseContainer(
        apiVersion = apiVersionExpected,
        dataVersion = dataVersionExpected,
        AddressByRandomResponse(
          addresses = Seq.empty,
          filter = "",
          historical = true,
          limit = 0,
          verbose = false,
          epoch = ""
        ),
        BadRequestAddressResponseStatus,
        errors = Seq(LimitTooSmallAddressResponseError)
      ))

      // When
      val result = controller.randomQuery(limit = Some("0")).apply(FakeRequest())
      val actual: JsValue = contentAsJson(result)

      // Then
      status(result) mustBe BAD_REQUEST
      actual mustBe expected
    }

    "reply with a 400 error if an offset parameter greater than the maximum allowed is supplied" in {
      // Given
      val controller = addressController

      val expected = Json.toJson(AddressBySearchResponseContainer(
        apiVersion = apiVersionExpected,
        dataVersion = dataVersionExpected,
        AddressBySearchResponse(
          tokens = Map.empty,
          addresses = Seq.empty,
          filter = "",
          historical = true,
          rangekm = "",
          latitude = "",
          longitude = "",
          limit = 1,
          offset = 9999999,
          total = 0,
          sampleSize = 20,
          maxScore = 0.0f,
          matchthreshold = 5f,
          startDate = "",
          endDate = "",
          verbose = false,
          epoch = ""
        ),
        BadRequestAddressResponseStatus,
        errors = Seq(addressValidation.OffsetTooLargeAddressResponseErrorCustom)
      ))

      // When
      val result = controller.addressQuery("some query", Some("9999999"), Some("1")).apply(FakeRequest())
      val actual: JsValue = contentAsJson(result)

      // Then
      status(result) mustBe BAD_REQUEST
      actual mustBe expected
    }

    "reply with a 400 error if an offset parameter greater than the maximum allowed is supplied (postcode)" in {
      // Given
      val controller = postcodeController

      val expected = Json.toJson(AddressByPostcodeResponseContainer(
        apiVersion = apiVersionExpected,
        dataVersion = dataVersionExpected,
        AddressByPostcodeResponse(
          postcode = "some query",
          addresses = Seq.empty,
          filter = "",
          historical = true,
          limit = 100,
          offset = 9999999,
          total = 0,
          maxScore = 0.0f,
          verbose = false,
          epoch = ""
        ),
        BadRequestAddressResponseStatus,
        errors = Seq(postcodeValidation.OffsetTooLargeAddressResponseErrorCustom)
      ))

      // When
      val result = controller.postcodeQuery(postcode = "some query", offset = Some("9999999")).apply(FakeRequest())
      val actual: JsValue = contentAsJson(result)

      // Then
      status(result) mustBe BAD_REQUEST
      actual mustBe expected
    }

    "reply with a 400 error if a limit parameter larger than the maximum allowed is supplied" in {
      // Given
      val controller = addressController

      val expected = Json.toJson(AddressBySearchResponseContainer(
        apiVersion = apiVersionExpected,
        dataVersion = dataVersionExpected,
        AddressBySearchResponse(
          tokens = Map.empty,
          addresses = Seq.empty,
          filter = "",
          historical = true,
          rangekm = "",
          latitude = "",
          longitude = "",
          limit = 999999,
          offset = 0,
          total = 0,
          sampleSize = 20,
          maxScore = 0.0f,
          matchthreshold = 5f,
          startDate = "",
          endDate = "",
          verbose = false,
          epoch = ""
        ),
        BadRequestAddressResponseStatus,
        errors = Seq(addressValidation.LimitTooLargeAddressResponseErrorCustom)
      ))

      // When
      val result = controller.addressQuery("some query", Some("0"), Some("999999")).apply(FakeRequest())
      val actual: JsValue = contentAsJson(result)

      // Then
      status(result) mustBe BAD_REQUEST
      actual mustBe expected
    }

    "reply with a 400 error if a limit parameter larger than the maximum allowed is supplied (postcode)" in {
      // Given
      val controller = postcodeController

      val expected = Json.toJson(AddressByPostcodeResponseContainer(
        apiVersion = apiVersionExpected,
        dataVersion = dataVersionExpected,
        AddressByPostcodeResponse(
          postcode = "some query",
          addresses = Seq.empty,
          filter = "",
          historical = true,
          limit = 999999,
          offset = 0,
          total = 0,
          maxScore = 0.0f,
          verbose = false,
          epoch = ""
        ),
        BadRequestAddressResponseStatus,
        errors = Seq(postcodeValidation.LimitTooLargeAddressResponseErrorCustom)
      ))

      // When
      val result = controller.postcodeQuery(postcode = "some query", limit = Some("999999")).apply(FakeRequest())
      val actual: JsValue = contentAsJson(result)

      // Then
      status(result) mustBe BAD_REQUEST
      actual mustBe expected
    }

    "reply with a 400 error if a limit parameter larger than the maximum allowed is supplied (random)" in {
      // Given
      val controller = randomController

      val expected = Json.toJson(AddressByRandomResponseContainer(
        apiVersion = apiVersionExpected,
        dataVersion = dataVersionExpected,
        AddressByRandomResponse(
          addresses = Seq.empty,
          filter = "",
          historical = true,
          limit = 999999,
          verbose = false,
          epoch = ""
        ),
        BadRequestAddressResponseStatus,
        errors = Seq(randomValidation.LimitTooLargeAddressResponseErrorCustom)
      ))

      // When
      val result = controller.randomQuery(limit = Some("999999")).apply(FakeRequest())
      val actual: JsValue = contentAsJson(result)

      // Then
      status(result) mustBe BAD_REQUEST
      actual mustBe expected
    }

    "reply with a 400 error if epoch is invalid (random)" in {
      // Given
      val controller = randomController

      val expected = Json.toJson(AddressByRandomResponseContainer(
        apiVersion = apiVersionExpected,
        dataVersion = dataVersionExpected,
        AddressByRandomResponse(
          addresses = Seq.empty,
          filter = "",
          historical = true,
          limit = 1,
          verbose = false,
          epoch = "epoch"
        ),
        BadRequestAddressResponseStatus,
        errors = Seq(randomValidation.EpochNotAvailableErrorCustom)
      ))

      // When
      val result = controller.randomQuery(epoch = Some("epoch")).apply(FakeRequest())
      val actual: JsValue = contentAsJson(result)

      // Then
      status(result) mustBe BAD_REQUEST
      actual mustBe expected
    }

    "reply with a 400 error if a non-numeric rangekm parameter is supplied" in {
      // Given
      val controller = addressController

      val expected = Json.toJson(AddressBySearchResponseContainer(
        apiVersion = apiVersionExpected,
        dataVersion = dataVersionExpected,
        AddressBySearchResponse(
          tokens = Map.empty,
          addresses = Seq.empty,
          filter = "",
          historical = true,
          rangekm = "alongway",
          latitude = "",
          longitude = "",
          limit = 1,
          offset = 1,
          total = 0,
          sampleSize = 20,
          maxScore = 0.0f,
          matchthreshold = 5f,
          startDate = "",
          endDate = "",
          verbose = false,
          epoch = ""
        ),
        BadRequestAddressResponseStatus,
        errors = Seq(RangeNotNumericAddressResponseError)
      ))

      // When
      val result = controller.addressQuery("some query", Some("1"), Some("1"), None, Some("alongway")).apply(FakeRequest())
      val actual: JsValue = contentAsJson(result)

      // Then
      status(result) mustBe BAD_REQUEST
      actual mustBe expected
    }

    "reply with a 400 error if a non-numeric latitude parameter is supplied" in {
      // Given
      val controller = addressController

      val expected = Json.toJson(AddressBySearchResponseContainer(
        apiVersion = apiVersionExpected,
        dataVersion = dataVersionExpected,
        AddressBySearchResponse(
          tokens = Map.empty,
          addresses = Seq.empty,
          filter = "",
          historical = true,
          rangekm = "1",
          latitude = "oopnorth",
          longitude = "0",
          limit = 1,
          offset = 1,
          total = 0,
          sampleSize = 20,
          maxScore = 0.0f,
          matchthreshold = 5f,
          startDate = "",
          endDate = "",
          verbose = false,
          epoch = ""
        ),
        BadRequestAddressResponseStatus,
        errors = Seq(LatitudeNotNumericAddressResponseError)
      ))

      // When
      val result = controller.addressQuery("some query", Some("1"), Some("1"), None, Some("1"), Some("oopnorth"), Some("0")).apply(FakeRequest())
      val actual: JsValue = contentAsJson(result)

      // Then
      status(result) mustBe BAD_REQUEST
      actual mustBe expected
    }

    "reply with a 400 error if a non-numeric longitude parameter is supplied" in {
      // Given
      val controller = addressController

      val expected = Json.toJson(AddressBySearchResponseContainer(
        apiVersion = apiVersionExpected,
        dataVersion = dataVersionExpected,
        AddressBySearchResponse(
          tokens = Map.empty,
          addresses = Seq.empty,
          filter = "",
          historical = true,
          rangekm = "1",
          latitude = "50",
          longitude = "eastofthechipshop",
          limit = 1,
          offset = 1,
          total = 0,
          sampleSize = 20,
          maxScore = 0.0f,
          matchthreshold = 5f,
          startDate = "",
          endDate = "",
          verbose = false,
          epoch = ""
        ),
        BadRequestAddressResponseStatus,
        errors = Seq(LongitudeNotNumericAddressResponseError)
      ))

      // When
      val result = controller.addressQuery("some query", Some("1"), Some("1"), None, Some("1"), Some("50"), Some("eastofthechipshop")).apply(FakeRequest())
      val actual: JsValue = contentAsJson(result)

      // Then
      status(result) mustBe BAD_REQUEST
      actual mustBe expected
    }

    "reply with a 400 error if a too far north latitude parameter is supplied" in {
      // Given
      val controller = addressController

      val expected = Json.toJson(AddressBySearchResponseContainer(
        apiVersion = apiVersionExpected,
        dataVersion = dataVersionExpected,
        AddressBySearchResponse(
          tokens = Map.empty,
          addresses = Seq.empty,
          filter = "",
          historical = true,
          rangekm = "1",
          latitude = "66.6",
          longitude = "0",
          limit = 1,
          offset = 1,
          total = 0,
          sampleSize = 20,
          maxScore = 0.0f,
          matchthreshold = 5f,
          startDate = "",
          endDate = "",
          verbose = false,
          epoch = ""
        ),
        BadRequestAddressResponseStatus,
        errors = Seq(LatitudeTooFarNorthAddressResponseError)
      ))

      // When
      val result = controller.addressQuery("some query", Some("1"), Some("1"), None, Some("1"), Some("66.6"), Some("0")).apply(FakeRequest())
      val actual: JsValue = contentAsJson(result)

      // Then
      status(result) mustBe BAD_REQUEST
      actual mustBe expected
    }

    "reply with a 400 error if a too far east longitude parameter is supplied" in {
      // Given
      val controller = addressController

      val expected = Json.toJson(AddressBySearchResponseContainer(
        apiVersion = apiVersionExpected,
        dataVersion = dataVersionExpected,
        AddressBySearchResponse(
          tokens = Map.empty,
          addresses = Seq.empty,
          filter = "",
          historical = true,
          rangekm = "1",
          latitude = "50",
          longitude = "2.8",
          limit = 1,
          offset = 1,
          total = 0,
          sampleSize = 20,
          maxScore = 0.0f,
          matchthreshold = 5f,
          startDate = "",
          endDate = "",
          verbose = false,
          epoch = ""
        ),
        BadRequestAddressResponseStatus,
        errors = Seq(LongitudeTooFarEastAddressResponseError)
      ))

      // When
      val result = controller.addressQuery("some query", Some("1"), Some("1"), None, Some("1"), Some("50"), Some("2.8")).apply(FakeRequest())
      val actual: JsValue = contentAsJson(result)

      // Then
      status(result) mustBe BAD_REQUEST
      actual mustBe expected
    }

    "reply with a 400 error if a too far south latitude parameter is supplied" in {
      // Given
      val controller = addressController

      val expected = Json.toJson(AddressBySearchResponseContainer(
        apiVersion = apiVersionExpected,
        dataVersion = dataVersionExpected,
        AddressBySearchResponse(
          tokens = Map.empty,
          addresses = Seq.empty,
          filter = "",
          historical = true,
          rangekm = "1",
          latitude = "44.4",
          longitude = "0",
          limit = 1,
          offset = 1,
          total = 0,
          sampleSize = 20,
          maxScore = 0.0f,
          matchthreshold = 5f,
          startDate = "",
          endDate = "",
          verbose = false,
          epoch = ""
        ),
        BadRequestAddressResponseStatus,
        errors = Seq(LatitudeTooFarSouthAddressResponseError)
      ))

      // When
      val result = controller.addressQuery("some query", Some("1"), Some("1"), None, Some("1"), Some("44.4"), Some("0")).apply(FakeRequest())
      val actual: JsValue = contentAsJson(result)

      // Then
      status(result) mustBe BAD_REQUEST
      actual mustBe expected
    }

    "reply with a 400 error if a too far west longitude parameter is supplied" in {
      // Given
      val controller = addressController

      val expected = Json.toJson(AddressBySearchResponseContainer(
        apiVersion = apiVersionExpected,
        dataVersion = dataVersionExpected,
        AddressBySearchResponse(
          tokens = Map.empty,
          addresses = Seq.empty,
          filter = "",
          historical = true,
          rangekm = "1",
          latitude = "50",
          longitude = "-8.8",
          limit = 1,
          offset = 1,
          total = 0,
          sampleSize = 20,
          maxScore = 0.0f,
          matchthreshold = 5f,
          startDate = "",
          endDate = "",
          verbose = false,
          epoch = ""
        ),
        BadRequestAddressResponseStatus,
        errors = Seq(LongitudeTooFarWestAddressResponseError)
      ))

      // When
      val result = controller.addressQuery("some query", Some("1"), Some("1"), None, Some("1"), Some("50"), Some("-8.8")).apply(FakeRequest())
      val actual: JsValue = contentAsJson(result)

      // Then
      status(result) mustBe BAD_REQUEST
      actual mustBe expected
    }

    "reply with a 400 error if query is empty (by address query)" in {
      // Given
      val controller = addressController

      val expected = Json.toJson(AddressBySearchResponseContainer(
        apiVersion = apiVersionExpected,
        dataVersion = dataVersionExpected,
        AddressBySearchResponse(
          tokens = Map.empty,
          addresses = Seq.empty,
          filter = "",
          historical = true,
          rangekm = "",
          latitude = "",
          longitude = "",
          limit = 10,
          offset = 0,
          total = 0,
          sampleSize = 20,
          maxScore = 0.0f,
          matchthreshold = 5f,
          startDate = "",
          endDate = "",
          verbose = false,
          epoch = ""
        ),
        BadRequestAddressResponseStatus,
        errors = Seq(EmptyQueryAddressResponseError)
      ))

      // When
      val result = controller.addressQuery("").apply(FakeRequest())
      val actual: JsValue = contentAsJson(result)

      // Then
      status(result) mustBe BAD_REQUEST
      actual mustBe expected
    }

    "reply on a 400 error if startDate is not valid (by address query)" ignore {
      // Given
      val controller = addressController

      val expected = Json.toJson(AddressBySearchResponseContainer(
        apiVersion = apiVersionExpected,
        dataVersion = dataVersionExpected,
        AddressBySearchResponse(
          tokens = Map.empty,
          addresses = Seq.empty,
          filter = "",
          historical = true,
          rangekm = "",
          latitude = "",
          longitude = "",
          limit = 10,
          offset = 0,
          total = 0,
          sampleSize = 20,
          maxScore = 0.0f,
          matchthreshold = 5f,
          startDate = "",
          endDate = "",
          verbose = true,
          epoch = ""
        ),
        BadRequestAddressResponseStatus,
        errors = Seq(StartDateInvalidResponseError)
      ))

      // When
      val result = controller.addressQuery("query", Some("1"), Some("1"), None, None, None, None, Some("xyz"), Some("2013-01-01")).apply(FakeRequest())
      val actual: JsValue = contentAsJson(result)

      // Then
      status(result) mustBe BAD_REQUEST
      actual mustBe expected
    }

    "reply on a 400 error if endDate is not valid (by address query)" ignore {
      // Given
      val controller = addressController

      val expected = Json.toJson(AddressBySearchResponseContainer(
        apiVersion = apiVersionExpected,
        dataVersion = dataVersionExpected,
        AddressBySearchResponse(
          tokens = Map.empty,
          addresses = Seq.empty,
          filter = "",
          historical = true,
          rangekm = "",
          latitude = "",
          longitude = "",
          limit = 10,
          offset = 0,
          total = 0,
          sampleSize = 20,
          maxScore = 0.0f,
          matchthreshold = 5f,
          startDate = "",
          endDate = "",
          verbose = false,
          epoch = ""
        ),
        BadRequestAddressResponseStatus,
        errors = Seq(EndDateInvalidResponseError)
      ))

      // When
      val result = controller.addressQuery("query", Some("1"), Some("1"), None, None, None, None, Some("2013-01-01"), Some("xyz")).apply(FakeRequest())
      val actual: JsValue = contentAsJson(result)

      // Then
      status(result) mustBe BAD_REQUEST
      actual mustBe expected
    }

    "reply on a 400 error if epoch is invalid (by address query)" ignore {
      // Given
      val controller = addressController

      val expected = Json.toJson(AddressBySearchResponseContainer(
        apiVersion = apiVersionExpected,
        dataVersion = dataVersionExpected,
        AddressBySearchResponse(
          tokens = Map.empty,
          addresses = Seq.empty,
          filter = "",
          historical = true,
          rangekm = "",
          latitude = "",
          longitude = "",
          limit = 10,
          offset = 0,
          total = 0,
          sampleSize = 20,
          maxScore = 0.0f,
          matchthreshold = 5f,
          startDate = "",
          endDate = "",
          verbose = false,
          epoch = ""
        ),
        BadRequestAddressResponseStatus,
        errors = Seq(addressValidation.EpochNotAvailableErrorCustom)
      ))

      // When
      val result = controller.addressQuery("query", epoch = Some("epoch")).apply(FakeRequest())
      val actual: JsValue = contentAsJson(result)

      // Then
      status(result) mustBe BAD_REQUEST
      actual mustBe expected
    }

    "reply on a 400 error if startDate is not valid (by uprn query)" ignore {
      // Given
      val controller = uprnController

      val expected = Json.toJson(AddressBySearchResponseContainer(
        apiVersion = apiVersionExpected,
        dataVersion = dataVersionExpected,
        AddressBySearchResponse(
          tokens = Map.empty,
          addresses = Seq.empty,
          filter = "",
          historical = true,
          rangekm = "",
          latitude = "",
          longitude = "",
          limit = 10,
          offset = 0,
          total = 0,
          sampleSize = 20,
          maxScore = 0.0f,
          matchthreshold = 5f,
          startDate = "",
          endDate = "",
          verbose = true,
          epoch = ""
        ),
        BadRequestAddressResponseStatus,
        errors = Seq(StartDateInvalidResponseError)
      ))

      // When
      val result = controller.uprnQuery("1234", Some("xyz"), Some("2013-01-01")).apply(FakeRequest())
      val actual: JsValue = contentAsJson(result)

      // Then
      status(result) mustBe BAD_REQUEST
      actual mustBe expected
    }

    "reply on a 400 error if epoch is invalid (by uprn query)" ignore {
      // Given
      val controller = uprnController

      val expected = Json.toJson(AddressBySearchResponseContainer(
        apiVersion = apiVersionExpected,
        dataVersion = dataVersionExpected,
        AddressBySearchResponse(
          tokens = Map.empty,
          addresses = Seq.empty,
          filter = "",
          historical = true,
          rangekm = "",
          latitude = "",
          longitude = "",
          limit = 10,
          offset = 0,
          total = 0,
          sampleSize = 20,
          maxScore = 0.0f,
          matchthreshold = 5f,
          startDate = "",
          endDate = "",
          verbose = true,
          epoch = ""
        ),
        BadRequestAddressResponseStatus,
        errors = Seq(uprnValidation.EpochNotAvailableErrorCustom)
      ))

      // When
      val result = controller.uprnQuery("1234", epoch = Some("epoch")).apply(FakeRequest())
      val actual: JsValue = contentAsJson(result)

      // Then
      status(result) mustBe BAD_REQUEST
      actual mustBe expected
    }

    "reply on a 400 error if endDate is not valid (by uprn query)" ignore {
      // Given
      val controller = uprnController

      val expected = Json.toJson(AddressBySearchResponseContainer(
        apiVersion = apiVersionExpected,
        dataVersion = dataVersionExpected,
        AddressBySearchResponse(
          tokens = Map.empty,
          addresses = Seq.empty,
          filter = "",
          historical = true,
          rangekm = "",
          latitude = "",
          longitude = "",
          limit = 10,
          offset = 0,
          total = 0,
          sampleSize = 20,
          maxScore = 0.0f,
          matchthreshold = 5f,
          startDate = "",
          endDate = "",
          verbose = true,
          epoch = ""
        ),
        BadRequestAddressResponseStatus,
        errors = Seq(EndDateInvalidResponseError)
      ))

      // When
      val result = controller.uprnQuery("1234", Some("2013-01-01"), Some("xyz")).apply(FakeRequest())
      val actual: JsValue = contentAsJson(result)

      // Then
      status(result) mustBe BAD_REQUEST
      actual mustBe expected
    }

    "reply on a 400 error if startDate is not valid (by postcode query)" ignore {
      // Given
      val controller = postcodeController

      val expected = Json.toJson(AddressBySearchResponseContainer(
        apiVersion = apiVersionExpected,
        dataVersion = dataVersionExpected,
        AddressBySearchResponse(
          tokens = Map.empty,
          addresses = Seq.empty,
          filter = "",
          historical = true,
          rangekm = "",
          latitude = "",
          longitude = "",
          limit = 10,
          offset = 0,
          total = 0,
          sampleSize = 20,
          maxScore = 0.0f,
          matchthreshold = 5f,
          startDate = "",
          endDate = "",
          verbose = true,
          epoch = ""
        ),
        BadRequestAddressResponseStatus,
        errors = Seq(StartDateInvalidResponseError)
      ))

      // When
      val result = controller.postcodeQuery("1234", None, None, None, Some("xyz"), Some("2013-01-01")).apply(FakeRequest())
      val actual: JsValue = contentAsJson(result)

      // Then
      status(result) mustBe BAD_REQUEST
      actual mustBe expected
    }

    "reply on a 400 error if endDate is not valid (by postcode query)" ignore {
      // Given
      val controller = postcodeController

      val expected = Json.toJson(AddressBySearchResponseContainer(
        apiVersion = apiVersionExpected,
        dataVersion = dataVersionExpected,
        AddressBySearchResponse(
          tokens = Map.empty,
          addresses = Seq.empty,
          filter = "",
          historical = true,
          rangekm = "",
          latitude = "",
          longitude = "",
          limit = 10,
          offset = 0,
          total = 0,
          sampleSize = 20,
          maxScore = 0.0f,
          matchthreshold = 5f,
          startDate = "",
          endDate = "",
          verbose = true,
          epoch = ""
        ),
        BadRequestAddressResponseStatus,
        errors = Seq(EndDateInvalidResponseError)
      ))

      // When
      val result = controller.postcodeQuery("1234", None, None, None, Some("2013-01-01"), Some("xyz")).apply(FakeRequest())
      val actual: JsValue = contentAsJson(result)

      // Then
      status(result) mustBe BAD_REQUEST
      actual mustBe expected
    }

    "reply with a 400 error if query is too short (by partial address query)" in {
      // Given
      val controller = partialAddressController

      val expected = Json.toJson(AddressByPartialAddressResponseContainer(
        apiVersion = apiVersionExpected,
        dataVersion = dataVersionExpected,
        AddressByPartialAddressResponse(
          input = "foo",
          addresses = Seq.empty,
          filter = "",
          historical = true,
          limit = 20,
          offset = 0,
          total = 0,
          maxScore = 0.0f,
          startDate = "",
          endDate = "",
          verbose = false,
          epoch = ""
        ),
        BadRequestAddressResponseStatus,
        errors = Seq(partialAddressValidation.ShortQueryAddressResponseErrorCustom)
      ))

      // When
      //    val result = controller.partialAddressQuery("foo", startDate = None, endDate = None).apply(FakeRequest())
      val result = controller.partialAddressQuery("foo").apply(FakeRequest())
      val actual: JsValue = contentAsJson(result)

      // Then
      status(result) mustBe BAD_REQUEST
      actual mustBe expected
    }

    "reply with a 400 error if epoch is invalid (by partial address query)" in {
      // Given
      val controller = partialAddressController

      val expected = Json.toJson(AddressByPartialAddressResponseContainer(
        apiVersion = apiVersionExpected,
        dataVersion = dataVersionExpected,
        AddressByPartialAddressResponse(
          input = "something",
          addresses = Seq.empty,
          filter = "",
          historical = true,
          limit = 20,
          offset = 0,
          total = 0,
          maxScore = 0.0f,
          startDate = "",
          endDate = "",
          verbose = false,
          epoch = "epoch"
        ),
        BadRequestAddressResponseStatus,
        errors = Seq(partialAddressValidation.EpochNotAvailableErrorCustom)
      ))

      // When
      //    val result = controller.partialAddressQuery("foo", startDate = None, endDate = None).apply(FakeRequest())
      val result = controller.partialAddressQuery("something", epoch = Some("epoch")).apply(FakeRequest())
      val actual: JsValue = contentAsJson(result)

      // Then
      status(result) mustBe BAD_REQUEST
      actual mustBe expected
    }

    "reply on a 400 error if startDate is not valid (by partial address query)" ignore {
      // Given
      //      val controller = addressController

      val expected = Json.toJson(AddressBySearchResponseContainer(
        apiVersion = apiVersionExpected,
        dataVersion = dataVersionExpected,
        AddressBySearchResponse(
          tokens = Map.empty,
          addresses = Seq.empty,
          filter = "",
          historical = true,
          rangekm = "",
          latitude = "",
          longitude = "",
          limit = 10,
          offset = 0,
          total = 0,
          sampleSize = 20,
          maxScore = 0.0f,
          matchthreshold = 5f,
          startDate = "",
          endDate = "",
          verbose = true,
          epoch = ""
        ),
        BadRequestAddressResponseStatus,
        errors = Seq(StartDateInvalidResponseError)
      ))

      // When
      val result = partialAddressController.partialAddressQuery("query", None, None, None, Some("xyz"), Some("2013-01-01")).apply(FakeRequest())
      val actual: JsValue = contentAsJson(result)

      // Then
      status(result) mustBe BAD_REQUEST
      actual mustBe expected
    }

    "reply on a 400 error if endDate is not valid (by partial address query)" ignore {
      // Given
      //      val controller = addressController

      val expected = Json.toJson(AddressBySearchResponseContainer(
        apiVersion = apiVersionExpected,
        dataVersion = dataVersionExpected,
        AddressBySearchResponse(
          tokens = Map.empty,
          addresses = Seq.empty,
          filter = "",
          historical = true,
          rangekm = "",
          latitude = "",
          longitude = "",
          limit = 10,
          offset = 0,
          total = 0,
          sampleSize = 20,
          maxScore = 0.0f,
          matchthreshold = 5f,
          startDate = "",
          endDate = "",
          verbose = true,
          epoch = ""
        ),
        BadRequestAddressResponseStatus,
        errors = Seq(EndDateInvalidResponseError)
      ))

      // When
      val result = partialAddressController.partialAddressQuery("query", None, None, None, Some("2013-01-01"), Some("xyz")).apply(FakeRequest())
      val actual: JsValue = contentAsJson(result)

      // Then
      status(result) mustBe BAD_REQUEST
      actual mustBe expected
    }

    "reply with a 400 error if query is empty (by address query) (postcode)" in {
      // Given
      val controller = postcodeController

      val expected = Json.toJson(AddressByPostcodeResponseContainer(
        apiVersion = apiVersionExpected,
        dataVersion = dataVersionExpected,
        AddressByPostcodeResponse(
          postcode = "",
          addresses = Seq.empty,
          filter = "",
          historical = true,
          limit = 100,
          offset = 0,
          total = 0,
          maxScore = 0.0f,
          verbose = false,
          epoch = ""
        ),
        BadRequestAddressResponseStatus,
        errors = Seq(EmptyQueryPostcodeAddressResponseError)
      ))

      // When
      val result = controller.postcodeQuery("").apply(FakeRequest())
      val actual: JsValue = contentAsJson(result)

      // Then
      status(result) mustBe BAD_REQUEST
      actual mustBe expected
    }

    "reply with a 400 error if epoch is invalid (postcode)" in {
      // Given
      val controller = postcodeController

      val expected = Json.toJson(AddressByPostcodeResponseContainer(
        apiVersion = apiVersionExpected,
        dataVersion = dataVersionExpected,
        AddressByPostcodeResponse(
          postcode = "ab123cd",
          addresses = Seq.empty,
          filter = "",
          historical = true,
          limit = 100,
          offset = 0,
          total = 0,
          maxScore = 0.0f,
          verbose = false,
          epoch = "epoch"
        ),
        BadRequestAddressResponseStatus,
        errors = Seq(postcodeValidation.EpochNotAvailableErrorCustom)
      ))

      // When
      val result = controller.postcodeQuery("ab123cd", epoch = Some("epoch")).apply(FakeRequest())
      val actual: JsValue = contentAsJson(result)

      // Then
      status(result) mustBe BAD_REQUEST
      actual mustBe expected
    }

    "reply with a 429 error if Elastic threw exception (request failed) while querying for address" in {
      // Given
      val controller = new AddressController(components, failingRepositoryMock, parser, config, versions, overloadProtection, addressValidation)

      val enhancedError = new AddressResponseError(FailedRequestToEsError.code, FailedRequestToEsError.message.replace("see logs", "test failure"))

      val expected = Json.toJson(AddressBySearchResponseContainer(
        apiVersion = apiVersionExpected,
        dataVersion = dataVersionExpected,
        AddressBySearchResponse(
          tokens = Map.empty,
          addresses = Seq.empty,
          filter = "",
          historical = true,
          rangekm = "",
          latitude = "",
          longitude = "",
          limit = 10,
          offset = 0,
          total = 0,
          sampleSize = 20,
          maxScore = 0.0f,
          matchthreshold = 5f,
          startDate = "",
          endDate = "",
          verbose = false,
          epoch = ""
        ),
        TooManyRequestsResponseStatus,
        errors = Seq(enhancedError)
      ))

      // When
      val result = controller.addressQuery("some query", Some("0"), Some("10")).apply(FakeRequest())
      val actual: JsValue = contentAsJson(result)

      // Then
      status(result) mustBe TOO_MANY_REQUESTS
      actual mustBe expected
    }

    "reply with a 429 error if Elastic threw exception (request failed) while querying for postcode" in {
      // Given
      val controller = new PostcodeController(components, failingRepositoryMock, config, versions, overloadProtection, postcodeValidation)

      val enhancedError = new AddressResponseError(FailedRequestToEsPostcodeError.code, FailedRequestToEsPostcodeError.message.replace("see logs", "test failure"))

      val expected = Json.toJson(AddressByPostcodeResponseContainer(
        apiVersion = apiVersionExpected,
        dataVersion = dataVersionExpected,
        AddressByPostcodeResponse(
          postcode = "ab123cd",
          addresses = Seq.empty,
          filter = "",
          historical = true,
          limit = 10,
          offset = 0,
          total = 0,
          maxScore = 0.0f,
          verbose = false,
          epoch = ""
        ),
        TooManyRequestsResponseStatus,
        errors = Seq(enhancedError)
      ))

      // When - retry param must be true
      val result = controller.postcodeQuery(postcode = "ab123cd", offset = Some("0"), limit = Some("10")).apply(FakeRequest())
      val actual: JsValue = contentAsJson(result)

      // Then
      status(result) mustBe TOO_MANY_REQUESTS
      actual mustBe expected
    }

    "reply with a 429 error if Elastic threw exception (request failed) while querying for a random address" in {
      // Given
      val controller = new RandomController(components, failingRepositoryMock, config, versions, overloadProtection, randomValidation)

      val enhancedError = new AddressResponseError(FailedRequestToEsRandomError.code, FailedRequestToEsRandomError.message.replace("see logs", "test failure"))

      val expected = Json.toJson(AddressByRandomResponseContainer(
        apiVersion = apiVersionExpected,
        dataVersion = dataVersionExpected,
        AddressByRandomResponse(
          addresses = Seq.empty,
          filter = "",
          historical = true,
          limit = 1,
          verbose = false,
          epoch = ""
        ),
        TooManyRequestsResponseStatus,
        errors = Seq(enhancedError)
      ))

      // When - retry param must be true
      val result = controller.randomQuery(limit = Some("1")).apply(FakeRequest())
      val actual: JsValue = contentAsJson(result)

      // Then
      status(result) mustBe TOO_MANY_REQUESTS
      actual mustBe expected
    }

    "reply with a 429 error if Elastic threw exception (request failed) while querying for a partial address" in {
      // Given
      val controller = new PartialAddressController(components, failingRepositoryMock, config, versions, overloadProtection, partialAddressValidation)

      val enhancedError = new AddressResponseError(FailedRequestToEsPartialAddressError.code, FailedRequestToEsPartialAddressError.message.replace("see logs", "test failure"))

      val expected = Json.toJson(AddressByPartialAddressResponseContainer(
        apiVersion = apiVersionExpected,
        dataVersion = dataVersionExpected,
        AddressByPartialAddressResponse(
          input = "some query",
          addresses = Seq.empty,
          filter = "",
          historical = true,
          limit = 10,
          offset = 0,
          total = 0,
          maxScore = 0.0f,
          startDate = "",
          endDate = "",
          verbose = false,
          epoch = ""
        ),
        TooManyRequestsResponseStatus,
        errors = Seq(enhancedError)
      ))

      // When - retry param must be true
      val result = controller.partialAddressQuery("some query", Some("0"), Some("10")).apply(FakeRequest())
      val actual: JsValue = contentAsJson(result)

      // Then
      status(result) mustBe TOO_MANY_REQUESTS
      actual mustBe expected
    }

    "reply with a 429 error if Elastic threw exception (request failed) while querying for uprn" in {
      // Given
      val controller = new UPRNController(components, failingRepositoryMock, config, versions, overloadProtection, uprnValidation)

      val enhancedError = new AddressResponseError(FailedRequestToEsUprnError.code, FailedRequestToEsUprnError.message.replace("see logs", "test failure"))

      val expected = Json.toJson(AddressByUprnResponseContainer(
        apiVersion = apiVersionExpected,
        dataVersion = dataVersionExpected,
        response = AddressByUprnResponse(
          address = None,
          historical = true,
          verbose = false,
          epoch = ""
        ),
        TooManyRequestsResponseStatus,
        errors = Seq(enhancedError)
      ))

      // When
      val result = controller.uprnQuery("12345").apply(FakeRequest())
      val actual: JsValue = contentAsJson(result)

      // Then
      status(result) mustBe TOO_MANY_REQUESTS
      actual mustBe expected
    }

    "reply a 400 error if address was not numeric (by uprn)" in {
      // Given
      val controller = new UPRNController(components, emptyElasticRepositoryMock, config, versions, overloadProtection, uprnValidation)

      val expected = Json.toJson(AddressByUprnResponseContainer(
        apiVersion = apiVersionExpected,
        dataVersion = dataVersionExpected,
        response = AddressByUprnResponse(
          address = None,
          historical = true,
          verbose = false,
          epoch = ""
        ),
        BadRequestAddressResponseStatus,
        errors = Seq(UprnNotNumericAddressResponseError)
      ))

      // When
      val result = controller.uprnQuery("221B").apply(FakeRequest())
      val actual: JsValue = contentAsJson(result)

      // Then
      status(result) mustBe BAD_REQUEST
      actual mustBe expected
    }

    "reply a 404 error if address was not found (by uprn)" in {
      // Given
      val controller = new UPRNController(components, emptyElasticRepositoryMock, config, versions, overloadProtection, uprnValidation)

      val expected = Json.toJson(AddressByUprnResponseContainer(
        apiVersion = apiVersionExpected,
        dataVersion = dataVersionExpected,
        response = AddressByUprnResponse(
          address = None,
          historical = true,
          verbose = false,
          epoch = ""
        ),
        NotFoundAddressResponseStatus,
        errors = Seq(NotFoundAddressResponseError)
      ))

      // When
      val result = controller.uprnQuery("123456789").apply(FakeRequest())
      val actual: JsValue = contentAsJson(result)

      // Then
      status(result) mustBe NOT_FOUND
      actual mustBe expected
    }

    "do multiple search from an iterator with tokens (AddressIndexActions method)" in {
      // Given
      val controller = new BatchController(components, sometimesFailingRepositoryMock, parser, config, versions, batchValidation)

      val requestsData: Stream[BulkAddressRequestData] = Stream(
        BulkAddressRequestData("", "1", Map("first" -> "success")),
        BulkAddressRequestData("", "2", Map("second" -> "success")),
        BulkAddressRequestData("", "3", Map("third" -> "failed"))
      )

      // When
      val result: BulkAddresses = Await.result(controller.queryBulkAddresses(requestsData, 3, None, "", "", historical = true, epoch = "", 5F), Duration.Inf)

      // Then
      result.successfulBulkAddresses.size mustBe 2
      result.failedRequests.size mustBe 1
    }

    "have process bulk addresses using back-pressure" in {
      // Given
      val controller = new BatchController(components, sometimesFailingRepositoryMock, parser, config, versions, batchValidation)

      val requestsData: Stream[BulkAddressRequestData] = Stream(
        BulkAddressRequestData("", "1", Map("first" -> "success")),
        BulkAddressRequestData("", "2", Map("second" -> "success")),
        BulkAddressRequestData("", "3", Map("third" -> "success")),
        BulkAddressRequestData("", "4", Map("forth" -> "success")),
        BulkAddressRequestData("", "5", Map("fifth" -> "success")),
        BulkAddressRequestData("", "6", Map("sixth" -> "success")),
        BulkAddressRequestData("", "7", Map("seventh" -> "success")),
        BulkAddressRequestData("", "8", Map("eighth" -> "success")),
        BulkAddressRequestData("", "9", Map("ninth" -> "success"))
      )

      // When
      val result = controller.iterateOverRequestsWithBackPressure(requestsData, 3, None, None, "", "", historical = true, epoch = "", 5F)

      // Then
      result.size mustBe requestsData.size
    }

    "have back-pressure that should throw an exception if there is an always failing request" in {
      // Given
      val controller = new BatchController(components, sometimesFailingRepositoryMock, parser, config, versions, batchValidation)

      val requestsData: Stream[BulkAddressRequestData] = Stream(
        BulkAddressRequestData("", "1", Map("first" -> "success")),
        BulkAddressRequestData("", "2", Map("second" -> "success")),
        BulkAddressRequestData("", "3", Map("third" -> "failed"))
      )

      // When Then
      an[Exception] should be thrownBy controller.iterateOverRequestsWithBackPressure(requestsData, 10, None, None, "", "", historical = true, epoch = "", 5F)
    }

    "return list of codelists" in {
      // Given
      val expectedCodelist = validCodelistList
      val controller = codelistController

      // When
      val result = controller.codeList().apply(FakeRequest())
      val actual: JsValue = contentAsJson(result)

      // Then
      actual.toString().substring(0, expectedCodelist.length) mustBe expectedCodelist
    }

    "return list of sources" in {
      // Given
      val expectedCodelist = validSourceList
      val controller = codelistController

      // When
      val result = controller.codeListSource().apply(FakeRequest())
      val actual: JsValue = contentAsJson(result)

      // Then
      actual.toString().substring(0, expectedCodelist.length) mustBe expectedCodelist
    }

    "return list of classifications" in {
      // Given
      val expectedCodelist = validClassificationList
      val controller = codelistController

      // When
      val result = controller.codeListClassification().apply(FakeRequest())
      val actual: JsValue = contentAsJson(result)

      // Then
      actual.toString().substring(0, expectedCodelist.length) mustBe expectedCodelist
    }

    "return list of custodians" in {
      // Given
      val expectedCodelist = validCustodianList
      val controller = codelistController

      // When
      val result = controller.codeListCustodian().apply(FakeRequest())
      val actual: JsValue = contentAsJson(result)

      // Then
      actual.toString().substring(0, expectedCodelist.length) mustBe expectedCodelist
    }

    "return list of logical statuses" in {
      // Given
      val expectedCodelist = validLogicalStatusList
      val controller = codelistController

      // When
      val result = controller.codeListLogicalStatus().apply(FakeRequest())
      val actual: JsValue = contentAsJson(result)

      // Then
      actual.toString().substring(0, expectedCodelist.length) mustBe expectedCodelist
    }
  }
}<|MERGE_RESOLUTION|>--- conflicted
+++ resolved
@@ -10,6 +10,7 @@
 import uk.gov.ons.addressIndex.model.config.QueryParamsConfig
 import uk.gov.ons.addressIndex.model.db.index._
 import uk.gov.ons.addressIndex.model.db.{BulkAddress, BulkAddressRequestData, BulkAddresses}
+import uk.gov.ons.addressIndex.model.server.response._
 import uk.gov.ons.addressIndex.model.server.response.address._
 import uk.gov.ons.addressIndex.model.server.response.bulk.AddressBulkResponseAddress
 import uk.gov.ons.addressIndex.model.server.response.partialaddress.{AddressByPartialAddressResponse, AddressByPartialAddressResponseContainer}
@@ -105,9 +106,6 @@
     mixedNag = "mixedNag"
   )
 
-<<<<<<< HEAD
-  val validRelative = Relative(
-=======
   val validNisraAddress = NisraAddress(
     organisationName = "1",
     subBuildingName = "2",
@@ -136,7 +134,6 @@
   )
 
    val validRelative = Relative (
->>>>>>> 182de351
     level = 1,
     siblings = Array(6L, 7L),
     parents = Array(8L, 9L)
@@ -156,8 +153,10 @@
     postcodeOut = Some("3"),
     paf = Seq(validPafAddress),
     lpi = Seq(validNagAddress),
+    nisra = Seq(),
     score = 1f,
-    classificationCode = "29"
+    classificationCode = "29",
+    fromSource = "47"
   )
 
   val validHybridAddress = HybridAddressFull(
@@ -204,34 +203,7 @@
   // injected value, change implementations accordingly when needed
   // mock that will return one address as a result
   val elasticRepositoryMock: ElasticsearchRepository = new ElasticsearchRepository {
-
-<<<<<<< HEAD
     override def queryHealth(): Future[String] = Future.successful("")
-=======
-    override def queryUprn(uprn: String, historical: Boolean = true, epoch:String): Future[Option[HybridAddress]] =
-      Future.successful(Some(validHybridAddress))
-
-    override def queryPostcode(postcode: String, start:Int, limit: Int, filters: String, historical: Boolean = true, verbose: Boolean = true, epoch:String): Future[HybridAddresses] =
-      Future.successful(HybridAddresses(Seq(validHybridAddress), 1.0f, 1))
-
-    override def queryPostcodeSkinny(postcode: String, start:Int, limit: Int, filters: String, historical: Boolean = true, verbose: Boolean = false, epoch:String): Future[HybridAddressesSkinny] =
-      Future.successful(HybridAddressesSkinny(Seq(validHybridAddressSkinny), 1.0f, 1))
-
-    override def queryRandom(filters: String, limit: Int, historical: Boolean = true, verbose: Boolean = true, epoch:String): Future[HybridAddresses] =
-      Future.successful(HybridAddresses(Seq(validHybridAddress), 1.0f, 1))
-
-    override def queryRandomSkinny(filters: String, limit: Int, historical: Boolean = true, verbose: Boolean = false, epoch:String): Future[HybridAddressesSkinny] =
-      Future.successful(HybridAddressesSkinny(Seq(validHybridAddressSkinny), 1.0f, 1))
-
-    override def queryPartialAddress(input: String, start:Int, limit: Int, filters: String, startDate:String, endDate:String, historical: Boolean = true, verbose: Boolean = true, epoch:String): Future[HybridAddresses] =
-      Future.successful(HybridAddresses(Seq(validHybridAddress), 1.0f, 1))
-
-    override def queryPartialAddressSkinny(input: String, start:Int, limit: Int, filters: String, startDate:String, endDate:String, historical: Boolean = true, verbose: Boolean = false, epoch:String): Future[HybridAddressesSkinny] =
-      Future.successful(HybridAddressesSkinny(Seq(validHybridAddressSkinny), 1.0f, 1))
-
-    override def queryAddresses(tokens: Map[String, String], start:Int, limit: Int, filters: String, range: String, lat: String, lon:String, startDate:String, endDate:String, queryParamsConfig: Option[QueryParamsConfig], historical: Boolean = true, isBulk: Boolean = false, epoch:String): Future[HybridAddresses] =
-      Future.successful(HybridAddresses(Seq(validHybridAddress), 1.0f, 1))
->>>>>>> 182de351
 
     override def makeQuery(queryArgs: QueryArgs): SearchDefinition = SearchDefinition(IndexesAndTypes())
 
@@ -253,25 +225,7 @@
 
   // mock that won't return any addresses
   val emptyElasticRepositoryMock: ElasticsearchRepository = new ElasticsearchRepository {
-
-<<<<<<< HEAD
     override def queryHealth(): Future[String] = Future.successful("")
-=======
-    override def queryUprn(uprn: String, historical: Boolean = true, epoch:String): Future[Option[HybridAddress]] =
-      Future.successful(None)
-
-    override def queryPostcode(postcode: String, start:Int, limit: Int, filters: String, historical: Boolean = true, verbose: Boolean = true, epoch:String): Future[HybridAddresses] =
-      Future.successful(HybridAddresses(Seq.empty, 1.0f, 0))
-
-    override def queryPostcodeSkinny(postcode: String, start:Int, limit: Int, filters: String, historical: Boolean = true, verbose: Boolean = false, epoch:String): Future[HybridAddressesSkinny] =
-      Future.successful(HybridAddressesSkinny(Seq.empty, 1.0f, 0))
-
-    override def queryRandom(filters: String, limit: Int, historical: Boolean = true, verbose: Boolean = true, epoch:String): Future[HybridAddresses] =
-      Future.successful(HybridAddresses(Seq.empty, 1.0f, 0))
-
-    override def queryRandomSkinny(filters: String, limit: Int, historical: Boolean = true, verbose: Boolean = false, epoch:String): Future[HybridAddressesSkinny] =
-      Future.successful(HybridAddressesSkinny(Seq.empty, 1.0f, 0))
->>>>>>> 182de351
 
     override def makeQuery(queryArgs: QueryArgs): SearchDefinition = SearchDefinition(IndexesAndTypes())
 
@@ -292,21 +246,7 @@
   }
 
   val sometimesFailingRepositoryMock: ElasticsearchRepository = new ElasticsearchRepository {
-
-<<<<<<< HEAD
     override def queryHealth(): Future[String] = Future.successful("")
-=======
-    override def queryUprn(uprn: String,
-      historical: Boolean = true, epoch:String): Future[Option[HybridAddress]] = Future.successful(None)
-
-    override def queryPartialAddress(postcode: String, start:Int, limit: Int, filters: String, startDate:String, endDate:String, historical: Boolean = true, verbose: Boolean = true, epoch:String): Future[HybridAddresses] = Future.successful(HybridAddresses(Seq(validHybridAddress), 1.0f, 1))
-
-    override def queryPartialAddressSkinny(postcode: String, start:Int, limit: Int, filters: String, startDate:String, endDate:String, historical: Boolean = true, verbose: Boolean = false, epoch:String): Future[HybridAddressesSkinny] = Future.successful(HybridAddressesSkinny(Seq(validHybridAddressSkinny), 1.0f, 1))
-
-    override def queryPostcode(postcode: String, start:Int, limit: Int, filters: String, historical: Boolean = true, verbose: Boolean = true, epoch:String): Future[HybridAddresses] = Future.successful(HybridAddresses(Seq(validHybridAddress), 1.0f, 1))
-
-    override def queryPostcodeSkinny(postcode: String, start:Int, limit: Int, filters: String, historical: Boolean = true, verbose: Boolean = false, epoch:String): Future[HybridAddressesSkinny] = Future.successful(HybridAddressesSkinny(Seq(validHybridAddressSkinny), 1.0f, 1))
->>>>>>> 182de351
 
     override def makeQuery(queryArgs: QueryArgs): SearchDefinition = SearchDefinition(IndexesAndTypes())
 
@@ -329,32 +269,7 @@
   }
 
   val failingRepositoryMock: ElasticsearchRepository = new ElasticsearchRepository {
-
-<<<<<<< HEAD
     override def queryHealth(): Future[String] = Future.successful("")
-=======
-    override def queryUprn(uprn: String,
-      historical: Boolean = true, epoch:String): Future[Option[HybridAddress]] =
-      Future.failed(new Exception("test failure"))
-
-    override def queryPostcode(postcode: String, start:Int, limit: Int, filters: String, historical: Boolean = true, verbose: Boolean = true, epoch:String): Future[HybridAddresses] =
-      Future.failed(new Exception("test failure"))
-
-    override def queryPostcodeSkinny(postcode: String, start:Int, limit: Int, filters: String, historical: Boolean = true, verbose: Boolean = false, epoch:String): Future[HybridAddressesSkinny] =
-      Future.failed(new Exception("test failure"))
-
-    override def queryRandom(filters: String, limit: Int, historical: Boolean = true, verbose: Boolean = true, epoch:String): Future[HybridAddresses] =
-      Future.failed(new Exception("test failure"))
-
-    override def queryRandomSkinny(filters: String, limit: Int, historical: Boolean = true, verbose: Boolean = false, epoch:String): Future[HybridAddressesSkinny] =
-      Future.failed(new Exception("test failure"))
-
-    override def queryPartialAddress(input: String, start:Int, limit: Int, filters: String, startDate:String, endDate:String, historical: Boolean = true, verbose: Boolean = true, epoch:String): Future[HybridAddresses] =
-      Future.failed(new Exception("test failure"))
-
-    override def queryPartialAddressSkinny(input: String, start:Int, limit: Int, filters: String, startDate:String, endDate:String, historical: Boolean = true, verbose: Boolean = false, epoch:String): Future[HybridAddressesSkinny] =
-      Future.failed(new Exception("test failure"))
->>>>>>> 182de351
 
     override def makeQuery(queryArgs: QueryArgs): SearchDefinition = SearchDefinition(IndexesAndTypes())
 
@@ -440,7 +355,7 @@
       ))
 
       // When
-      val result: Future[Result] = controller.uprnQuery(validHybridAddressOptFull.uprn, verbose = Some("true")).apply(FakeRequest())
+      val result: Future[Result] = controller.uprnQuery(validHybridAddressOptFull.uprn, verbose=Some("true")).apply(FakeRequest())
       val actual: JsValue = contentAsJson(result)
 
       // Then
@@ -448,65 +363,6 @@
       actual mustBe expected
     }
 
-<<<<<<< HEAD
-    "reply on a found address in concise format (by uprn query with start and end date)" ignore {
-      // Given
-      val controller = uprnController
-
-      val expected = Json.toJson(AddressByUprnResponseContainer(
-        apiVersion = apiVersionExpected,
-        dataVersion = dataVersionExpected,
-        response = AddressByUprnResponse(
-          address = Some(AddressResponseAddress.fromHybridAddress(validHybridAddressOptFull, verbose = false)),
-          historical = true,
-          startDate = "2013-01-01",
-          endDate = "2014-01-01",
-          verbose = false,
-          epoch = ""
-        ),
-        OkAddressResponseStatus
-      ))
-
-      // When
-      //      val result: Future[Result] = controller.uprnQuery(validHybridAddress.uprn, Some("2013-01-01"), Some("2014-01-01"), verbose=Some("false")).apply(FakeRequest())
-      val result: Future[Result] = controller.uprnQuery(validHybridAddressOptFull.uprn, verbose = Some("false")).apply(FakeRequest())
-      val actual: JsValue = contentAsJson(result)
-
-      // Then
-      status(result) mustBe OK
-      actual mustBe expected
-    }
-
-    "reply on a found address in verbose format (by uprn query with start and end date)" ignore {
-      // Given
-      val controller = uprnController
-
-      val expected = Json.toJson(AddressByUprnResponseContainer(
-        apiVersion = apiVersionExpected,
-        dataVersion = dataVersionExpected,
-        response = AddressByUprnResponse(
-          address = Some(AddressResponseAddress.fromHybridAddress(validHybridAddressOptFull, verbose = true)),
-          historical = true,
-          startDate = "2013-01-01",
-          endDate = "2014-01-01",
-          verbose = true,
-          epoch = ""
-        ),
-        OkAddressResponseStatus
-      ))
-
-      // When
-      //     val result: Future[Result] = controller.uprnQuery(validHybridAddress.uprn, Some("2013-01-01"), Some("2014-01-01"), verbose=Some("true")).apply(FakeRequest())
-      val result: Future[Result] = controller.uprnQuery(validHybridAddressOptFull.uprn, verbose = Some("true")).apply(FakeRequest())
-      val actual: JsValue = contentAsJson(result)
-
-      // Then
-      status(result) mustBe OK
-      actual mustBe expected
-    }
-
-=======
->>>>>>> 182de351
     "reply with a found address in concise format (by postcode)" in {
       // Given
       val controller = postcodeController
@@ -627,21 +483,17 @@
       actual mustBe expected
     }
 
-<<<<<<< HEAD
-
-    "reply on a found address in concise format (by postcode query with start and end date)" ignore {
-      // Given
-      val controller = postcodeController
-
-      val expected = Json.toJson(AddressByPostcodeResponseContainer(
-        apiVersion = apiVersionExpected,
-        dataVersion = dataVersionExpected,
-        response = AddressByPostcodeResponse(
-          postcode = "some query",
-          addresses = Seq(AddressResponseAddress.fromHybridAddress(validHybridAddressOptFull, verbose = false)),
-          filter = "",
-          historical = true,
-          limit = 100,
+    "reply on a found address in concise format (by partial address query with start and end date)" ignore {
+      // Given
+      val expected = Json.toJson(AddressByPartialAddressResponseContainer(
+        apiVersion = apiVersionExpected,
+        dataVersion = dataVersionExpected,
+        response = AddressByPartialAddressResponse(
+          input = "some query",
+          addresses = Seq(AddressResponseAddress.fromHybridAddressSkinny(validHybridAddressSkinny, verbose = false)),
+          filter = "",
+          historical = true,
+          limit = 20,
           offset = 0,
           total = 1,
           maxScore = 1.0f,
@@ -654,8 +506,7 @@
       ))
 
       // When
-      //  val result: Future[Result] = controller.postcodeQuery("some query", None, None, None, Some("2013-01-01"), Some("2014-01-01"), verbose=Some("false")).apply(FakeRequest())
-      val result: Future[Result] = controller.postcodeQuery("some query", None, None, None, verbose = Some("false")).apply(FakeRequest())
+      val result: Future[Result] = partialAddressController.partialAddressQuery("some query", None, None, None, verbose = Some("false")).apply(FakeRequest())
       val actual: JsValue = contentAsJson(result)
 
       // Then
@@ -663,19 +514,17 @@
       actual mustBe expected
     }
 
-    "reply on a found address in verbose format (by postcode query with start and end date)" ignore {
-      // Given
-      val controller = postcodeController
-
-      val expected = Json.toJson(AddressByPostcodeResponseContainer(
-        apiVersion = apiVersionExpected,
-        dataVersion = dataVersionExpected,
-        response = AddressByPostcodeResponse(
-          postcode = "some query",
+    "reply on a found address in verbose format (by partial address query with start and end date)" ignore {
+      // Given
+      val expected = Json.toJson(AddressByPartialAddressResponseContainer(
+        apiVersion = apiVersionExpected,
+        dataVersion = dataVersionExpected,
+        response = AddressByPartialAddressResponse(
+          input = "some query",
           addresses = Seq(AddressResponseAddress.fromHybridAddress(validHybridAddressOptFull, verbose = true)),
           filter = "",
           historical = true,
-          limit = 100,
+          limit = 20,
           offset = 0,
           total = 1,
           maxScore = 1.0f,
@@ -688,8 +537,7 @@
       ))
 
       // When
-      //   val result: Future[Result] = controller.postcodeQuery("some query", None, None, None, Some("2013-01-01"), Some("2014-01-01"), verbose=Some("true")).apply(FakeRequest())
-      val result: Future[Result] = controller.postcodeQuery("some query", None, None, None, verbose = Some("true")).apply(FakeRequest())
+      val result: Future[Result] = partialAddressController.partialAddressQuery(input = "some query", None, None, None, verbose = Some("true")).apply(FakeRequest())
       val actual: JsValue = contentAsJson(result)
 
       // Then
@@ -697,12 +545,9 @@
       actual mustBe expected
     }
 
-=======
->>>>>>> 182de351
-    "reply on a found address in concise format (by partial address query with start and end date)" ignore {
-      // Given
-      //      val controller = addressController
-
+
+    "reply on a found address in concise format (by partial)" in {
+      // Given
       val expected = Json.toJson(AddressByPartialAddressResponseContainer(
         apiVersion = apiVersionExpected,
         dataVersion = dataVersionExpected,
@@ -715,8 +560,8 @@
           offset = 0,
           total = 1,
           maxScore = 1.0f,
-          startDate = "2013-01-01",
-          endDate = "2014-01-01",
+          startDate = "",
+          endDate = "",
           verbose = false,
           epoch = ""
         ),
@@ -724,7 +569,6 @@
       ))
 
       // When
-      //     val result: Future[Result] = partialAddressController.partialAddressQuery("some query", None, None, None, Some("2013-01-01"), Some("2014-01-01"), verbose=Some("false")).apply(FakeRequest())
       val result: Future[Result] = partialAddressController.partialAddressQuery("some query", None, None, None, verbose = Some("false")).apply(FakeRequest())
       val actual: JsValue = contentAsJson(result)
 
@@ -733,10 +577,8 @@
       actual mustBe expected
     }
 
-    "reply on a found address in verbose format (by partial address query with start and end date)" ignore {
-      // Given
-      //      val controller = addressController
-
+    "reply on a found address in verbose format (by partial)" in {
+      // Given
       val expected = Json.toJson(AddressByPartialAddressResponseContainer(
         apiVersion = apiVersionExpected,
         dataVersion = dataVersionExpected,
@@ -749,8 +591,8 @@
           offset = 0,
           total = 1,
           maxScore = 1.0f,
-          startDate = "2013-01-01",
-          endDate = "2014-01-01",
+          startDate = "",
+          endDate = "",
           verbose = true,
           epoch = ""
         ),
@@ -758,76 +600,6 @@
       ))
 
       // When
-      //     val result: Future[Result] = partialAddressController.partialAddressQuery("some query", None, None, None, Some("2013-01-01"), Some("2014-01-01"), verbose=Some("true")).apply(FakeRequest())
-      val result: Future[Result] = partialAddressController.partialAddressQuery(input = "some query", None, None, None, verbose = Some("true")).apply(FakeRequest())
-      val actual: JsValue = contentAsJson(result)
-
-      // Then
-      status(result) mustBe OK
-      actual mustBe expected
-    }
-
-
-    "reply on a found address in concise format (by partial)" in {
-      // Given
-      //      val controller = addressController
-
-      val expected = Json.toJson(AddressByPartialAddressResponseContainer(
-        apiVersion = apiVersionExpected,
-        dataVersion = dataVersionExpected,
-        response = AddressByPartialAddressResponse(
-          input = "some query",
-          addresses = Seq(AddressResponseAddress.fromHybridAddressSkinny(validHybridAddressSkinny, verbose = false)),
-          filter = "",
-          historical = true,
-          limit = 20,
-          offset = 0,
-          total = 1,
-          maxScore = 1.0f,
-          startDate = "",
-          endDate = "",
-          verbose = false,
-          epoch = ""
-        ),
-        OkAddressResponseStatus
-      ))
-
-      // When
-      //  val result: Future[Result] = partialAddressController.partialAddressQuery("some query", None, None, None, None, None, verbose=Some("false")).apply(FakeRequest())
-      val result: Future[Result] = partialAddressController.partialAddressQuery("some query", None, None, None, verbose = Some("false")).apply(FakeRequest())
-      val actual: JsValue = contentAsJson(result)
-
-      // Then
-      status(result) mustBe OK
-      actual mustBe expected
-    }
-
-    "reply on a found address in verbose format (by partial)" in {
-      // Given
-      //      val controller = addressController
-
-      val expected = Json.toJson(AddressByPartialAddressResponseContainer(
-        apiVersion = apiVersionExpected,
-        dataVersion = dataVersionExpected,
-        response = AddressByPartialAddressResponse(
-          input = "some query",
-          addresses = Seq(AddressResponseAddress.fromHybridAddress(validHybridAddressOptFull, verbose = true)),
-          filter = "",
-          historical = true,
-          limit = 20,
-          offset = 0,
-          total = 1,
-          maxScore = 1.0f,
-          startDate = "",
-          endDate = "",
-          verbose = true,
-          epoch = ""
-        ),
-        OkAddressResponseStatus
-      ))
-
-      // When
-      //   val result: Future[Result] = partialAddressController.partialAddressQuery("some query", None, None, None, None, None, verbose=Some("true")).apply(FakeRequest())
       val result: Future[Result] = partialAddressController.partialAddressQuery("some query", None, None, None, verbose = Some("true")).apply(FakeRequest())
       val actual: JsValue = contentAsJson(result)
 
@@ -2334,7 +2106,6 @@
       ))
 
       // When
-      //    val result = controller.partialAddressQuery("foo", startDate = None, endDate = None).apply(FakeRequest())
       val result = controller.partialAddressQuery("foo").apply(FakeRequest())
       val actual: JsValue = contentAsJson(result)
 
@@ -2369,7 +2140,6 @@
       ))
 
       // When
-      //    val result = controller.partialAddressQuery("foo", startDate = None, endDate = None).apply(FakeRequest())
       val result = controller.partialAddressQuery("something", epoch = Some("epoch")).apply(FakeRequest())
       val actual: JsValue = contentAsJson(result)
 
@@ -2380,8 +2150,6 @@
 
     "reply on a 400 error if startDate is not valid (by partial address query)" ignore {
       // Given
-      //      val controller = addressController
-
       val expected = Json.toJson(AddressBySearchResponseContainer(
         apiVersion = apiVersionExpected,
         dataVersion = dataVersionExpected,
@@ -2419,8 +2187,6 @@
 
     "reply on a 400 error if endDate is not valid (by partial address query)" ignore {
       // Given
-      //      val controller = addressController
-
       val expected = Json.toJson(AddressBySearchResponseContainer(
         apiVersion = apiVersionExpected,
         dataVersion = dataVersionExpected,
