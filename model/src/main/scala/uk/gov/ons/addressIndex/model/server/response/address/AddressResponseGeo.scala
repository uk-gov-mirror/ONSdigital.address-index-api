--- conflicted
+++ resolved
@@ -25,16 +25,10 @@
     * @return
     */
   def fromNagAddress(other: NationalAddressGazetteerAddress): Option[AddressResponseGeo] = (for {
-<<<<<<< HEAD
-    latitude <- Try(BigDecimal(other.latitude))
-    longitude <- Try(BigDecimal(other.longitude))
-    easting <- Try(other.easting.split("\\.").headOption.map(_.toInt).get)
-    northing <- Try(other.northing.split("\\.").headOption.map(_.toInt).get)
-=======
       latitude <- Try(BigDecimal(other.latitude))
       longitude <- Try(BigDecimal(other.longitude))
-      easting <- Try(other.easting.split("\\.").head.toInt)
-      northing <- Try(other.northing.split("\\.").head.toInt)
+      easting <- Try(other.easting.split("\\.").headOption.map(_.toInt).get)
+      northing <- Try(other.northing.split("\\.").headOption.map(_.toInt).get)
     } yield AddressResponseGeo(latitude, longitude, easting, northing)).toOption
 
   /**
@@ -45,8 +39,7 @@
   def fromNisraAddress(other: NisraAddress): Option[AddressResponseGeo] = (for {
     latitude <- Try(BigDecimal(other.latitude))
     longitude <- Try(BigDecimal(other.longitude))
-    easting <- Try(other.easting.split("\\.").head.toInt)
-    northing <- Try(other.northing.split("\\.").head.toInt)
->>>>>>> 182de351
+    easting <- Try(other.easting.split("\\.").headOption.map(_.toInt).get)
+    northing <- Try(other.northing.split("\\.").headOption.map(_.toInt).get)
   } yield AddressResponseGeo(latitude, longitude, easting, northing)).toOption
 }