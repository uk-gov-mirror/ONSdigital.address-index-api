--- conflicted
+++ resolved
@@ -12,7 +12,6 @@
   * @param offset    offset of found addresses (for pagination)
   * @param total     total number of found addresses
   */
-<<<<<<< HEAD
 case class AddressByPostcodeResponse(postcode: String,
                                      addresses: Seq[AddressResponseAddress],
                                      filter: String,
@@ -22,23 +21,7 @@
                                      offset: Int,
                                      total: Long,
                                      maxScore: Double,
-                                     startDate: String,
-                                     endDate: String,
                                      verbose: Boolean)
-=======
-case class AddressByPostcodeResponse(
-                                    postcode: String,
-                                    addresses: Seq[AddressResponseAddress],
-                                    filter: String,
-                                    historical: Boolean,
-                                    epoch: String,
-                                    limit: Int,
-                                    offset: Int,
-                                    total: Long,
-                                    maxScore: Double,
-                                    verbose: Boolean
-                                  )
->>>>>>> 182de351
 
 object AddressByPostcodeResponse {
   implicit lazy val addressByPostcodeResponseFormat: Format[AddressByPostcodeResponse] = Json.format[AddressByPostcodeResponse]
