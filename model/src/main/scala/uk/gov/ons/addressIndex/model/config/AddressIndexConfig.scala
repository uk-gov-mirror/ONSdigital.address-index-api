--- conflicted
+++ resolved
@@ -33,8 +33,10 @@
   )
 }
 
-<<<<<<< HEAD
-case class IndexesConfig(pafIndex: String)
+case class IndexesConfig(
+  pafIndex: String,
+  nagIndex: String
+)
 
 case class DemouiConfig (
    defaultLanguage: String,
@@ -46,10 +48,4 @@
     defaultLanguage = "en",
     apiURL = ""
   )
-}
-=======
-case class IndexesConfig(
-  pafIndex: String,
-  nagIndex: String
-)
->>>>>>> ade04ab1
+}