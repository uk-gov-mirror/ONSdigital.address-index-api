--- conflicted
+++ resolved
@@ -1,10 +1,6 @@
 package uk.gov.ons.addressIndex.model.db.index
 
-<<<<<<< HEAD
-import com.sksamuel.elastic4s.http.search.SearchHit
-=======
 import com.sksamuel.elastic4s.requests.searches.SearchHit
->>>>>>> 9c12a9e9
 import com.sksamuel.elastic4s.{Hit, HitReader}
 
 import scala.util.Try
@@ -21,11 +17,8 @@
                          score: Float,
                          classificationCode: String,
                          fromSource: String,
-<<<<<<< HEAD
+                         distance: Double = 0D,
                          highlights: Seq[Map[String,Seq[String]]])
-=======
-                         distance: Double = 0D)
->>>>>>> 9c12a9e9
 
 object HybridAddress {
   /**
@@ -44,11 +37,8 @@
     score = 0,
     classificationCode = "",
     fromSource = "",
-<<<<<<< HEAD
+    distance = 0D,
     highlights = Seq.empty
-=======
-    distance = 0D
->>>>>>> 9c12a9e9
   )
 
   // this `implicit` is needed for the library (elastic4s) to work
@@ -81,13 +71,6 @@
         hit.sourceAsMap("nisra").asInstanceOf[List[Map[String, AnyRef]]].map(_.toMap)
       }.getOrElse(Seq.empty)
 
-<<<<<<< HEAD
-      val highlights = hit.asInstanceOf[SearchHit].highlight
-
-  //    println("highlights = " + highlights)
-
-      Right(HybridAddress(
-=======
       val sorts = hit.asInstanceOf[SearchHit].sort
       val slist = sorts.getOrElse(Seq())
       val centimetre = if (slist.isEmpty) 0 else 0.01
@@ -102,7 +85,11 @@
 
 
       Try(HybridAddress(
->>>>>>> 9c12a9e9
+      val highlights = hit.asInstanceOf[SearchHit].highlight
+
+  //    println("highlights = " + highlights)
+
+      Right(HybridAddress(
         uprn = hit.sourceAsMap("uprn").toString,
         parentUprn = hit.sourceAsMap("parentUprn").toString,
         relatives = Some(rels.map(Relative.fromEsMap).sortBy(_.level)),
@@ -115,11 +102,8 @@
         score = hit.score,
         classificationCode = Try(hit.sourceAsMap("classificationCode").toString).getOrElse(""),
         fromSource = Try(hit.sourceAsMap("fromSource").toString).getOrElse("EW"),
-<<<<<<< HEAD
+        distance = bestDistance,
         highlights = if (highlights == null) Seq() else Seq(highlights)
-=======
-        distance = bestDistance
->>>>>>> 9c12a9e9
       ))
     }
   }
