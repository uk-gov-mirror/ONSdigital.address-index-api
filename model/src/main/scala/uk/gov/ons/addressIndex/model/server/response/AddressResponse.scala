--- conflicted
+++ resolved
@@ -841,13 +841,6 @@
   message = "Invalid filter value supplied"
 )
 
-<<<<<<< HEAD
-object UprnNotNumericAddressResponseError extends AddressResponseError(
-  code = 16,
-  message = "UPRNs nust be numeric"
-)
-
-=======
 object OffsetNotNumericPostcodeAddressResponseError extends AddressResponseError(
   code = 16,
   message = "Offset parameter not numeric (postcode)"
@@ -862,7 +855,6 @@
   code = 18,
   message = "Offset parameter too small, minimum = 0 (postcode)"
 )
->>>>>>> 695b9e5e
 
 object LimitTooSmallPostcodeAddressResponseError extends AddressResponseError(
   code = 19,
@@ -892,4 +884,9 @@
 object NotFoundPostcodeResponseError extends AddressResponseError(
   code = 24,
   message = "Postcode request didn't yield a result"
+)
+
+object UprnNotNumericAddressResponseError extends AddressResponseError(
+  code = 25,
+  message = "UPRNs nust be numeric"
 )