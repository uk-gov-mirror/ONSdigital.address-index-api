package uk.gov.ons.addressIndex.model

import java.util.UUID

import play.api.libs.json.{Format, Json}
<<<<<<< HEAD
=======
import uk.gov.ons.addressIndex.model.config.QueryParamsConfig
>>>>>>> 5653ad09

case class AddressIndexUPRNRequest(
  uprn: BigInt,
  id: UUID,
  apiKey: String
)

case class AddressIndexSearchRequest(
  input: String,
  limit: String,
  offset: String,
  id: UUID,
  apiKey: String
)


<<<<<<< HEAD
//mini model for input post body
case class BulkBody(addresses: Seq[BulkQuery], apiKey: String)
=======
/**
  * The body of the request that is sent to the bulk api endpoint
  * @param addresses collection of addresses that will be queried
  * @param config optional configuration overwrite (prefer the use
  *               of env vars or a new pull request if you want to
  *               do more permanent configuration values)
  */
case class BulkBody(addresses: Seq[BulkQuery], config: Option[QueryParamsConfig] = None)

>>>>>>> 5653ad09
object BulkBody {
  implicit lazy val fmt: Format[BulkBody] = Json.format[BulkBody]
}

/**
  * An element in the collection of addresses in the bulk request
  * @param id the id of the address that will be returned with the
  *           result (used to join source table with results).
  *           This is not UPRN. Basic example is just line number.
  * @param address the input that will be queried to find corresponding
  *                addresses
  */
case class BulkQuery(id: String, address: String)

object BulkQuery {
  implicit lazy val fmt: Format[BulkQuery] = Json.format[BulkQuery]
}

/**
  * Specific request format where we directly provide tokens instead of the input
  * @param addresses collection of addresses (tokens instead of input) to be queried
  * @param config optional configuration that will overwrite current one
  */
case class BulkBodyDebug(addresses: Seq[BulkQueryDebug], config: Option[QueryParamsConfig] = None)

object BulkBodyDebug {
  implicit lazy val bulkQueryDebugFormat: Format[BulkQueryDebug] = Json.format[BulkQueryDebug]
  implicit lazy val bulkBodyDebugFormat: Format[BulkBodyDebug] = Json.format[BulkBodyDebug]
}

/**
  * An element in the collection of a bulk request, this time we have tokens
  * instead of text input
  * @param id the id of the address
  * @param tokens tokens to be queried (thus this bypasses the parser step)
  */
case class BulkQueryDebug(id: String, tokens: Map[String, String])<|MERGE_RESOLUTION|>--- conflicted
+++ resolved
@@ -3,10 +3,7 @@
 import java.util.UUID
 
 import play.api.libs.json.{Format, Json}
-<<<<<<< HEAD
-=======
 import uk.gov.ons.addressIndex.model.config.QueryParamsConfig
->>>>>>> 5653ad09
 
 case class AddressIndexUPRNRequest(
   uprn: BigInt,
@@ -23,10 +20,6 @@
 )
 
 
-<<<<<<< HEAD
-//mini model for input post body
-case class BulkBody(addresses: Seq[BulkQuery], apiKey: String)
-=======
 /**
   * The body of the request that is sent to the bulk api endpoint
   * @param addresses collection of addresses that will be queried
@@ -36,7 +29,6 @@
   */
 case class BulkBody(addresses: Seq[BulkQuery], config: Option[QueryParamsConfig] = None)
 
->>>>>>> 5653ad09
 object BulkBody {
   implicit lazy val fmt: Format[BulkBody] = Json.format[BulkBody]
 }
