--- conflicted
+++ resolved
@@ -96,14 +96,9 @@
       classificationCode = other.classificationCode,
       lpiLogicalStatus = lpiLogicalStatus,
       fromSource = other.fromSource,
-<<<<<<< HEAD
-      confidenceScore = 1D,
-      underlyingScore = other.score,
-      bestMatchField = ""
-=======
       confidenceScore = 100D,
       underlyingScore = if (other.distance == 0) other.score else (other.distance/1000).toFloat
->>>>>>> 9c12a9e9
+      bestMatchField = ""
     )
   }
 
