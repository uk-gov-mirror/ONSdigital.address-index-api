package uk.gov.ons.addressIndex.model.server.response.address

import play.api.libs.json.{Format, Json}
<<<<<<< HEAD
import uk.gov.ons.addressIndex.model.db.index._
=======
import uk.gov.ons.addressIndex.model.db.index.{HybridAddress, HybridAddressSkinny, NationalAddressGazetteerAddress, PostcodeAddressFileAddress, NisraAddress}
>>>>>>> 182de351

/**
  * Contains address information retrieved in ES (PAF or NAG)
  *
<<<<<<< HEAD
  * @param uprn             uprn
  * @param formattedAddress cannonical address form
  * @param paf              optional, information from Paf index
  * @param nag              optional, information from Nag index
  * @param underlyingScore  score from elastic search
  *
  */
case class AddressResponseAddress(uprn: String,
                                  parentUprn: String,
                                  relatives: Option[Seq[AddressResponseRelative]],
                                  crossRefs: Option[Seq[AddressResponseCrossRef]],
                                  formattedAddress: String,
                                  formattedAddressNag: String,
                                  formattedAddressPaf: String,
                                  welshFormattedAddressNag: String,
                                  welshFormattedAddressPaf: String,
                                  paf: Option[AddressResponsePaf],
                                  nag: Option[Seq[AddressResponseNag]],
                                  geo: Option[AddressResponseGeo],
                                  classificationCode: String,
                                  lpiLogicalStatus: String,
                                  confidenceScore: Double,
                                  underlyingScore: Float)
=======
  * @param uprn               uprn
  * @param formattedAddress   cannonical address form
  * @param paf                optional, information from Paf index
  * @param nag                optional, information from Nag index
  * @param nisra              optional, information from Nisra index
  * @param underlyingScore    score from elastic search
  *
  */
case class AddressResponseAddress(
  uprn: String,
  parentUprn: String,
  relatives: Option[Seq[AddressResponseRelative]],
  crossRefs: Option[Seq[AddressResponseCrossRef]],
  formattedAddress: String,
  formattedAddressNag: String,
  formattedAddressPaf: String,
  formattedAddressNisra: String,
  welshFormattedAddressNag: String,
  welshFormattedAddressPaf: String,
  paf: Option[AddressResponsePaf],
  nag: Option[Seq[AddressResponseNag]],
  nisra: Option[AddressResponseNisra],
  geo: Option[AddressResponseGeo],
  classificationCode: String,
  lpiLogicalStatus: String,
  fromSource: String,
  confidenceScore: Double,
  underlyingScore: Float
)
>>>>>>> 182de351

object AddressResponseAddress {
  implicit lazy val addressResponseAddressFormat: Format[AddressResponseAddress] = Json.format[AddressResponseAddress]

  /**
    * Transforms hybrid object returned by ES into an Address that will be in the json response
    *
    * @param other HybridAddress from ES
    * @return
    */
  def fromHybridAddress(other: HybridAddressFull, verbose: Boolean): AddressResponseAddress = {

    val chosenNag: Option[NationalAddressGazetteerAddress] = chooseMostRecentNag(other.lpi, NationalAddressGazetteerAddress.Languages.english)
    val formattedAddressNag = if (chosenNag.isEmpty) "" else chosenNag.get.mixedNag
    val lpiLogicalStatus = if (chosenNag.isEmpty) "" else chosenNag.get.lpiLogicalStatus

    val chosenWelshNag: Option[NationalAddressGazetteerAddress] = chooseMostRecentNag(other.lpi, NationalAddressGazetteerAddress.Languages.welsh)
    val welshFormattedAddressNag = if (chosenWelshNag.isEmpty) "" else chosenWelshNag.get.mixedNag

    val chosenPaf: Option[PostcodeAddressFileAddress] = other.paf.headOption
    val formattedAddressPaf = if (chosenPaf.isEmpty) "" else chosenPaf.get.mixedPaf
    val welshFormattedAddressPaf = if (chosenPaf.isEmpty) "" else chosenPaf.get.mixedWelshPaf

    val chosenNisra: Option[NisraAddress] = other.nisra.headOption
    val formattedAddressNisra = if (chosenNisra.isEmpty) "" else chosenNisra.get.mixedNisra

    val fromSource = other.fromSource

    AddressResponseAddress(
      uprn = other.uprn,
      parentUprn = other.parentUprn,
<<<<<<< HEAD
      relatives = {
        if (verbose) Some(other.relatives.map(AddressResponseRelative.fromRelative)) else None
      },
      crossRefs = {
        if (verbose) Some(other.crossRefs.map(AddressResponseCrossRef.fromCrossRef)) else None
      },
      formattedAddress = formattedAddressNag,
=======
      relatives = {if (verbose) Some(other.relatives.map(AddressResponseRelative.fromRelative)) else None},
      crossRefs = {if (verbose) Some(other.crossRefs.map(AddressResponseCrossRef.fromCrossRef)) else None},
      formattedAddress = {if (chosenNisra.isEmpty) formattedAddressNag else formattedAddressNisra},
>>>>>>> 182de351
      formattedAddressNag = formattedAddressNag,
      formattedAddressPaf = formattedAddressPaf,
      formattedAddressNisra = formattedAddressNisra,
      welshFormattedAddressNag = welshFormattedAddressNag,
      welshFormattedAddressPaf = welshFormattedAddressPaf,
<<<<<<< HEAD
      paf = {
        if (verbose) chosenPaf.map(AddressResponsePaf.fromPafAddress) else None
      },
      nag = {
        if (verbose) Some(other.lpi.map(AddressResponseNag.fromNagAddress).sortBy(_.logicalStatus)) else None
      },
      geo = chosenNag.flatMap(AddressResponseGeo.fromNagAddress),
=======
      paf = {if (verbose) chosenPaf.map(AddressResponsePaf.fromPafAddress) else None},
      nag = {if (verbose) Some(other.lpi.map(AddressResponseNag.fromNagAddress).sortBy(_.logicalStatus)) else None},
      nisra = {if (verbose) chosenNisra.map(AddressResponseNisra.fromNisraAddress) else None},
      geo = {if (chosenNisra.isEmpty) chosenNag.flatMap(AddressResponseGeo.fromNagAddress) else chosenNisra.flatMap(AddressResponseGeo.fromNisraAddress)},
>>>>>>> 182de351
      classificationCode = other.classificationCode,
      lpiLogicalStatus = lpiLogicalStatus,
      fromSource = fromSource,
      confidenceScore = 1D,
      underlyingScore = other.score
    )
  }

  /**
    * Transforms hybrid object returned by ES into an Address that will be in the json response
    *
    * @param other HybridAddress from ES
    * @return
    */
  def fromHybridAddressSkinny(other: HybridAddressSkinny, verbose: Boolean): AddressResponseAddress = {

    val chosenNag: Option[NationalAddressGazetteerAddress] = chooseMostRecentNag(other.lpi, NationalAddressGazetteerAddress.Languages.english)
    val formattedAddressNag = if (chosenNag.isEmpty) "" else chosenNag.get.mixedNag
    val lpiLogicalStatus = if (chosenNag.isEmpty) "" else chosenNag.get.lpiLogicalStatus

    val chosenWelshNag: Option[NationalAddressGazetteerAddress] = chooseMostRecentNag(other.lpi, NationalAddressGazetteerAddress.Languages.welsh)
    val welshFormattedAddressNag = if (chosenWelshNag.isEmpty) "" else chosenWelshNag.get.mixedNag

    val chosenPaf: Option[PostcodeAddressFileAddress] = other.paf.headOption
    val formattedAddressPaf = if (chosenPaf.isEmpty) "" else chosenPaf.get.mixedPaf
    val welshFormattedAddressPaf = if (chosenPaf.isEmpty) "" else chosenPaf.get.mixedWelshPaf

    val chosenNisra: Option[NisraAddress] = other.nisra.headOption
    val formattedAddressNisra = if (chosenNisra.isEmpty) "" else chosenNisra.get.mixedNisra

    val fromSource = other.fromSource

    AddressResponseAddress(
      uprn = other.uprn,
      parentUprn = other.parentUprn,
      relatives = None,
      crossRefs = None,
      formattedAddress = {if (chosenNisra.isEmpty) formattedAddressNag else formattedAddressNisra},
      formattedAddressNag = formattedAddressNag,
      formattedAddressPaf = formattedAddressPaf,
      formattedAddressNisra = formattedAddressNisra,
      welshFormattedAddressNag = welshFormattedAddressNag,
      welshFormattedAddressPaf = welshFormattedAddressPaf,
<<<<<<< HEAD
      paf = {
        if (verbose) chosenPaf.map(AddressResponsePaf.fromPafAddress) else None
      },
      nag = {
        if (verbose) Some(other.lpi.map(AddressResponseNag.fromNagAddress).sortBy(_.logicalStatus)) else None
      },
      geo = chosenNag.flatMap(AddressResponseGeo.fromNagAddress),
      classificationCode = other.classificationCode,
      lpiLogicalStatus = lpiLogicalStatus,
      confidenceScore = 1D,
      underlyingScore = other.score
    )
  }

  /**
    * Transforms hybrid object returned by ES into an Address that will be in the json response
    *
    * @param other HybridAddress from ES
    * @return
    */
  def fromHybridAddress(other: HybridAddressOpt, verbose: Boolean): AddressResponseAddress = {

    val chosenNag: Option[NationalAddressGazetteerAddress] = chooseMostRecentNag(other.lpi, NationalAddressGazetteerAddress.Languages.english)
    val formattedAddressNag = if (chosenNag.isEmpty) "" else chosenNag.get.mixedNag
    val lpiLogicalStatus = if (chosenNag.isEmpty) "" else chosenNag.get.lpiLogicalStatus

    val chosenWelshNag: Option[NationalAddressGazetteerAddress] = chooseMostRecentNag(other.lpi, NationalAddressGazetteerAddress.Languages.welsh)
    val welshFormattedAddressNag = if (chosenWelshNag.isEmpty) "" else chosenWelshNag.get.mixedNag

    val chosenPaf: Option[PostcodeAddressFileAddress] = other.paf.headOption
    val formattedAddressPaf = if (chosenPaf.isEmpty) "" else chosenPaf.get.mixedPaf
    val welshFormattedAddressPaf = if (chosenPaf.isEmpty) "" else chosenPaf.get.mixedWelshPaf

    AddressResponseAddress(
      uprn = other.uprn,
      parentUprn = other.parentUprn,
      relatives = {
        if (verbose) other.relatives.map(_.map(AddressResponseRelative.fromRelative)) else None
      },
      crossRefs = {
        if (verbose) other.crossRefs.map(_.map(AddressResponseCrossRef.fromCrossRef)) else None
      },
      formattedAddress = formattedAddressNag,
      formattedAddressNag = formattedAddressNag,
      formattedAddressPaf = formattedAddressPaf,
      welshFormattedAddressNag = welshFormattedAddressNag,
      welshFormattedAddressPaf = welshFormattedAddressPaf,
      paf = {
        if (verbose) chosenPaf.map(AddressResponsePaf.fromPafAddress) else None
      },
      nag = {
        if (verbose) Some(other.lpi.map(AddressResponseNag.fromNagAddress).sortBy(_.logicalStatus)) else None
      },
      geo = chosenNag.flatMap(AddressResponseGeo.fromNagAddress),
=======
      paf = {if (verbose) chosenPaf.map(AddressResponsePaf.fromPafAddress) else None},
      nag = {if (verbose) Some(other.lpi.map(AddressResponseNag.fromNagAddress).sortBy(_.logicalStatus)) else None},
      nisra = {if (verbose) chosenNisra.map(AddressResponseNisra.fromNisraAddress) else None},
//      geo = chosenNag.flatMap(AddressResponseGeo.fromNagAddress),
      geo = {if (chosenNisra.isEmpty) chosenNag.flatMap(AddressResponseGeo.fromNagAddress) else chosenNisra.flatMap(AddressResponseGeo.fromNisraAddress)},
>>>>>>> 182de351
      classificationCode = other.classificationCode,
      lpiLogicalStatus = lpiLogicalStatus,
      fromSource = fromSource,
      confidenceScore = 1D,
      underlyingScore = other.score
    )
  }

  /**
    * Gets the right (most often - the most recent) address from an array of NAG addresses
    *
    * @param addresses list of Nag addresses
    * @return the NAG address that corresponds to the returned address
    */
  def chooseMostRecentNag(addresses: Seq[NationalAddressGazetteerAddress], language: String): Option[NationalAddressGazetteerAddress] = {
    addresses.find(addr => addr.lpiLogicalStatus == "1" && addr.language == language).
      orElse(addresses.find(addr => addr.lpiLogicalStatus == "6" && addr.language == language)).
      orElse(addresses.find(addr => addr.lpiLogicalStatus == "8" && addr.language == language)).
      orElse(addresses.find(addr => addr.lpiLogicalStatus == "1")).
      orElse(addresses.find(addr => addr.lpiLogicalStatus == "6")).
      orElse(addresses.find(addr => addr.lpiLogicalStatus == "8")).
      orElse(addresses.headOption)
  }
}<|MERGE_RESOLUTION|>--- conflicted
+++ resolved
@@ -1,20 +1,16 @@
 package uk.gov.ons.addressIndex.model.server.response.address
 
 import play.api.libs.json.{Format, Json}
-<<<<<<< HEAD
-import uk.gov.ons.addressIndex.model.db.index._
-=======
 import uk.gov.ons.addressIndex.model.db.index.{HybridAddress, HybridAddressSkinny, NationalAddressGazetteerAddress, PostcodeAddressFileAddress, NisraAddress}
->>>>>>> 182de351
 
 /**
   * Contains address information retrieved in ES (PAF or NAG)
   *
-<<<<<<< HEAD
   * @param uprn             uprn
   * @param formattedAddress cannonical address form
   * @param paf              optional, information from Paf index
   * @param nag              optional, information from Nag index
+  * @param nisra            optional, information from Nisra index
   * @param underlyingScore  score from elastic search
   *
   */
@@ -25,46 +21,18 @@
                                   formattedAddress: String,
                                   formattedAddressNag: String,
                                   formattedAddressPaf: String,
+                                  formattedAddressNisra: String,
                                   welshFormattedAddressNag: String,
                                   welshFormattedAddressPaf: String,
                                   paf: Option[AddressResponsePaf],
                                   nag: Option[Seq[AddressResponseNag]],
+                                  nisra: Option[AddressResponseNisra],
                                   geo: Option[AddressResponseGeo],
                                   classificationCode: String,
                                   lpiLogicalStatus: String,
+                                  fromSource: String,
                                   confidenceScore: Double,
                                   underlyingScore: Float)
-=======
-  * @param uprn               uprn
-  * @param formattedAddress   cannonical address form
-  * @param paf                optional, information from Paf index
-  * @param nag                optional, information from Nag index
-  * @param nisra              optional, information from Nisra index
-  * @param underlyingScore    score from elastic search
-  *
-  */
-case class AddressResponseAddress(
-  uprn: String,
-  parentUprn: String,
-  relatives: Option[Seq[AddressResponseRelative]],
-  crossRefs: Option[Seq[AddressResponseCrossRef]],
-  formattedAddress: String,
-  formattedAddressNag: String,
-  formattedAddressPaf: String,
-  formattedAddressNisra: String,
-  welshFormattedAddressNag: String,
-  welshFormattedAddressPaf: String,
-  paf: Option[AddressResponsePaf],
-  nag: Option[Seq[AddressResponseNag]],
-  nisra: Option[AddressResponseNisra],
-  geo: Option[AddressResponseGeo],
-  classificationCode: String,
-  lpiLogicalStatus: String,
-  fromSource: String,
-  confidenceScore: Double,
-  underlyingScore: Float
-)
->>>>>>> 182de351
 
 object AddressResponseAddress {
   implicit lazy val addressResponseAddressFormat: Format[AddressResponseAddress] = Json.format[AddressResponseAddress]
@@ -96,38 +64,32 @@
     AddressResponseAddress(
       uprn = other.uprn,
       parentUprn = other.parentUprn,
-<<<<<<< HEAD
       relatives = {
         if (verbose) Some(other.relatives.map(AddressResponseRelative.fromRelative)) else None
       },
       crossRefs = {
         if (verbose) Some(other.crossRefs.map(AddressResponseCrossRef.fromCrossRef)) else None
       },
-      formattedAddress = formattedAddressNag,
-=======
-      relatives = {if (verbose) Some(other.relatives.map(AddressResponseRelative.fromRelative)) else None},
-      crossRefs = {if (verbose) Some(other.crossRefs.map(AddressResponseCrossRef.fromCrossRef)) else None},
-      formattedAddress = {if (chosenNisra.isEmpty) formattedAddressNag else formattedAddressNisra},
->>>>>>> 182de351
+      formattedAddress = {
+        if (chosenNisra.isEmpty) formattedAddressNag else formattedAddressNisra
+      },
       formattedAddressNag = formattedAddressNag,
       formattedAddressPaf = formattedAddressPaf,
       formattedAddressNisra = formattedAddressNisra,
       welshFormattedAddressNag = welshFormattedAddressNag,
       welshFormattedAddressPaf = welshFormattedAddressPaf,
-<<<<<<< HEAD
       paf = {
         if (verbose) chosenPaf.map(AddressResponsePaf.fromPafAddress) else None
       },
       nag = {
         if (verbose) Some(other.lpi.map(AddressResponseNag.fromNagAddress).sortBy(_.logicalStatus)) else None
       },
-      geo = chosenNag.flatMap(AddressResponseGeo.fromNagAddress),
-=======
-      paf = {if (verbose) chosenPaf.map(AddressResponsePaf.fromPafAddress) else None},
-      nag = {if (verbose) Some(other.lpi.map(AddressResponseNag.fromNagAddress).sortBy(_.logicalStatus)) else None},
-      nisra = {if (verbose) chosenNisra.map(AddressResponseNisra.fromNisraAddress) else None},
-      geo = {if (chosenNisra.isEmpty) chosenNag.flatMap(AddressResponseGeo.fromNagAddress) else chosenNisra.flatMap(AddressResponseGeo.fromNisraAddress)},
->>>>>>> 182de351
+      nisra = {
+        if (verbose) chosenNisra.map(AddressResponseNisra.fromNisraAddress) else None
+      },
+      geo = {
+        if (chosenNisra.isEmpty) chosenNag.flatMap(AddressResponseGeo.fromNagAddress) else chosenNisra.flatMap(AddressResponseGeo.fromNisraAddress)
+      },
       classificationCode = other.classificationCode,
       lpiLogicalStatus = lpiLogicalStatus,
       fromSource = fromSource,
@@ -165,22 +127,21 @@
       parentUprn = other.parentUprn,
       relatives = None,
       crossRefs = None,
-      formattedAddress = {if (chosenNisra.isEmpty) formattedAddressNag else formattedAddressNisra},
+      formattedAddress = {
+        if (chosenNisra.isEmpty) formattedAddressNag else formattedAddressNisra
+      },
       formattedAddressNag = formattedAddressNag,
       formattedAddressPaf = formattedAddressPaf,
       formattedAddressNisra = formattedAddressNisra,
       welshFormattedAddressNag = welshFormattedAddressNag,
       welshFormattedAddressPaf = welshFormattedAddressPaf,
-<<<<<<< HEAD
-      paf = {
-        if (verbose) chosenPaf.map(AddressResponsePaf.fromPafAddress) else None
-      },
-      nag = {
-        if (verbose) Some(other.lpi.map(AddressResponseNag.fromNagAddress).sortBy(_.logicalStatus)) else None
-      },
-      geo = chosenNag.flatMap(AddressResponseGeo.fromNagAddress),
+      paf = {if (verbose) chosenPaf.map(AddressResponsePaf.fromPafAddress) else None},
+      nag = {if (verbose) Some(other.lpi.map(AddressResponseNag.fromNagAddress).sortBy(_.logicalStatus)) else None},
+      nisra = {if (verbose) chosenNisra.map(AddressResponseNisra.fromNisraAddress) else None},
+      geo = {if (chosenNisra.isEmpty) chosenNag.flatMap(AddressResponseGeo.fromNagAddress) else chosenNisra.flatMap(AddressResponseGeo.fromNisraAddress)},
       classificationCode = other.classificationCode,
       lpiLogicalStatus = lpiLogicalStatus,
+      fromSource = fromSource,
       confidenceScore = 1D,
       underlyingScore = other.score
     )
@@ -226,16 +187,8 @@
         if (verbose) Some(other.lpi.map(AddressResponseNag.fromNagAddress).sortBy(_.logicalStatus)) else None
       },
       geo = chosenNag.flatMap(AddressResponseGeo.fromNagAddress),
-=======
-      paf = {if (verbose) chosenPaf.map(AddressResponsePaf.fromPafAddress) else None},
-      nag = {if (verbose) Some(other.lpi.map(AddressResponseNag.fromNagAddress).sortBy(_.logicalStatus)) else None},
-      nisra = {if (verbose) chosenNisra.map(AddressResponseNisra.fromNisraAddress) else None},
-//      geo = chosenNag.flatMap(AddressResponseGeo.fromNagAddress),
-      geo = {if (chosenNisra.isEmpty) chosenNag.flatMap(AddressResponseGeo.fromNagAddress) else chosenNisra.flatMap(AddressResponseGeo.fromNisraAddress)},
->>>>>>> 182de351
       classificationCode = other.classificationCode,
       lpiLogicalStatus = lpiLogicalStatus,
-      fromSource = fromSource,
       confidenceScore = 1D,
       underlyingScore = other.score
     )
