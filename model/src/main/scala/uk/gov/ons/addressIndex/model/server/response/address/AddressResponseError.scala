package uk.gov.ons.addressIndex.model.server.response.address

import play.api.libs.json.{Format, Json}

/**
  * Contains one response error
  *
  * @param code    error code
  * @param message error description
  */
case class AddressResponseError(code: Int,
                                message: String)

object AddressResponseError {
  implicit lazy val addressResponseErrorFormat: Format[AddressResponseError] = Json.format[AddressResponseError]
}

object EmptyQueryAddressResponseError extends AddressResponseError(
  code = 1,
  message = "No address string supplied. The string is free format and supplied using the input= query string parameter. "
)

// not currently used - check
object FormatNotSupportedAddressResponseError extends AddressResponseError(
  code = 2,
  message = "Address format is not supported"
)

object NotFoundAddressResponseError extends AddressResponseError(
  code = 3,
  message = "UPRN request didn't yield a result. The UPRN may no longer exist on the current AddressBase, or only be available with historical=true query string parameter"
)

object LimitNotNumericAddressResponseError extends AddressResponseError(
  code = 4,
  message = "Limit parameter is not numeric"
)

object OffsetNotNumericAddressResponseError extends AddressResponseError(
  code = 5,
  message = "Offset parameter is not numeric"
)

object LimitTooSmallAddressResponseError extends AddressResponseError(
  code = 6,
  message = "Limit parameter is too small, minimum = 1"
)

object OffsetTooSmallAddressResponseError extends AddressResponseError(
  code = 7,
  message = "Offset parameter is too small, minimum = 0"
)

object LimitTooLargeAddressResponseError extends AddressResponseError(
  code = 8,
  message = "Limit parameter is too large, maximum = *"
)

object OffsetTooLargeAddressResponseError extends AddressResponseError(
  code = 9,
  message = "Offset parameter is too large, maximum = *"
)

object FailedRequestToEsError extends AddressResponseError(
  code = 10,
  message = "Request to ElasticSearch failed (see logs)"
)

object ApiKeyMissingError extends AddressResponseError(
  code = 11,
  message = "The API key is missing from the Authorization header."
)

object ApiKeyInvalidError extends AddressResponseError(
  code = 12,
  message = "An Invalid API key was provided. A key has been found but it does not match any on the list of currently active keys."
)

object SourceMissingError extends AddressResponseError(
  code = 13,
  message = "Source key not provided. The API is now only available via the Gateway URL, enforced by this key."
)

object SourceInvalidError extends AddressResponseError(
  code = 14,
  message = "Invalid source key provided. The API is now only available via the Gateway URL, enforced by this key."
)

object FilterInvalidError extends AddressResponseError(
  code = 15,
  message = "Invalid classification filter value provided. Filters must exactly match a classification code (see /classifications) or use a pattern match such as RD*. There are also two presets residential and commercial."
)

//  this error is currently logged only, not returned
object InvalidPostcodeAddressResponseError extends AddressResponseError(
  code = 16,
  message = "Postcode supplied is not valid according to the UK addresses pattern match."
)

// can't happen when postcode is part of URI - keep in case it moves to query string
object EmptyQueryPostcodeAddressResponseError extends AddressResponseError(
  code = 17,
  message = "No postcode supplied. The postcode is supplied as part of the URL body, space optional e.g. /addresses/postcode/PO155RR"
)

object FailedRequestToEsPostcodeError extends AddressResponseError(
  code = 18,
  message = "Request to ElasticSearch failed (postcode)(see logs)"
)

// This error is currently not used, a 200 with no addresses found is returned instead
object NotFoundPostcodeResponseError extends AddressResponseError(
  code = 19,
  message = "Postcode request didn't yield a result"
)

object UprnNotNumericAddressResponseError extends AddressResponseError(
  code = 20,
  message = "UPRNs must be numeric. They can have up to 12 digits and have no leading zeroes."
)

object RangeNotNumericAddressResponseError extends AddressResponseError(
  code = 21,
  message = "Range KM parameter is not numeric"
)

object LatitudeNotNumericAddressResponseError extends AddressResponseError(
  code = 22,
  message = "Latitude parameter is not numeric. The API expects decimal degrees."
)

object LongitudeNotNumericAddressResponseError extends AddressResponseError(
  code = 23,
  message = "Longitude parameter is not numeric. The API expects decimal degrees. "
)

object LatitudeTooFarNorthAddressResponseError extends AddressResponseError(
  code = 24,
  message = "Latitude parameter must be less than 60.9"
)

object LatitudeTooFarSouthAddressResponseError extends AddressResponseError(
  code = 25,
  message = "Latitude parameter must be greater than 49.8"
)

object LongitudeTooFarEastAddressResponseError extends AddressResponseError(
  code = 26,
  message = "Longitude parameter must be less than 1.8"
)

object LongitudeTooFarWestAddressResponseError extends AddressResponseError(
  code = 27,
  message = "Longitude parameter must be greater than -8.6"
)

object ThresholdNotNumericAddressResponseError extends AddressResponseError(
  code = 28,
  message = "MatchThreshold parameter is not numeric"
)

object ThresholdNotInRangeAddressResponseError extends AddressResponseError(
  code = 29,
  message = "MatchThreshold parameter must be greater than 0 and less than or equal to 100"
)

object FailedRequestToEsPartialAddressError extends AddressResponseError(
  code = 30,
  message = "Request to ElasticSearch failed (partial address)(see logs)"
)

object StartDateInvalidResponseError extends AddressResponseError(
  code = 31,
  message = "Invalid start date. Format is YYYY-MM-DD."
)

object EndDateInvalidResponseError extends AddressResponseError(
  code = 32,
  message = "Invalid end date. Format is YYYY-MM-DD."
)

object ShortQueryAddressResponseError extends AddressResponseError(
  code = 33,
  message = "Partial address string too short, minimum * characters"
)

object MixedFilterError extends AddressResponseError(
  code = 34,
  message = "Invalid classification filter value provided. Filters must contain one or more full classification codes (see /classifications) or use a single pattern match such as RD*. A mixture of exact match and pattern match is not valid."
)

object FailedRequestToEsRandomError extends AddressResponseError(
  code = 35,
  message = "Request to ElasticSearch failed (random)(see logs)"
)

object EpochNotAvailableError extends AddressResponseError(
  code = 36,
  message = "Requested Epoch is not available"
)

object FailedRequestToEsUprnError extends AddressResponseError(
  code = 37,
<<<<<<< HEAD
  message = "Request to ElasticSearch failed (uprn)(see logs)"
=======
  message = "Request to Elasticsearch failed (uprn)(see logs)"
)

object EmptyRadiusQueryAddressResponseError extends AddressResponseError(
  code = 38,
  message = "Latitude, longitude, rangekm and filter must all be provided."
>>>>>>> f0746bb3
)<|MERGE_RESOLUTION|>--- conflicted
+++ resolved
@@ -8,8 +8,7 @@
   * @param code    error code
   * @param message error description
   */
-case class AddressResponseError(code: Int,
-                                message: String)
+case class AddressResponseError(code: Int, message: String)
 
 object AddressResponseError {
   implicit lazy val addressResponseErrorFormat: Format[AddressResponseError] = Json.format[AddressResponseError]
@@ -201,14 +200,10 @@
 
 object FailedRequestToEsUprnError extends AddressResponseError(
   code = 37,
-<<<<<<< HEAD
   message = "Request to ElasticSearch failed (uprn)(see logs)"
-=======
-  message = "Request to Elasticsearch failed (uprn)(see logs)"
 )
 
 object EmptyRadiusQueryAddressResponseError extends AddressResponseError(
   code = 38,
   message = "Latitude, longitude, rangekm and filter must all be provided."
->>>>>>> f0746bb3
 )