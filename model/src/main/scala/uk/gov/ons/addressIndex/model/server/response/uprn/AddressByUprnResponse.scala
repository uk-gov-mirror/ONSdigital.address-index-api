package uk.gov.ons.addressIndex.model.server.response.uprn

import play.api.libs.json.{Format, Json}
import uk.gov.ons.addressIndex.model.server.response.address.AddressResponseAddress

/**
<<<<<<< HEAD
  * Contains relevant information to the requested address
  *
  * @param address found address
  */
case class AddressByUprnResponse(address: Option[AddressResponseAddress],
                                 historical: Boolean,
                                 epoch: String,
                                 startDate: String,
                                 endDate: String,
                                 verbose: Boolean)
=======
* Contains relevant information to the requested address
*
* @param address found address
*/
case class AddressByUprnResponse(
  address: Option[AddressResponseAddress],
  historical: Boolean,
  epoch: String,
  verbose: Boolean
)
>>>>>>> 182de351

object AddressByUprnResponse {
  implicit lazy val addressByUprnResponseFormat: Format[AddressByUprnResponse] = Json.format[AddressByUprnResponse]
}
<|MERGE_RESOLUTION|>--- conflicted
+++ resolved
@@ -4,7 +4,6 @@
 import uk.gov.ons.addressIndex.model.server.response.address.AddressResponseAddress
 
 /**
-<<<<<<< HEAD
   * Contains relevant information to the requested address
   *
   * @param address found address
@@ -12,21 +11,7 @@
 case class AddressByUprnResponse(address: Option[AddressResponseAddress],
                                  historical: Boolean,
                                  epoch: String,
-                                 startDate: String,
-                                 endDate: String,
                                  verbose: Boolean)
-=======
-* Contains relevant information to the requested address
-*
-* @param address found address
-*/
-case class AddressByUprnResponse(
-  address: Option[AddressResponseAddress],
-  historical: Boolean,
-  epoch: String,
-  verbose: Boolean
-)
->>>>>>> 182de351
 
 object AddressByUprnResponse {
   implicit lazy val addressByUprnResponseFormat: Format[AddressByUprnResponse] = Json.format[AddressByUprnResponse]
