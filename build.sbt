import com.typesafe.sbt.web.SbtWeb
import play.sbt.PlayScala
import play.sbt.routes.RoutesKeys._
import sbt.Keys._
import sbt._
import sbt.Resolver.{file => _, url => _, _}
<<<<<<< HEAD
=======
import sbtassembly.AssemblyPlugin.autoImport._
>>>>>>> 61c95ea1

lazy val Versions = new {
  val elastic4s = "2.4.0"
  val scala = "2.11.8"
}

<<<<<<< HEAD
=======

>>>>>>> 61c95ea1
name := "address-index"
scmInfo := Some(
  ScmInfo(
    browseUrl = url("https://github.com/ONSdigital/address-index-api"),
    connection = "https://github.com/ONSdigital/address-index-api"
  )
)

lazy val assemblySettings: Seq[Def.Setting[_]] = Seq(
  assemblyJarName in assembly := "ons-bi-api.jar",
  mainClass in assembly := Some("play.core.server.NettyServer"),
  assemblyMergeStrategy in assembly := {
    case PathList("META-INF", "io.netty.versions.properties", xs@_ *) => MergeStrategy.last
    case PathList("org", "joda", "time", "base", "BaseDateTime.class") => MergeStrategy.first // ES shades Joda
    case x =>
      val oldStrategy = (assemblyMergeStrategy in assembly).value
      oldStrategy(x)
  }
)

lazy val localCommonSettings: Seq[Def.Setting[_]] = Seq(
  scalaVersion in ThisBuild := Versions.scala,
  scalacOptions in ThisBuild ++= Seq(
    "-target:jvm-1.8",
    "-encoding", "UTF-8",
    "-deprecation", // warning and location for usages of deprecated APIs
    "-feature", // warning and location for usages of features that should be imported explicitly
    "-unchecked", // additional warnings where generated code depends on assumptions
    "-Xlint", // recommended additional warnings
    "-Xcheckinit", // runtime error when a val is not initialized due to trait hierarchies (instead of NPE somewhere else)
    "-Ywarn-adapted-args", // Warn if an argument list is modified to match the receiver
    //"-Yno-adapted-args", // Do not adapt an argument list (either by inserting () or creating a tuple) to match the receiver
    "-Ywarn-value-discard", // Warn when non-Unit expression results are unused
    "-Ywarn-inaccessible", // Warn about inaccessible types in method signatures
    "-Ywarn-dead-code", // Warn when dead code is identified
    "-Ywarn-unused", // Warn when local and private vals, vars, defs, and types are unused
    "-Ywarn-unused-import", //  Warn when imports are unused (don't want IntelliJ to do it automatically)
    "-Ywarn-numeric-widen" // Warn when numerics are widened
  ),
  ivyScala := ivyScala.value map(_.copy(overrideScalaVersion = true)),
  resolvers ++= Seq(
    "Java.net Maven2 Repository" at "http://download.java.net/maven/2/",
    "Twitter Repository"         at "http://maven.twttr.com",
    "Artima Maven Repository"    at "http://repo.artima.com/releases"
  )
)

val commonDeps = Seq(
  "org.scalatest"          %% "scalatest"         % "3.0.0" % Test,
  "com.typesafe"           %  "config"            % "1.3.0",
  "com.github.melrief"     %% "pureconfig"        % "0.3.1.1",
  "com.lihaoyi"            %% "pprint"            % "0.4.3",
  "com.sksamuel.elastic4s" %% "elastic4s-jackson" % Versions.elastic4s,
  "com.sksamuel.elastic4s" %% "elastic4s-testkit" % Versions.elastic4s
)

val modelDeps = Seq(ws) ++ commonDeps

val clientDeps = Seq(ws)++ commonDeps

val parsersDeps = Seq(
  "com.github.vinhkhuc" % "jcrfsuite" % "0.6"
) ++ commonDeps

<<<<<<< HEAD
val serverDeps = Seq(
  "org.elasticsearch.plugin" % "shield" % Versions.elastic4s,
  "org.scalatestplus.play" %% "scalatestplus-play" % "2.0.0-M1" % "test"
)++ commonDeps
=======
val serverDeps = Seq.empty ++ commonDeps
>>>>>>> 61c95ea1

val uiDeps = Seq(
  jdbc,
  cache,
  ws,
  "org.webjars" %% "webjars-play" % "2.5.0",
  "org.webjars" % "bootstrap"     % "3.3.7",
  "org.webjars" % "jquery"        % "3.1.1",
  "org.mockito" % "mockito-all"   % "1.10.19" % Test,
  "org.webjars" % "font-awesome"  % "4.6.3"
) ++ commonDeps

lazy val `address-index` = project.in(file("."))
  .settings(
    publishLocal := {},
    publish      := {}
  ).aggregate(
  `address-index-model`,
  `address-index-client`,
  `address-index-server`,
  `address-index-parsers`,
  `address-index-demo-ui`
)

lazy val `address-index-model` = project.in(file("model"))
  .settings(localCommonSettings: _*).settings(
<<<<<<< HEAD
  libraryDependencies ++= modelDeps
)

lazy val `address-index-client` = project.in(file("client"))
  .settings(localCommonSettings: _*).settings(
  libraryDependencies ++= clientDeps
).dependsOn(
  `address-index-model`
).enablePlugins(
  PlayScala,
  SbtWeb
)

lazy val `address-index-server` = project.in(file("server"))
  .settings(localCommonSettings: _*).settings(
  libraryDependencies ++= serverDeps,
  routesGenerator := InjectedRoutesGenerator
).dependsOn(
  `address-index-model`,
  `address-index-parsers`
).enablePlugins(
  PlayScala,
  SbtWeb,
  JavaAppPackaging
)

lazy val `address-index-parsers` = project.in(file("parsers"))
  .settings(localCommonSettings: _*).settings(
  libraryDependencies ++= parsersDeps
)

lazy val `address-index-demoui` = project.in(file("demoui"))
  .settings(localCommonSettings: _*).settings(
  libraryDependencies ++= uiDeps,
  routesGenerator := InjectedRoutesGenerator
).dependsOn(
  `address-index-client`
).enablePlugins(
  PlayScala,
  SbtWeb
)
=======
    libraryDependencies ++= modelDeps
  )

lazy val `address-index-client` = project.in(file("client"))
  .settings(localCommonSettings: _*).settings(
    libraryDependencies ++= clientDeps
  ).dependsOn(
    `address-index-model`
  ).enablePlugins(
    PlayScala,
    SbtWeb
  )

lazy val `address-index-server` = project.in(file("server"))
  .settings(localCommonSettings: _*).settings(
    libraryDependencies ++= serverDeps,
    routesGenerator := InjectedRoutesGenerator
  ).dependsOn(
    `address-index-model`,
    `address-index-parsers`
  ).enablePlugins(
    PlayScala,
    SbtWeb,
    JavaAppPackaging
  )

lazy val `address-index-parsers` = project.in(file("parsers"))
  .settings(localCommonSettings: _*).settings(
    libraryDependencies ++= parsersDeps
  )

lazy val `address-index-demo-ui` = project.in(file("demo-ui"))
  .settings(localCommonSettings: _*).settings(
    libraryDependencies ++= uiDeps,
    routesGenerator := InjectedRoutesGenerator
  ).dependsOn(
    `address-index-client`
  ).enablePlugins(
    PlayScala,
    SbtWeb
  )
>>>>>>> 61c95ea1
<|MERGE_RESOLUTION|>--- conflicted
+++ resolved
@@ -2,22 +2,16 @@
 import play.sbt.PlayScala
 import play.sbt.routes.RoutesKeys._
 import sbt.Keys._
+import sbt.Resolver.{file => _, url => _, _}
 import sbt._
-import sbt.Resolver.{file => _, url => _, _}
-<<<<<<< HEAD
-=======
 import sbtassembly.AssemblyPlugin.autoImport._
->>>>>>> 61c95ea1
 
 lazy val Versions = new {
   val elastic4s = "2.4.0"
   val scala = "2.11.8"
 }
 
-<<<<<<< HEAD
-=======
 
->>>>>>> 61c95ea1
 name := "address-index"
 scmInfo := Some(
   ScmInfo(
@@ -82,14 +76,10 @@
   "com.github.vinhkhuc" % "jcrfsuite" % "0.6"
 ) ++ commonDeps
 
-<<<<<<< HEAD
 val serverDeps = Seq(
   "org.elasticsearch.plugin" % "shield" % Versions.elastic4s,
   "org.scalatestplus.play" %% "scalatestplus-play" % "2.0.0-M1" % "test"
 )++ commonDeps
-=======
-val serverDeps = Seq.empty ++ commonDeps
->>>>>>> 61c95ea1
 
 val uiDeps = Seq(
   jdbc,
@@ -116,7 +106,6 @@
 
 lazy val `address-index-model` = project.in(file("model"))
   .settings(localCommonSettings: _*).settings(
-<<<<<<< HEAD
   libraryDependencies ++= modelDeps
 )
 
@@ -157,47 +146,4 @@
 ).enablePlugins(
   PlayScala,
   SbtWeb
-)
-=======
-    libraryDependencies ++= modelDeps
-  )
-
-lazy val `address-index-client` = project.in(file("client"))
-  .settings(localCommonSettings: _*).settings(
-    libraryDependencies ++= clientDeps
-  ).dependsOn(
-    `address-index-model`
-  ).enablePlugins(
-    PlayScala,
-    SbtWeb
-  )
-
-lazy val `address-index-server` = project.in(file("server"))
-  .settings(localCommonSettings: _*).settings(
-    libraryDependencies ++= serverDeps,
-    routesGenerator := InjectedRoutesGenerator
-  ).dependsOn(
-    `address-index-model`,
-    `address-index-parsers`
-  ).enablePlugins(
-    PlayScala,
-    SbtWeb,
-    JavaAppPackaging
-  )
-
-lazy val `address-index-parsers` = project.in(file("parsers"))
-  .settings(localCommonSettings: _*).settings(
-    libraryDependencies ++= parsersDeps
-  )
-
-lazy val `address-index-demo-ui` = project.in(file("demo-ui"))
-  .settings(localCommonSettings: _*).settings(
-    libraryDependencies ++= uiDeps,
-    routesGenerator := InjectedRoutesGenerator
-  ).dependsOn(
-    `address-index-client`
-  ).enablePlugins(
-    PlayScala,
-    SbtWeb
-  )
->>>>>>> 61c95ea1
+)