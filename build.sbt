import com.iheart.sbtPlaySwagger.SwaggerPlugin.autoImport.swaggerDomainNameSpaces
import com.typesafe.sbt.SbtNativePackager.autoImport.NativePackagerHelper._
import com.typesafe.sbt.packager.universal.ZipHelper
import com.typesafe.sbt.web.SbtWeb
import play.sbt.PlayScala
import play.sbt.routes.RoutesKeys._
import sbt.Keys.{mappings, _}
import sbt.Resolver.{file => _, url => _}
import sbt._
import sbtassembly.AssemblyPlugin.autoImport._
import spray.revolver.RevolverPlugin.autoImport.Revolver

import com.typesafe.sbt.packager.docker._

routesImport := Seq.empty

val verFile: File = file("./version.sbt")
val getVersionFromFile = IO.readLines(verFile).mkString
val readVersion = getVersionFromFile.replaceAll("version := ","").replaceAll("\"","")
version in ThisBuild := readVersion
val userName = sys.env.get("ART_USER").getOrElse("username environment variable not set")
val passWord = sys.env.get("ART_PASS").getOrElse("password environment variable not set")
publishTo in ThisBuild := Some("Artifactory Realm" at "http://artifactory-sdc.onsdigital.uk/artifactory/libs-release-local")
credentials in ThisBuild += Credentials("Artifactory Realm", "artifactory-sdc.onsdigital.uk", userName, passWord)

lazy val Versions = new {
<<<<<<< HEAD
  val elastic4s = "7.1.0"
=======
  val elastic4s = "6.1.4"
>>>>>>> e2c5ad5c
  val scala = "2.12.4"
  val gatlingVersion = "2.3.1"
  val scapegoatVersion = "1.3.8"
}

name := "address-index"
scmInfo := Some(
  ScmInfo(
    browseUrl = url("https://github.com/ONSdigital/address-index-api"),
    connection = "https://github.com/ONSdigital/address-index-api"
  )
)

lazy val assemblySettings: Seq[Def.Setting[_]] = Seq(
  mappings in Universal ++= directory("parsers/src/main/resources"),
  assemblyJarName in assembly := "ons-ai-api.jar",
  mainClass in assembly := Some("play.core.server.AkkaHttpServerProvider"),
  assemblyMergeStrategy in assembly := {
    // case PathList("META-INF", "io.netty.versions.properties", xs@_ *) => MergeStrategy.last
    case PathList("org", "joda", "time", "base", "BaseDateTime.class") => MergeStrategy.first // ES shades Joda
    case x =>
      val oldStrategy = (assemblyMergeStrategy in assembly).value
      oldStrategy(x)
  }
)

lazy val serverUniversalMappings: Seq[Def.Setting[_]] = Seq(
  // The following will cause parsers/.../resources directory to be added to the list of mappings recursively
  // excluding .md and .conf files
  mappings in Universal ++= {
    val rootDir = baseDirectory.value.getParentFile

    def directoryToAdd = rootDir / "parsers/src/main/resources"

    (directoryToAdd.*** * ("*" -- ("*.md" || "*.conf"))) pair relativeTo(rootDir)
  }
)

lazy val Resolvers: Seq[MavenRepository] = Seq(
  Resolver.typesafeRepo("releases"),
  "elasticsearch-releases" at "https://maven.elasticsearch.org/releases",
  "Java.net Maven2 Repository" at "http://download.java.net/maven/2/",
  "Twitter Repository" at "http://maven.twttr.com",
  "Artima Maven Repository" at "http://repo.artima.com/releases",
  "scalaz-bintray" at "https://dl.bintray.com/scalaz/releases"
)


lazy val localCommonSettings: Seq[Def.Setting[_]] = Seq(
  scalaVersion in ThisBuild := Versions.scala,
  scapegoatVersion in ThisBuild := Versions.scapegoatVersion,
  dockerUpdateLatest := true,
  version in Docker := readVersion + "-SNAPSHOT",
  dockerRepository in Docker := Some("eu.gcr.io/census-ai-dev"),
  scalacOptions in ThisBuild ++= Seq(
    "-target:jvm-1.8",
    "-encoding", "UTF-8",
    "-deprecation", // warning and location for usages of deprecated APIs
    "-feature", // warning and location for usages of features that should be imported explicitly
    "-unchecked", // additional warnings where generated code depends on assumptions
    "-Xlint", // recommended additional warnings
    "-Xcheckinit", // runtime error when a val is not initialized due to trait hierarchies (instead of NPE somewhere else)
    "-Ywarn-adapted-args", // Warn if an argument list is modified to match the receiver
    "-Ywarn-value-discard", // Warn when non-Unit expression results are unused
    "-Ywarn-inaccessible", // Warn about inaccessible types in method signatures
    "-Ywarn-dead-code", // Warn when dead code is identified
    "-Ywarn-unused" // Warn when local and private vals, vars, defs, and types are unused
  ),
  // TODO: Fix the following errors highlighted by scapegoat. Remove the corresponding overrides below.
  scalacOptions in Scapegoat += "-P:scapegoat:overrideLevels:TraversableHead=Warning:OptionSize=Warning:ComparingFloatingPointTypes=Warning",
  ivyScala := ivyScala.value map (_.copy(overrideScalaVersion = true)),
  resolvers ++= Resolvers,
  coverageExcludedPackages := ".*Routes.*;.*ReverseRoutes.*;.*javascript.*"
)

val commonDeps = Seq(
  "org.scalatest" %% "scalatest" % "3.0.0" % Test,
  "org.scalamock" %% "scalamock" % "4.1.0" % Test,
  "com.typesafe" % "config" % "1.3.0",
  "com.github.melrief" %% "pureconfig" % "0.3.3",
  "com.lihaoyi" %% "pprint" % "0.5.3",
  "com.sksamuel.elastic4s" %% "elastic4s-core" % Versions.elastic4s excludeAll ExclusionRule(organization = "org.apache.logging.log4j"),
  // for the http client
  "com.sksamuel.elastic4s" %% "elastic4s-client-esjava" % Versions.elastic4s excludeAll ExclusionRule(organization = "org.apache.logging.log4j"),
  // for the tcp client
 // "com.sksamuel.elastic4s" %% "elastic4s-tcp" % "6.1.3" excludeAll ExclusionRule(organization = "org.apache.logging.log4j"),

  // if you want to use reactive streams
  // "com.sksamuel.elastic4s" %% "elastic4s-streams" % Versions.elastic4s,
  // testing
  "com.sksamuel.elastic4s" %% "elastic4s-testkit" % Versions.elastic4s % "test",
//  "com.sksamuel.elastic4s" %% "elastic4s-embedded" % Versions.elastic4s % "test",
  "org.apache.logging.log4j" % "log4j-core" % "2.8.2" % "test",
  "org.apache.logging.log4j" % "log4j-api" % "2.8.2" % "test",
  // old
  //  "com.sksamuel.elastic4s" %% "elastic4s-jackson" % Versions.elastic4s,
  // "com.sksamuel.elastic4s" %% "elastic4s-testkit" % Versions.elastic4s,
  "org.apache.commons" % "commons-lang3" % "3.3.2",
  "org.apache.httpcomponents" % "httpcore" % "4.4.11",
  "org.apache.httpcomponents" % "httpclient" % "4.5.7",
  "org.elasticsearch.client" % "elasticsearch-rest-client" % "7.1.1",
  guice
)

val modelDeps = Seq(ws) ++ commonDeps

val clientDeps = Seq(ws) ++ commonDeps

val parsersDeps = commonDeps

val serverDeps = Seq(
  filters,
  specs2 % Test,
  "org.scalatestplus.play" %% "scalatestplus-play" % "3.1.2" % Test,
  "org.webjars" % "swagger-ui" % "3.4.4",
  "io.gatling.highcharts" % "gatling-charts-highcharts" % Versions.gatlingVersion % "it, test",
  "io.gatling" % "gatling-test-framework" % Versions.gatlingVersion % "it, test"
) ++ commonDeps

val uiDeps = Seq(
  jdbc,
  cache,
  ws,
  specs2 % Test,
  "com.typesafe.play" %% "play-test" % "2.6.10" % Test,
  "org.scalatestplus.play" %% "scalatestplus-play" % "3.1.2" % Test,
  "com.github.tototoshi" %% "scala-csv" % "1.3.4"
) ++ commonDeps

lazy val `address-index` = project.in(file("."))
  .settings(
    publishLocal := {},
    publish := {}
  )
  .aggregate(
    `address-index-model`,
    `address-index-client`,
    `address-index-server`,
    `address-index-parsers`,
    `address-index-demo-ui`
  )

lazy val `address-index-model` = project.in(file("model"))
  .settings(localCommonSettings: _*)
  .settings(
    libraryDependencies ++= modelDeps
  ).dependsOn(
  `address-index-parsers`
)

lazy val `address-index-client` = project.in(file("client"))
  .settings(localCommonSettings: _*)
  .settings(
    libraryDependencies ++= clientDeps
  ).dependsOn(
  `address-index-model`
).enablePlugins(
  SbtWeb
)


lazy val `address-index-server` = project.in(file("server"))
  .settings(localCommonSettings: _*)
  .settings(serverUniversalMappings: _*)
  .settings(
    libraryDependencies ++= serverDeps,
    // "-Dlogback.debug=true" can be set to show which logfile is being used.
    dockerBaseImage := "openjdk:8",
    dockerCommands += ExecCmd("CMD", "-Dlogger.file=/opt/docker/conf/logback-gcp.xml"),
    routesGenerator := InjectedRoutesGenerator,
    swaggerDomainNameSpaces := Seq("uk.gov.ons.addressIndex.model.server.response"),
    Revolver.settings ++ Seq(
      mainClass in reStart := Some("play.core.server.ProdServerStart")
    ),
    packageBin in Universal := {
      // Get the name of the package being built
      val originalFileName = (packageBin in Universal).value

      // Create a new temp file name.
      val (base, ext) = originalFileName.baseAndExt
      val newFileName = file(originalFileName.getParent) / (base + "_dist." + ext)

      // Unzip the zip archive created
      val extractedFiles = IO.unzip(originalFileName, file(originalFileName.getParent))

      // Move any files in "parsers" directory to root
      val mappings: Set[(File, String)] = extractedFiles.map(f => {
        val relativePathWithoutRootDir = f.getAbsolutePath.substring(originalFileName.getParent.length + base.length + 2)
        val relativePathWithRootDir = f.getAbsolutePath.substring(originalFileName.getParent.length + 1)

        val justFileName = f.getName

        // if path of file starts with parsers, then add to root of zip
        if (relativePathWithoutRootDir.startsWith("parsers")) {
          val (base, ext) = f.baseAndExt
          (f, justFileName)
        } else {
          (f, relativePathWithRootDir)
        }
      })

      // Set files under bin as executable just as the universalBin task does
      val binFiles = mappings.filter { case (file, path) => path.startsWith("bin/") }
      for (f <- binFiles) f._1.setExecutable(true)

      // Zip the files up and rename to the original zip name
      ZipHelper.zip(mappings, newFileName)
      IO.move(newFileName, originalFileName)

      // Create a copy of the original distribution to have a predictable name used by Jenkins jobs to
      // push application bundle to Cloud Foundry
      IO.copyFile(originalFileName, file(originalFileName.getParent) / s"${name.value}.zip")

      // Delete temporary directory
      IO.delete(file(originalFileName.getParent + "/" + originalFileName.base))

      originalFileName
    },
    resourceGenerators in Compile += Def.task {
      val file = (resourceManaged in Compile).value / "version.app"
      IO.write(file, readVersion)
      Seq(file)
    }.taskValue
  )
  .dependsOn(
    `address-index-model`
  )
  .enablePlugins(
    GatlingPlugin,
    PlayScala,
    PlayAkkaHttpServer,
    LauncherJarPlugin,
    SbtWeb,
    JavaAppPackaging,
    GitVersioning,
    SwaggerPlugin,
    DockerPlugin
  )

lazy val `address-index-parsers` = project.in(file("parsers"))
  .settings(localCommonSettings: _*)
  .settings(libraryDependencies ++= parsersDeps)

lazy val `address-index-demo-ui` = project.in(file("demo-ui"))
  .settings(localCommonSettings: _*)
  .settings(
    libraryDependencies ++= uiDeps,
    routesGenerator := InjectedRoutesGenerator,
    dockerBaseImage := "openjdk:8"
  )
  .dependsOn(
    `address-index-client`
  )
  .enablePlugins(
    PlayScala,
    PlayAkkaHttpServer
  )<|MERGE_RESOLUTION|>--- conflicted
+++ resolved
@@ -24,11 +24,7 @@
 credentials in ThisBuild += Credentials("Artifactory Realm", "artifactory-sdc.onsdigital.uk", userName, passWord)
 
 lazy val Versions = new {
-<<<<<<< HEAD
   val elastic4s = "7.1.0"
-=======
-  val elastic4s = "6.1.4"
->>>>>>> e2c5ad5c
   val scala = "2.12.4"
   val gatlingVersion = "2.3.1"
   val scapegoatVersion = "1.3.8"
