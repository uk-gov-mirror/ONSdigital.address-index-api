--- conflicted
+++ resolved
@@ -63,9 +63,9 @@
 )
 
 val commonDeps = Seq(
-  "org.scalatest"          %% "scalatest"         % "3.0.0" % Test ,
-  "com.typesafe"           %  "config"            % "1.3.0" ,
-  "com.github.melrief"     %% "pureconfig"        % "0.3.1.1" ,
+  "org.scalatest"          %% "scalatest"         % "3.0.0" % Test,
+  "com.typesafe"           %  "config"            % "1.3.0",
+  "com.github.melrief"     %% "pureconfig"        % "0.3.1.1",
   "com.lihaoyi"            %% "pprint"            % "0.4.3",
   "com.sksamuel.elastic4s" %% "elastic4s-core" % Versions.elastic4s excludeAll ExclusionRule(organization = "org.apache.logging.log4j"),
    // for the http client
@@ -87,10 +87,6 @@
   guice
 )
 
-//val excludeDeps = Seq(
- //SbtExclusionRule("org.slf4j", "slf4j-simple")
-//)
-
 val modelDeps = Seq(ws) ++ commonDeps
 
 val clientDeps = Seq(ws) ++ commonDeps
@@ -100,15 +96,10 @@
 val serverDeps = Seq(
   filters,
   specs2 % Test,
-<<<<<<< HEAD
- // "org.elasticsearch.plugin" % "shield"              % "2.4.0",
-  "org.scalatestplus.play"   %% "scalatestplus-play" % "2.0.0-M1" % Test
-=======
-  "org.elasticsearch.plugin" % "shield"              % Versions.elastic4s,
+ // "org.elasticsearch.plugin" % "shield"              % Versions.elastic4s,
   "org.scalatestplus.play"   %% "scalatestplus-play" % "2.0.0-M1" % Test,
   "org.webjars" % "swagger-ui" % "3.4.4"
->>>>>>> a6916fbe
-)++ commonDeps
+ )++ commonDeps
 
 val uiDeps = Seq(
   jdbc,
